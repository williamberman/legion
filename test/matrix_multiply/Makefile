--- conflicted
+++ resolved
@@ -18,15 +18,6 @@
 $(error LG_RT_DIR variable is not defined, aborting build)
 endif
 
-<<<<<<< HEAD
-#Flags for directing the runtime makefile what to include
-DEBUG=0                   # Include debugging symbols
-OUTPUT_LEVEL=LEVEL_DEBUG  # Compile time print level
-SHARED_LOWLEVEL=0	  # Use the shared low level
-USE_HDF=0
-USE_CUDA=1
-#ALT_MAPPERS=1		  # Compile the alternative mappers
-=======
 # Flags for directing the runtime makefile what to include
 DEBUG           ?= 1		# Include debugging symbols
 OUTPUT_LEVEL    ?= LEVEL_DEBUG	# Compile time logging level
@@ -34,7 +25,6 @@
 USE_GASNET      ?= 0		# Include GASNet support (requires GASNet)
 USE_HDF         ?= 0		# Include HDF5 support (requires HDF5)
 ALT_MAPPERS     ?= 0		# Include alternative mappers (not recommended)
->>>>>>> e47e4379
 
 # Put the binary file name here
 OUTFILE		?= matrix_multiply
