--- conflicted
+++ resolved
@@ -202,54 +202,6 @@
 void safe_reduce_min_int32_domain_point(legion_accessor_generic_t accessor,
                                         legion_domain_point_t, int value);
 
-<<<<<<< HEAD
-void set_lua_registration_callback_name(char*);
-
-legion_mapper_t create_mapper(const char*,
-                              legion_machine_t,
-                              legion_runtime_t,
-                              legion_processor_t);
-
-void lua_registration_callback_wrapper(legion_machine_t,
-                                       legion_runtime_t,
-                                       const legion_processor_t*,
-                                       unsigned);
-
-void lua_task_wrapper_void(legion_task_t,
-                           const legion_physical_region_t*,
-                           unsigned,
-                           legion_context_t,
-                           legion_runtime_t);
-
-legion_task_result_t lua_task_wrapper(legion_task_t,
-                                      const legion_physical_region_t*,
-                                      unsigned,
-                                      legion_context_t,
-                                      legion_runtime_t);
-
-
-typedef
-  struct vector_legion_task_slice_t { void *impl; }
-vector_legion_task_slice_t;
-
-void
-vector_legion_task_slice_push_back(vector_legion_task_slice_t,
-                                   legion_task_slice_t);
-
-unsigned
-vector_legion_task_slice_size(vector_legion_task_slice_t);
-
-legion_task_slice_t
-vector_legion_task_slice_get(vector_legion_task_slice_t,
-                             unsigned);
-
-void decompose_index_space(legion_domain_t,
-                           legion_processor_t*,
-                           unsigned, unsigned,
-                           vector_legion_task_slice_t);
-
-=======
->>>>>>> c00fcf20
 #ifdef __cplusplus
 }
 #endif
