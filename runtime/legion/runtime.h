--- conflicted
+++ resolved
@@ -1477,6 +1477,9 @@
             gc_epoch_size(DEFAULT_GC_EPOCH_SIZE),
             max_local_fields(DEFAULT_LOCAL_FIELDS),
             program_order_execution(false),
+            dump_physical_traces(false),
+            no_tracing(false),
+            no_physical_tracing(false),
             verify_disjointness(false),
             runtime_warnings(false),
             separate_runtime_instances(false),
@@ -1523,6 +1526,9 @@
         unsigned max_local_fields;
       public:
         bool program_order_execution;
+        bool dump_physical_traces;
+        bool no_tracing;
+        bool no_physical_tracing;
         bool verify_disjointness;
         bool runtime_warnings;
         bool separate_runtime_instances;
@@ -1637,6 +1643,9 @@
       const unsigned max_local_fields;
     public:
       const bool program_order_execution;
+      const bool dump_physical_traces;
+      const bool no_tracing;
+      const bool no_physical_tracing;
       const bool verify_disjointness;
       const bool runtime_warnings;
       const bool separate_runtime_instances;
@@ -3086,21 +3095,6 @@
       static Runtime *the_runtime; // useful for debugging
 #endif
 #endif
-<<<<<<< HEAD
-      static bool program_order_execution;
-      static bool dump_physical_traces;
-      static bool no_tracing;
-      static bool no_physical_tracing;
-      static bool verify_disjointness;
-    public:
-      static unsigned num_profiling_nodes;
-      static const char* serializer_type;
-      static const char* prof_logfile;
-      static size_t prof_footprint_threshold;
-      static size_t prof_target_latency;
-      static bool slow_debug_ok;
-=======
->>>>>>> 0529902b
     public:
       static inline ApEvent merge_events(ApEvent e1, ApEvent e2);
       static inline ApEvent merge_events(ApEvent e1, ApEvent e2, ApEvent e3);
