--- conflicted
+++ resolved
@@ -2123,7 +2123,39 @@
       return left = static_cast<AllocateMode>(l);
     }
 
-<<<<<<< HEAD
+    //--------------------------------------------------------------------------
+    inline std::ostream& operator<<(std::ostream& os, const LogicalRegion& lr)
+    //--------------------------------------------------------------------------
+    {
+      os << "LogicalRegion(" << lr.tree_id << "," 
+         << lr.index_space << "," << lr.field_space << ")";
+      return os;
+    }
+
+    //--------------------------------------------------------------------------
+    inline std::ostream& operator<<(std::ostream& os, const IndexSpace& is)
+    //--------------------------------------------------------------------------
+    {
+      os << "IndexSpace(" << is.id << "," << is.tid << ")";
+      return os;
+    }
+
+    //--------------------------------------------------------------------------
+    inline std::ostream& operator<<(std::ostream& os, const FieldSpace& fs)
+    //--------------------------------------------------------------------------
+    {
+      os << "FieldSpace(" << fs.id << ")";
+      return os;
+    }
+
+    //--------------------------------------------------------------------------
+    inline std::ostream& operator<<(std::ostream& os, const PhaseBarrier& pb)
+    //--------------------------------------------------------------------------
+    {
+      os << "PhaseBarrier(" << pb.phase_barrier << ")";
+      return os;
+    }
+
 }; // namespace Legion
 
 // This is for backwards compatibility with the old namespace scheme
@@ -2256,39 +2288,5 @@
     typedef void (*RealmFnptr)(const void*,size_t,
                                const void*,size_t,Processor);
     typedef Legion::Internal::SingleTask* Context; 
-=======
-    //--------------------------------------------------------------------------
-    inline std::ostream& operator<<(std::ostream& os, const LogicalRegion& lr)
-    //--------------------------------------------------------------------------
-    {
-      os << "LogicalRegion(" << lr.tree_id << "," << lr.index_space << "," << lr.field_space << ")";
-      return os;
-    }
-
-    //--------------------------------------------------------------------------
-    inline std::ostream& operator<<(std::ostream& os, const IndexSpace& is)
-    //--------------------------------------------------------------------------
-    {
-      os << "IndexSpace(" << is.id << "," << is.tid << ")";
-      return os;
-    }
-
-    //--------------------------------------------------------------------------
-    inline std::ostream& operator<<(std::ostream& os, const FieldSpace& fs)
-    //--------------------------------------------------------------------------
-    {
-      os << "FieldSpace(" << fs.id << ")";
-      return os;
-    }
-
-    //--------------------------------------------------------------------------
-    inline std::ostream& operator<<(std::ostream& os, const PhaseBarrier& pb)
-    //--------------------------------------------------------------------------
-    {
-      os << "PhaseBarrier(" << pb.phase_barrier << ")";
-      return os;
-    }
-
->>>>>>> c00fcf20
   };
 };
