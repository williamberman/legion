/* Copyright 2019 Stanford University, NVIDIA Corporation
 *
 * Licensed under the Apache License, Version 2.0 (the "License");
 * you may not use this file except in compliance with the License.
 * You may obtain a copy of the License at
 *
 *     http://www.apache.org/licenses/LICENSE-2.0
 *
 * Unless required by applicable law or agreed to in writing, software
 * distributed under the License is distributed on an "AS IS" BASIS,
 * WITHOUT WARRANTIES OR CONDITIONS OF ANY KIND, either express or implied.
 * See the License for the specific language governing permissions and
 * limitations under the License.
 */


#ifndef __LEGION_UTILITIES_H__
#define __LEGION_UTILITIES_H__

#include <assert.h>
#include <stdlib.h>
#include <string.h>

#include "legion/legion_types.h"
#include "legion.h"
#include "legion/legion_allocation.h"

// Useful macros
#define IS_NO_ACCESS(req) (((req).privilege & READ_WRITE) == NO_ACCESS)
#define IS_READ_ONLY(req) (((req).privilege & READ_WRITE) <= READ_PRIV)
#define HAS_READ(req) ((req).privilege & READ_PRIV)
#define HAS_WRITE(req) ((req).privilege & (WRITE_PRIV | REDUCE))
#define IS_WRITE(req) ((req).privilege & WRITE_PRIV)
#define HAS_WRITE_DISCARD(req) (((req).privilege & WRITE_ONLY) == WRITE_ONLY)
#define IS_DISCARD(req) (((req).privilege & DISCARD_MASK) == DISCARD_MASK)
#define PRIV_ONLY(req) ((req).privilege & READ_WRITE)
#define IS_REDUCE(req) (((req).privilege & READ_WRITE) == REDUCE)
#define IS_EXCLUSIVE(req) ((req).prop == EXCLUSIVE)
#define IS_ATOMIC(req) ((req).prop == ATOMIC)
#define IS_SIMULT(req) ((req).prop == SIMULTANEOUS)
#define IS_RELAXED(req) ((req).prop == RELAXED)

namespace Legion {

    /////////////////////////////////////////////////////////////
    // Serializer 
    /////////////////////////////////////////////////////////////
    class Serializer {
    public:
      Serializer(size_t base_bytes = 4096)
        : total_bytes(base_bytes), buffer((char*)malloc(base_bytes)), 
          index(0) 
#ifdef DEBUG_LEGION
          , context_bytes(0)
#endif
      { }
      Serializer(const Serializer &rhs)
      {
        // should never be called
        assert(false);
      }
    public:
      ~Serializer(void)
      {
        free(buffer);
      }
    public:
      inline Serializer& operator=(const Serializer &rhs);
    public:
      template<typename T>
      inline void serialize(const T &element);
      // we need special serializers for bit masks
      template<typename T, unsigned int MAX, unsigned SHIFT, unsigned MASK>
      inline void serialize(const BitMask<T,MAX,SHIFT,MASK> &mask);
      template<typename T, unsigned int MAX, unsigned SHIFT, unsigned MASK>
      inline void serialize(const TLBitMask<T,MAX,SHIFT,MASK> &mask);
#ifdef __SSE2__
      template<unsigned int MAX>
      inline void serialize(const SSEBitMask<MAX> &mask);
      template<unsigned int MAX>
      inline void serialize(const SSETLBitMask<MAX> &mask);
#endif
#ifdef __AVX__
      template<unsigned int MAX>
      inline void serialize(const AVXBitMask<MAX> &mask);
      template<unsigned int MAX>
      inline void serialize(const AVXTLBitMask<MAX> &mask);
#endif
#ifdef __ALTIVEC__
      template<unsigned int MAX>
      inline void serialize(const PPCBitMask<MAX> &mask);
      template<unsigned int MAX>
      inline void serialize(const PPCTLBitMask<MAX> &mask);
#endif
      template<typename IT, typename DT, bool BIDIR>
      inline void serialize(const IntegerSet<IT,DT,BIDIR> &integer_set);
      inline void serialize(const Domain &domain);
      inline void serialize(const DomainPoint &dp);
      inline void serialize(const void *src, size_t bytes);
    public:
      inline void begin_context(void);
      inline void end_context(void);
    public:
      inline size_t get_index(void) const { return index; }
      inline const void* get_buffer(void) const { return buffer; }
      inline size_t get_buffer_size(void) const { return total_bytes; }
      inline size_t get_used_bytes(void) const { return index; }
      inline void* reserve_bytes(size_t size);
      inline void reset(void);
    private:
      inline void resize(void);
    private:
      size_t total_bytes;
      char *buffer;
      size_t index;
#ifdef DEBUG_LEGION
      size_t context_bytes;
#endif
    };

    /////////////////////////////////////////////////////////////
    // Deserializer 
    /////////////////////////////////////////////////////////////
    class Deserializer {
    public:
      Deserializer(const void *buf, size_t buffer_size)
        : total_bytes(buffer_size), buffer((const char*)buf), index(0)
#ifdef DEBUG_LEGION
          , context_bytes(0)
#endif
      { }
      Deserializer(const Deserializer &rhs)
        : total_bytes(0)
      {
        // should never be called
        assert(false);
      }
    public:
      ~Deserializer(void)
      {
#ifdef DEBUG_LEGION
        // should have used the whole buffer
        assert(index == total_bytes); 
#endif
      }
    public:
      inline Deserializer& operator=(const Deserializer &rhs);
    public:
      template<typename T>
      inline void deserialize(T &element);
      // We need specialized deserializers for bit masks
      template<typename T, unsigned int MAX, unsigned SHIFT, unsigned MASK>
      inline void deserialize(BitMask<T,MAX,SHIFT,MASK> &mask);
      template<typename T, unsigned int MAX, unsigned SHIFT, unsigned MASK>
      inline void deserialize(TLBitMask<T,MAX,SHIFT,MASK> &mask);
#ifdef __SSE2__
      template<unsigned int MAX>
      inline void deserialize(SSEBitMask<MAX> &mask);
      template<unsigned int MAX>
      inline void deserialize(SSETLBitMask<MAX> &mask);
#endif
#ifdef __AVX__
      template<unsigned int MAX>
      inline void deserialize(AVXBitMask<MAX> &mask);
      template<unsigned int MAX>
      inline void deserialize(AVXTLBitMask<MAX> &mask);
#endif
#ifdef __ALTIVEC__
      template<unsigned int MAX>
      inline void deserialize(PPCBitMask<MAX> &mask);
      template<unsigned int MAX>
      inline void deserialize(PPCTLBitMask<MAX> &mask);
#endif
      template<typename IT, typename DT, bool BIDIR>
      inline void deserialize(IntegerSet<IT,DT,BIDIR> &integer_set);
      inline void deserialize(Domain &domain);
      inline void deserialize(DomainPoint &dp);
      inline void deserialize(void *dst, size_t bytes);
    public:
      inline void begin_context(void);
      inline void end_context(void);
    public:
      inline size_t get_remaining_bytes(void) const;
      inline const void* get_current_pointer(void) const;
      inline void advance_pointer(size_t bytes);
    private:
      const size_t total_bytes;
      const char *buffer;
      size_t index;
#ifdef DEBUG_LEGION
      size_t context_bytes;
#endif
    };

  namespace Internal {
    /**
     * \struct RegionUsage
     * A minimal structure for performing dependence analysis.
     */
    struct RegionUsage {
    public:
      RegionUsage(void)
        : privilege(NO_ACCESS), prop(EXCLUSIVE), redop(0) { }
      RegionUsage(PrivilegeMode p, CoherenceProperty c, ReductionOpID r)
        : privilege(p), prop(c), redop(r) { }
      RegionUsage(const RegionRequirement &req)
        : privilege(req.privilege), prop(req.prop), redop(req.redop) { }
    public:
      inline bool operator==(const RegionUsage &rhs) const
      { return ((privilege == rhs.privilege) && (prop == rhs.prop) 
                && (redop == rhs.redop)); }
      inline bool operator!=(const RegionUsage &rhs) const
      { return !((*this) == rhs); }
    public:
      PrivilegeMode     privilege;
      CoherenceProperty prop;
      ReductionOpID     redop;
    };

    // The following two methods define the dependence analysis
    // for all of Legion.  Modifying them can have enormous
    // consequences on how programs execute.

    //--------------------------------------------------------------------------
    static inline DependenceType check_for_anti_dependence(
            const RegionUsage &u1, const RegionUsage &u2, DependenceType actual)
    //--------------------------------------------------------------------------
    {
      // Check for WAR or WAW with write-only
      if (IS_READ_ONLY(u1))
      {
#ifdef DEBUG_LEGION
        // We know at least req1 or req2 is a writers, so if req1 is not...
        assert(HAS_WRITE(u2)); 
#endif
        return ANTI_DEPENDENCE;
      }
      else
      {
        if (HAS_WRITE_DISCARD(u2))
        {
          // WAW with a write-only
          return ANTI_DEPENDENCE;
        }
        else
        {
          // This defaults to whatever the actual dependence is
          return actual;
        }
      }
    }

    //--------------------------------------------------------------------------
    static inline DependenceType check_dependence_type(const RegionUsage &u1,
                                                       const RegionUsage &u2)
    //--------------------------------------------------------------------------
    {
      // Two readers are never a dependence
      if (IS_READ_ONLY(u1) && IS_READ_ONLY(u2))
      {
        return NO_DEPENDENCE;
      }
      else if (IS_REDUCE(u1) && IS_REDUCE(u2))
      {
        // If they are the same kind of reduction, no dependence, 
        // otherwise true dependence
        if (u1.redop == u2.redop)
          return NO_DEPENDENCE;
        else
          return TRUE_DEPENDENCE;
      }
      else
      {
        // Everything in here has at least one right
#ifdef DEBUG_LEGION
        assert(HAS_WRITE(u1) || HAS_WRITE(u2));
#endif
        // If anything exclusive 
        if (IS_EXCLUSIVE(u1) || IS_EXCLUSIVE(u2))
        {
          return check_for_anti_dependence(u1,u2,TRUE_DEPENDENCE/*default*/);
        }
        // Anything atomic (at least one is a write)
        else if (IS_ATOMIC(u1) || IS_ATOMIC(u2))
        {
          // If they're both atomics, return an atomic dependence
          if (IS_ATOMIC(u1) && IS_ATOMIC(u2))
          {
            return check_for_anti_dependence(u1,u2,
                                             ATOMIC_DEPENDENCE/*default*/); 
          }
          // If the one that is not an atomic is a read, we're also ok
          // We still need a simultaneous dependence if we don't have an
          // actual dependence
          else if ((!IS_ATOMIC(u1) && IS_READ_ONLY(u1)) ||
                   (!IS_ATOMIC(u2) && IS_READ_ONLY(u2)))
          {
            return SIMULTANEOUS_DEPENDENCE;
          }
          // Everything else is a dependence
          return check_for_anti_dependence(u1,u2,TRUE_DEPENDENCE/*default*/);
        }
        // If either is simultaneous we have a simultaneous dependence
        else if (IS_SIMULT(u1) || IS_SIMULT(u2))
        {
          return SIMULTANEOUS_DEPENDENCE;
        }
        else if (IS_RELAXED(u1) && IS_RELAXED(u2))
        {
          // TODO: Make this truly relaxed, right now it is the 
          // same as simultaneous
          return SIMULTANEOUS_DEPENDENCE;
          // This is what it should be: return NO_DEPENDENCE;
          // What needs to be done:
          // - RegionNode::update_valid_instances needs to allow multiple 
          //               outstanding writers
          // - RegionNode needs to detect relaxed case and make copies from all 
          //              relaxed instances to non-relaxed instance
        }
        // We should never make it here
        assert(false);
        return NO_DEPENDENCE;
      }
    } 

    /////////////////////////////////////////////////////////////
    // Semantic Info 
    /////////////////////////////////////////////////////////////

    /**
     * \struct SemanticInfo
     * A struct for storing semantic information for various things
     */
    struct SemanticInfo {
    public:
      SemanticInfo(void)
        : buffer(NULL), size(0) { }  
      SemanticInfo(void *buf, size_t s, bool is_mut = true) 
        : buffer(buf), size(s), is_mutable(is_mut) { }
      SemanticInfo(RtUserEvent ready)
        : buffer(NULL), size(0), ready_event(ready), is_mutable(true) { }
    public:
      inline bool is_valid(void) const { return ready_event.has_triggered(); }
    public:
      void *buffer;
      size_t size;
      RtUserEvent ready_event;
      bool is_mutable;
    }; 

    /////////////////////////////////////////////////////////////
    // Rez Checker 
    /////////////////////////////////////////////////////////////
    /*
     * Helps in making the calls to begin and end context for
     * both Serializer and Deserializer classes.
     */
    class RezCheck {
    public:
      RezCheck(Serializer &r) : rez(r) { rez.begin_context(); }
      RezCheck(RezCheck &rhs) : rez(rhs.rez) { assert(false); }
      ~RezCheck(void) { rez.end_context(); }
    public:
      inline RezCheck& operator=(const RezCheck &rhs)
        { assert(false); return *this; }
    private:
      Serializer &rez;
    };
    // Same thing except for deserializers, yes we could template
    // it, but then we have to type out to explicitly instantiate
    // the template on the constructor call and that is a lot of
    // unnecessary typing.
    class DerezCheck {
    public:
      DerezCheck(Deserializer &r) : derez(r) { derez.begin_context(); }
      DerezCheck(DerezCheck &rhs) : derez(rhs.derez) { assert(false); }
      ~DerezCheck(void) { derez.end_context(); }
    public:
      inline DerezCheck& operator=(const DerezCheck &rhs)
        { assert(false); return *this; }
    private:
      Deserializer &derez;
    };

    /////////////////////////////////////////////////////////////
    // Fraction 
    /////////////////////////////////////////////////////////////
    template<typename T>
    class Fraction {
    public:
      Fraction(void);
      Fraction(T num, T denom);
      Fraction(const Fraction<T> &f);
    public:
      void divide(T factor);
      void add(const Fraction<T> &rhs);
      void subtract(const Fraction<T> &rhs);
      // Return a fraction that can be taken from this fraction 
      // such that it leaves at least 1/ways parts local after (ways-1) portions
      // are taken from this instance
      Fraction<T> get_part(T ways);
    public:
      bool is_whole(void) const;
      bool is_empty(void) const;
    public:
      inline T get_num(void) const { return numerator; }
      inline T get_denom(void) const { return denominator; }
    public:
      Fraction<T>& operator=(const Fraction<T> &rhs);
    private:
      T numerator;
      T denominator;
    };

<<<<<<< HEAD
    class BitMaskHelper {
    public:
      // Allocates memory that becomes owned by the caller
      static char* to_string(const uint64_t *bits, int count);
    };

    /////////////////////////////////////////////////////////////
    // Bit Mask 
    /////////////////////////////////////////////////////////////
    template<typename T, unsigned int MAX,
             unsigned int SHIFT, unsigned int MASK>
    class BitMask : public Internal::LegionHeapify<BitMask<T,MAX,SHIFT,MASK> > {
    public:
      explicit BitMask(T init = 0);
      BitMask(const BitMask &rhs);
      ~BitMask(void);
    public:
      inline void set_bit(unsigned bit);
      inline void unset_bit(unsigned bit);
      inline void assign_bit(unsigned bit, bool val);
      inline bool is_set(unsigned bit) const;
      inline int find_first_set(void) const;
      inline int find_index_set(int index) const;
      inline int find_next_set(int start) const;
      inline void clear(void);
    public:
      inline bool operator==(const BitMask &rhs) const;
      inline bool operator<(const BitMask &rhs) const;
      inline bool operator!=(const BitMask &rhs) const;
    public:
      inline const T& operator[](const unsigned &idx) const;
      inline T& operator[](const unsigned &idx);
      inline BitMask& operator=(const BitMask &rhs);
    public:
      inline BitMask operator~(void) const; 
      inline BitMask operator|(const BitMask &rhs) const;
      inline BitMask operator&(const BitMask &rhs) const;
      inline BitMask operator^(const BitMask &rhs) const;
    public:
      inline BitMask& operator|=(const BitMask &rhs);
      inline BitMask& operator&=(const BitMask &rhs);
      inline BitMask& operator^=(const BitMask &rhs);
    public:
      // Use * for disjointness testing
      inline bool operator*(const BitMask &rhs) const;
      // Set difference
      inline BitMask operator-(const BitMask &rhs) const;
      inline BitMask& operator-=(const BitMask &rhs);
      // Test to see if everything is zeros
      inline bool operator!(void) const;
    public:
      inline BitMask operator<<(unsigned shift) const;
      inline BitMask operator>>(unsigned shift) const;
    public:
      inline BitMask& operator<<=(unsigned shift);
      inline BitMask& operator>>=(unsigned shift);
    public:
      inline T get_hash_key(void) const;
      inline void serialize(Serializer &rez) const;
      inline void deserialize(Deserializer &derez);
    public:
      // Allocates memory that becomes owned by the caller
      inline char* to_string(void) const;
    public:
      inline int pop_count(void) const;
      static inline int pop_count(
            const BitMask<unsigned,MAX,SHIFT,MASK> &mask);
      static inline int pop_count(
            const BitMask<unsigned long,MAX,SHIFT,MASK> &mask);
      static inline int pop_count(
            const BitMask<unsigned long long,MAX,SHIFT,MASK> &mask);
    protected:
      T bit_vector[MAX/(8*sizeof(T))];
    public:
      static const unsigned ELEMENT_SIZE = 8*sizeof(T);
      static const unsigned ELEMENTS = MAX/ELEMENT_SIZE;
    };

    /////////////////////////////////////////////////////////////
    // Two-Level Bit Mask 
    /////////////////////////////////////////////////////////////
    /*
     * This class is a two-level bit mask which makes the 
     * operations * ! & all faster at the cost of making the
     * other operations slower.  This done by using a summary
     * mask which keeps track of whether any bits are set in
     * the word at a given location in the summary mask.  The
     * summary is a single instance of the summary type ST.
     */
    template<typename T, unsigned int MAX, unsigned SHIFT, unsigned MASK>
    class TLBitMask : 
      public Internal::LegionHeapify<TLBitMask<T,MAX,SHIFT,MASK> > {
    public:
      explicit TLBitMask(T init = 0);
      TLBitMask(const TLBitMask &rhs);
      ~TLBitMask(void);
    public:
      inline void set_bit(unsigned bit);
      inline void unset_bit(unsigned bit);
      inline void assign_bit(unsigned bit, bool val);
      inline bool is_set(unsigned bit) const;
      inline int find_first_set(void) const;
      inline int find_index_set(int index) const;
      inline int find_next_set(int start) const;
      inline void clear(void);
    public:
      inline bool operator==(const TLBitMask &rhs) const;
      inline bool operator<(const TLBitMask &rhs) const;
      inline bool operator!=(const TLBitMask &rhs) const;
    public:
      inline const T& operator[](const unsigned &idx) const;
      inline T& operator[](const unsigned &idx);
      inline TLBitMask& operator=(const TLBitMask &rhs);
    public:
      inline TLBitMask operator~(void) const;
      inline TLBitMask operator|(const TLBitMask &rhs) const;
      inline TLBitMask operator&(const TLBitMask &rhs) const;
      inline TLBitMask operator^(const TLBitMask &rhs) const;
    public:
      inline TLBitMask& operator|=(const TLBitMask &rhs);
      inline TLBitMask& operator&=(const TLBitMask &rhs);
      inline TLBitMask& operator^=(const TLBitMask &rhs);
    public:
      // Use * for disjointness testing
      inline bool operator*(const TLBitMask &rhs) const;
      // Set difference
      inline TLBitMask operator-(const TLBitMask &rhs) const;
      inline TLBitMask& operator-=(const TLBitMask &rhs);
      // Test to see if everything is zeros
      inline bool operator!(void) const;
    public:
      inline TLBitMask operator<<(unsigned shift) const;
      inline TLBitMask operator>>(unsigned shift) const;
    public:
      inline TLBitMask& operator<<=(unsigned shift);
      inline TLBitMask& operator>>=(unsigned shift);
    public:
      inline T get_hash_key(void) const;
      inline void serialize(Serializer &rez) const;
      inline void deserialize(Deserializer &derez);
    public:
      // Allocates memory that becomes owned by the caller
      inline char* to_string(void) const;
    public:
      inline int pop_count(void) const;
      static inline int pop_count(
            const TLBitMask<unsigned,MAX,SHIFT,MASK> &mask);
      static inline int pop_count(
            const TLBitMask<unsigned long,MAX,SHIFT,MASK> &mask);
      static inline int pop_count(
            const TLBitMask<unsigned long long,MAX,SHIFT,MASK> &mask);
    protected:
      T bit_vector[MAX/(8*sizeof(T))];
      T sum_mask;
    public:
      static const unsigned ELEMENT_SIZE = 8*sizeof(T);
      static const unsigned ELEMENTS = MAX/ELEMENT_SIZE;
    };

#ifdef __SSE2__
    /////////////////////////////////////////////////////////////
    // SSE Bit Mask  
    /////////////////////////////////////////////////////////////
    template<unsigned int MAX>
#if __cplusplus >= 201103L
    class alignas(16) SSEBitMask 
#else
    class SSEBitMask // alignment handled below
#endif
      : public Internal::LegionHeapify<SSEBitMask<MAX> > {
    public:
      explicit SSEBitMask(uint64_t init = 0);
      SSEBitMask(const SSEBitMask &rhs);
      ~SSEBitMask(void);
    public:
      inline void set_bit(unsigned bit);
      inline void unset_bit(unsigned bit);
      inline void assign_bit(unsigned bit, bool val);
      inline bool is_set(unsigned bit) const;
      inline int find_first_set(void) const;
      inline int find_index_set(int index) const;
      inline int find_next_set(int start) const;
      inline void clear(void);
    public:
      inline bool operator==(const SSEBitMask &rhs) const;
      inline bool operator<(const SSEBitMask &rhs) const;
      inline bool operator!=(const SSEBitMask &rhs) const;
    public:
      inline const __m128i& operator()(const unsigned &idx) const;
      inline __m128i& operator()(const unsigned &idx);
      inline const uint64_t& operator[](const unsigned &idx) const;
      inline uint64_t& operator[](const unsigned &idx);
      inline SSEBitMask& operator=(const SSEBitMask &rhs);
    public:
      inline SSEBitMask operator~(void) const;
      inline SSEBitMask operator|(const SSEBitMask &rhs) const;
      inline SSEBitMask operator&(const SSEBitMask &rhs) const;
      inline SSEBitMask operator^(const SSEBitMask &rhs) const;
    public:
      inline SSEBitMask& operator|=(const SSEBitMask &rhs);
      inline SSEBitMask& operator&=(const SSEBitMask &rhs);
      inline SSEBitMask& operator^=(const SSEBitMask &rhs);
    public:
      // Use * for disjointness testing
      inline bool operator*(const SSEBitMask &rhs) const;
      // Set difference
      inline SSEBitMask operator-(const SSEBitMask &rhs) const;
      inline SSEBitMask& operator-=(const SSEBitMask &rhs);
      // Test to see if everything is zeros
      inline bool operator!(void) const;
    public:
      inline SSEBitMask operator<<(unsigned shift) const;
      inline SSEBitMask operator>>(unsigned shift) const;
    public:
      inline SSEBitMask& operator<<=(unsigned shift);
      inline SSEBitMask& operator>>=(unsigned shift);
    public:
      inline uint64_t get_hash_key(void) const;
      inline const uint64_t* base(void) const;
      inline void serialize(Serializer &rez) const;
      inline void deserialize(Deserializer &derez);
    public:
      // Allocates memory that becomes owned by the caller
      inline char* to_string(void) const;
    public:
      inline int pop_count(void) const;
      static inline int pop_count(const SSEBitMask<MAX> &mask);
    protected:
      union {
        __m128i sse_vector[MAX/128];
        uint64_t bit_vector[MAX/64];
      } bits;
    public:
      static const unsigned ELEMENT_SIZE = 64;
      static const unsigned ELEMENTS = MAX/ELEMENT_SIZE;
#if __cplusplus >= 201103L
    }; // alignment handled above
#else
    } __attribute__((aligned(16)));
#endif

    /////////////////////////////////////////////////////////////
    // SSE Two-Level Bit Mask  
    /////////////////////////////////////////////////////////////
    template<unsigned int MAX>
#if __cplusplus >= 201103L
    class alignas(16) SSETLBitMask
#else
    class SSETLBitMask 
#endif
      : public Internal::LegionHeapify<SSETLBitMask<MAX> > {
    public:
      explicit SSETLBitMask(uint64_t init = 0);
      SSETLBitMask(const SSETLBitMask &rhs);
      ~SSETLBitMask(void);
    public:
      inline void set_bit(unsigned bit);
      inline void unset_bit(unsigned bit);
      inline void assign_bit(unsigned bit, bool val);
      inline bool is_set(unsigned bit) const;
      inline int find_first_set(void) const;
      inline int find_index_set(int index) const;
      inline int find_next_set(int start) const;
      inline void clear(void);
    public:
      inline bool operator==(const SSETLBitMask &rhs) const;
      inline bool operator<(const SSETLBitMask &rhs) const;
      inline bool operator!=(const SSETLBitMask &rhs) const;
    public:
      inline const __m128i& operator()(const unsigned &idx) const;
      inline __m128i& operator()(const unsigned &idx);
      inline const uint64_t& operator[](const unsigned &idx) const;
      inline uint64_t& operator[](const unsigned &idx);
      inline SSETLBitMask& operator=(const SSETLBitMask &rhs);
    public:
      inline SSETLBitMask operator~(void) const;
      inline SSETLBitMask operator|(const SSETLBitMask &rhs) const;
      inline SSETLBitMask operator&(const SSETLBitMask &rhs) const;
      inline SSETLBitMask operator^(const SSETLBitMask &rhs) const;
    public:
      inline SSETLBitMask& operator|=(const SSETLBitMask &rhs);
      inline SSETLBitMask& operator&=(const SSETLBitMask &rhs);
      inline SSETLBitMask& operator^=(const SSETLBitMask &rhs);
    public:
      // Use * for disjointness testing
      inline bool operator*(const SSETLBitMask &rhs) const;
      // Set difference
      inline SSETLBitMask operator-(const SSETLBitMask &rhs) const;
      inline SSETLBitMask& operator-=(const SSETLBitMask &rhs);
      // Test to see if everything is zeros
      inline bool operator!(void) const;
    public:
      inline SSETLBitMask operator<<(unsigned shift) const;
      inline SSETLBitMask operator>>(unsigned shift) const;
    public:
      inline SSETLBitMask& operator<<=(unsigned shift);
      inline SSETLBitMask& operator>>=(unsigned shift);
    public:
      inline uint64_t get_hash_key(void) const;
      inline const uint64_t* base(void) const;
      inline void serialize(Serializer &rez) const;
      inline void deserialize(Deserializer &derez);
    public:
      // Allocates memory that becomes owned by the caller
      inline char* to_string(void) const;
    public:
      inline int pop_count(void) const;
      static inline int pop_count(const SSETLBitMask<MAX> &mask);
      static inline uint64_t extract_mask(__m128i value);
    protected:
      union {
        __m128i sse_vector[MAX/128];
        uint64_t bit_vector[MAX/64];
      } bits;
      uint64_t sum_mask;
    public:
      static const unsigned ELEMENT_SIZE = 64;
      static const unsigned ELEMENTS = MAX/ELEMENT_SIZE;
#if __cplusplus >= 201103L
    };
#else
    } __attribute__((aligned(16)));
#endif
#endif // __SSE2__

#ifdef __AVX__
    /////////////////////////////////////////////////////////////
    // AVX Bit Mask  
    /////////////////////////////////////////////////////////////
    template<unsigned int MAX>
#if __cplusplus >= 201103L
    class alignas(32) AVXBitMask 
#else
    class AVXBitMask // alignment handled below
#endif
      : public Internal::LegionHeapify<AVXBitMask<MAX> > {
    public:
      explicit AVXBitMask(uint64_t init = 0);
      AVXBitMask(const AVXBitMask &rhs);
      ~AVXBitMask(void);
    public:
      inline void set_bit(unsigned bit);
      inline void unset_bit(unsigned bit);
      inline void assign_bit(unsigned bit, bool val);
      inline bool is_set(unsigned bit) const;
      inline int find_first_set(void) const;
      inline int find_index_set(int index) const;
      inline int find_next_set(int start) const;
      inline void clear(void);
    public:
      inline bool operator==(const AVXBitMask &rhs) const;
      inline bool operator<(const AVXBitMask &rhs) const;
      inline bool operator!=(const AVXBitMask &rhs) const;
    public:
      inline const __m256i& operator()(const unsigned &idx) const;
      inline __m256i& operator()(const unsigned &idx);
      inline const uint64_t& operator[](const unsigned &idx) const;
      inline uint64_t& operator[](const unsigned &idx);
      inline AVXBitMask& operator=(const AVXBitMask &rhs);
      inline const __m256d& elem(const unsigned &idx) const;
      inline __m256d& elem(const unsigned &idx);
    public:
      inline AVXBitMask operator~(void) const;
      inline AVXBitMask operator|(const AVXBitMask &rhs) const;
      inline AVXBitMask operator&(const AVXBitMask &rhs) const;
      inline AVXBitMask operator^(const AVXBitMask &rhs) const;
    public:
      inline AVXBitMask& operator|=(const AVXBitMask &rhs);
      inline AVXBitMask& operator&=(const AVXBitMask &rhs);
      inline AVXBitMask& operator^=(const AVXBitMask &rhs);
    public:
      // Use * for disjointness testing
      inline bool operator*(const AVXBitMask &rhs) const;
      // Set difference
      inline AVXBitMask operator-(const AVXBitMask &rhs) const;
      inline AVXBitMask& operator-=(const AVXBitMask &rhs);
      // Test to see if everything is zeros
      inline bool operator!(void) const;
    public:
      inline AVXBitMask operator<<(unsigned shift) const;
      inline AVXBitMask operator>>(unsigned shift) const;
    public:
      inline AVXBitMask& operator<<=(unsigned shift);
      inline AVXBitMask& operator>>=(unsigned shift);
    public:
      inline uint64_t get_hash_key(void) const;
      inline const uint64_t* base(void) const;
      inline void serialize(Serializer &rez) const;
      inline void deserialize(Deserializer &derez);
    public:
      // Allocates memory that becomes owned by the caller
      inline char* to_string(void) const;
    public:
      inline int pop_count(void) const;
      static inline int pop_count(const AVXBitMask<MAX> &mask);
    protected:
      union {
        __m256i avx_vector[MAX/256];
        __m256d avx_double[MAX/256];
        uint64_t bit_vector[MAX/64];
      } bits;
    public:
      static const unsigned ELEMENT_SIZE = 64;
      static const unsigned ELEMENTS = MAX/ELEMENT_SIZE;
#if __cplusplus >= 201103L
    }; // alignment handled above
#else
    } __attribute__((aligned(32)));
#endif
    
    /////////////////////////////////////////////////////////////
    // AVX Two-Level Bit Mask  
    /////////////////////////////////////////////////////////////
    template<unsigned int MAX>
#if __cplusplus >= 201103L
    class alignas(32) AVXTLBitMask
#else
    class AVXTLBitMask // alignment handled below
#endif
      : public Internal::LegionHeapify<AVXTLBitMask<MAX> > {
    public:
      explicit AVXTLBitMask(uint64_t init = 0);
      AVXTLBitMask(const AVXTLBitMask &rhs);
      ~AVXTLBitMask(void);
    public:
      inline void set_bit(unsigned bit);
      inline void unset_bit(unsigned bit);
      inline void assign_bit(unsigned bit, bool val);
      inline bool is_set(unsigned bit) const;
      inline int find_first_set(void) const;
      inline int find_index_set(int index) const;
      inline int find_next_set(int start) const;
      inline void clear(void);
    public:
      inline bool operator==(const AVXTLBitMask &rhs) const;
      inline bool operator<(const AVXTLBitMask &rhs) const;
      inline bool operator!=(const AVXTLBitMask &rhs) const;
    public:
      inline const __m256i& operator()(const unsigned &idx) const;
      inline __m256i& operator()(const unsigned &idx);
      inline const uint64_t& operator[](const unsigned &idx) const;
      inline uint64_t& operator[](const unsigned &idx);
      inline AVXTLBitMask& operator=(const AVXTLBitMask &rhs);
      inline const __m256d& elem(const unsigned &idx) const;
      inline __m256d& elem(const unsigned &idx);
    public:
      inline AVXTLBitMask operator~(void) const;
      inline AVXTLBitMask operator|(const AVXTLBitMask &rhs) const;
      inline AVXTLBitMask operator&(const AVXTLBitMask &rhs) const;
      inline AVXTLBitMask operator^(const AVXTLBitMask &rhs) const;
    public:
      inline AVXTLBitMask& operator|=(const AVXTLBitMask &rhs);
      inline AVXTLBitMask& operator&=(const AVXTLBitMask &rhs);
      inline AVXTLBitMask& operator^=(const AVXTLBitMask &rhs);
    public:
      // Use * for disjointness testing
      inline bool operator*(const AVXTLBitMask &rhs) const;
      // Set difference
      inline AVXTLBitMask operator-(const AVXTLBitMask &rhs) const;
      inline AVXTLBitMask& operator-=(const AVXTLBitMask &rhs);
      // Test to see if everything is zeros
      inline bool operator!(void) const;
    public:
      inline AVXTLBitMask operator<<(unsigned shift) const;
      inline AVXTLBitMask operator>>(unsigned shift) const;
    public:
      inline AVXTLBitMask& operator<<=(unsigned shift);
      inline AVXTLBitMask& operator>>=(unsigned shift);
    public:
      inline uint64_t get_hash_key(void) const;
      inline const uint64_t* base(void) const;
      inline void serialize(Serializer &rez) const;
      inline void deserialize(Deserializer &derez);
    public:
      // Allocates memory that becomes owned by the caller
      inline char* to_string(void) const;
    public:
      inline int pop_count(void) const;
      static inline int pop_count(const AVXTLBitMask<MAX> &mask);
      static inline uint64_t extract_mask(__m256i value);
      static inline uint64_t extract_mask(__m256d value);
    protected:
      union {
        __m256i avx_vector[MAX/256];
        __m256d avx_double[MAX/256];
        uint64_t bit_vector[MAX/64];
      } bits;
      uint64_t sum_mask;
    public:
      static const unsigned ELEMENT_SIZE = 64;
      static const unsigned ELEMENTS = MAX/ELEMENT_SIZE;
#if __cplusplus >= 201103L
    }; // alignment handled above
#else
    } __attribute__((aligned(32)));
#endif
#endif // __AVX__

#ifdef __ALTIVEC__
    /////////////////////////////////////////////////////////////
    // PPC Bit Mask  
    /////////////////////////////////////////////////////////////
    template<unsigned int MAX>
    class PPCBitMask // alignment handled below
      : public Internal::LegionHeapify<PPCBitMask<MAX> > {
    public:
      explicit PPCBitMask(uint64_t init = 0);
      PPCBitMask(const PPCBitMask &rhs);
      ~PPCBitMask(void);
    public:
      inline void set_bit(unsigned bit);
      inline void unset_bit(unsigned bit);
      inline void assign_bit(unsigned bit, bool val);
      inline bool is_set(unsigned bit) const;
      inline int find_first_set(void) const;
      inline int find_index_set(int index) const;
      inline int find_next_set(int start) const;
      inline void clear(void);
    public:
      inline bool operator==(const PPCBitMask &rhs) const;
      inline bool operator<(const PPCBitMask &rhs) const;
      inline bool operator!=(const PPCBitMask &rhs) const;
    public:
      inline const __vector unsigned long long& 
        operator()(const unsigned &idx) const;
      inline __vector unsigned long long& operator()(const unsigned &idx);
      inline const uint64_t& operator[](const unsigned &idx) const;
      inline uint64_t& operator[](const unsigned &idx);
      inline PPCBitMask& operator=(const PPCBitMask &rhs);
      inline const __vector double& elem(const unsigned &idx) const;
      inline __vector double& elem(const unsigned &idx);
    public:
      inline PPCBitMask operator~(void) const;
      inline PPCBitMask operator|(const PPCBitMask &rhs) const;
      inline PPCBitMask operator&(const PPCBitMask &rhs) const;
      inline PPCBitMask operator^(const PPCBitMask &rhs) const;
    public:
      inline PPCBitMask& operator|=(const PPCBitMask &rhs);
      inline PPCBitMask& operator&=(const PPCBitMask &rhs);
      inline PPCBitMask& operator^=(const PPCBitMask &rhs);
    public:
      // Use * for disjointness testing
      inline bool operator*(const PPCBitMask &rhs) const;
      // Set difference
      inline PPCBitMask operator-(const PPCBitMask &rhs) const;
      inline PPCBitMask& operator-=(const PPCBitMask &rhs);
      // Test to see if everything is zeros
      inline bool operator!(void) const;
    public:
      inline PPCBitMask operator<<(unsigned shift) const;
      inline PPCBitMask operator>>(unsigned shift) const;
    public:
      inline PPCBitMask& operator<<=(unsigned shift);
      inline PPCBitMask& operator>>=(unsigned shift);
    public:
      inline uint64_t get_hash_key(void) const;
      inline const uint64_t* base(void) const;
      inline void serialize(Serializer &rez) const;
      inline void deserialize(Deserializer &derez);
    public:
      // Allocates memory that becomes owned by the caller
      inline char* to_string(void) const;
    public:
      inline int pop_count(void) const;
      static inline int pop_count(const PPCBitMask<MAX> &mask);
    protected:
      union {
        __vector unsigned long long ppc_vector[MAX/128];
        __vector double ppc_double[MAX/128];
        uint64_t bit_vector[MAX/64];
      } bits;
    public:
      static const unsigned ELEMENT_SIZE = 64;
      static const unsigned ELEMENTS = MAX/ELEMENT_SIZE;
    } __attribute__((aligned(16)));
    
    /////////////////////////////////////////////////////////////
    // PPC Two-Level Bit Mask  
    /////////////////////////////////////////////////////////////
    template<unsigned int MAX>
    class PPCTLBitMask // alignment handled below
      : public Internal::LegionHeapify<PPCTLBitMask<MAX> > {
    public:
      explicit PPCTLBitMask(uint64_t init = 0);
      PPCTLBitMask(const PPCTLBitMask &rhs);
      ~PPCTLBitMask(void);
    public:
      inline void set_bit(unsigned bit);
      inline void unset_bit(unsigned bit);
      inline void assign_bit(unsigned bit, bool val);
      inline bool is_set(unsigned bit) const;
      inline int find_first_set(void) const;
      inline int find_index_set(int index) const;
      inline int find_next_set(int start) const;
      inline void clear(void);
    public:
      inline bool operator==(const PPCTLBitMask &rhs) const;
      inline bool operator<(const PPCTLBitMask &rhs) const;
      inline bool operator!=(const PPCTLBitMask &rhs) const;
    public:
      inline const __vector unsigned long long& 
        operator()(const unsigned &idx) const;
      inline __vector unsigned long long& operator()(const unsigned &idx);
      inline const uint64_t& operator[](const unsigned &idx) const;
      inline uint64_t& operator[](const unsigned &idx);
      inline PPCTLBitMask& operator=(const PPCTLBitMask &rhs);
      inline const __vector double& elem(const unsigned &idx) const;
      inline __vector double& elem(const unsigned &idx);
    public:
      inline PPCTLBitMask operator~(void) const;
      inline PPCTLBitMask operator|(const PPCTLBitMask &rhs) const;
      inline PPCTLBitMask operator&(const PPCTLBitMask &rhs) const;
      inline PPCTLBitMask operator^(const PPCTLBitMask &rhs) const;
    public:
      inline PPCTLBitMask& operator|=(const PPCTLBitMask &rhs);
      inline PPCTLBitMask& operator&=(const PPCTLBitMask &rhs);
      inline PPCTLBitMask& operator^=(const PPCTLBitMask &rhs);
    public:
      // Use * for disjointness testing
      inline bool operator*(const PPCTLBitMask &rhs) const;
      // Set difference
      inline PPCTLBitMask operator-(const PPCTLBitMask &rhs) const;
      inline PPCTLBitMask& operator-=(const PPCTLBitMask &rhs);
      // Test to see if everything is zeros
      inline bool operator!(void) const;
    public:
      inline PPCTLBitMask operator<<(unsigned shift) const;
      inline PPCTLBitMask operator>>(unsigned shift) const;
    public:
      inline PPCTLBitMask& operator<<=(unsigned shift);
      inline PPCTLBitMask& operator>>=(unsigned shift);
    public:
      inline uint64_t get_hash_key(void) const;
      inline const uint64_t* base(void) const;
      inline void serialize(Serializer &rez) const;
      inline void deserialize(Deserializer &derez);
    public:
      // Allocates memory that becomes owned by the caller
      inline char* to_string(void) const;
    public:
      inline int pop_count(void) const;
      static inline int pop_count(const PPCTLBitMask<MAX> &mask);
      static inline uint64_t extract_mask(__vector unsigned long long value);
    protected:
      union {
        __vector unsigned long long ppc_vector[MAX/128];
        __vector double ppc_double[MAX/128];
        uint64_t bit_vector[MAX/64];
      } bits;
      uint64_t sum_mask;
    public:
      static const unsigned ELEMENT_SIZE = 64;
      static const unsigned ELEMENTS = MAX/ELEMENT_SIZE;
    } __attribute__((aligned(16)));
#endif // __ALTIVEC__

    template<typename BITMASK, unsigned int MAX, unsigned int WORDS>
    class CompoundBitMask {
    public:
      static const int CNT_BITS = 8; // default this to 8 for now
      static const uint64_t CNT_MASK = (1UL << CNT_BITS) - 1UL;
    public:
      static const int VAL_BITS = STATIC_LOG2(MAX);
      static const uint64_t VAL_MASK = (1UL << VAL_BITS) - 1UL;
    public:
      static const int MAX_CNT = 
        (WORDS*8*sizeof(uint64_t) - CNT_BITS)/VAL_BITS;
      static const int SPARSE_CNT = MAX_CNT+1;
      static const int DENSE_CNT = SPARSE_CNT+1;
    public:
      static const int WORD_SIZE = 64;
      static const int WORD_BITS = STATIC_LOG2(WORD_SIZE);
      static const uint64_t WORD_MASK = 0x3F;
    public:
      static const bool OVERLAP = ((WORD_SIZE % VAL_BITS) != 0) ||
                          (((WORD_SIZE - CNT_BITS) % VAL_BITS) != 0);
    public:
      typedef std::set<int> SparseSet;
      // Size of an STL Node object in bytes
      // This value is approximated over different STL
      // implementations but in general it should be close
      static const size_t STL_SET_NODE_SIZE = 32;
      static const int SPARSE_MAX = 
        sizeof(BITMASK) / (sizeof(int) + sizeof(STL_SET_NODE_SIZE));
    public:
      explicit CompoundBitMask(uint64_t init = 0);
      CompoundBitMask(const CompoundBitMask &rhs);
      ~CompoundBitMask(void);
    public:
      inline int get_count(void) const;
      inline void set_count(int size);
      inline SparseSet* get_sparse(void) const;
      inline void set_sparse(SparseSet *ptr);
      inline BITMASK* get_dense(void) const;
      inline void set_dense(BITMASK *ptr);
      template<bool CAN_OVERLAP>
      inline int get_value(int idx) const;
      template<bool CAN_OVERLAP>
      inline void set_value(int idx, int value);
    public:
      inline void set_bit(unsigned bit);
      inline void unset_bit(unsigned bit);
      inline void assign_bit(unsigned bit, bool val);
      inline bool is_set(unsigned bit) const;
      inline int find_first_set(void) const;
      inline int find_index_set(int index) const;
      inline void clear(void);
    public:
      inline bool operator==(const CompoundBitMask &rhs) const;
      inline bool operator<(const CompoundBitMask &rhs) const;
      inline bool operator!=(const CompoundBitMask &rhs) const;
    public:
      inline CompoundBitMask& operator=(const CompoundBitMask &rhs);
    public:
      inline CompoundBitMask operator~(void) const;
      inline CompoundBitMask operator|(const CompoundBitMask &rhs) const;
      inline CompoundBitMask operator&(const CompoundBitMask &rhs) const;
      inline CompoundBitMask operator^(const CompoundBitMask &rhs) const;
    public:
      inline CompoundBitMask& operator|=(const CompoundBitMask &rhs);
      inline CompoundBitMask& operator&=(const CompoundBitMask &rhs);
      inline CompoundBitMask& operator^=(const CompoundBitMask &rhs);
    public:
      // Use * for disjointness testing
      inline bool operator*(const CompoundBitMask &rhs) const;
      // Set difference
      inline CompoundBitMask operator-(const CompoundBitMask &rhs) const;
      inline CompoundBitMask& operator-=(const CompoundBitMask &rhs);
      // Test to see if everything is zeros
      inline bool operator!(void) const;
    public:
      inline CompoundBitMask operator<<(unsigned shift) const;
      inline CompoundBitMask operator>>(unsigned shift) const;
    public:
      inline CompoundBitMask& operator<<=(unsigned shift);
      inline CompoundBitMask& operator>>=(unsigned shift);
    public:
      inline uint64_t get_hash_key(void) const;
      inline void serialize(Serializer &rez) const;
      inline void deserialize(Deserializer &derez);
    public:
      // Allocates memory that becomes owned by the caller
      inline char* to_string(void) const;
    public:
      inline int pop_count(void) const;
      static inline int pop_count(const 
                        CompoundBitMask<BITMASK,MAX,WORDS> &mask);
    protected:
      uint64_t bits[WORDS];
    public:
      static const int ELEMENTS = 1;
      static const int ELEMENT_SIZE = MAX;
    };

=======
>>>>>>> 7774a332
    /////////////////////////////////////////////////////////////
    // Bit Permutation 
    /////////////////////////////////////////////////////////////
    /*
     * This is a class used for storing and performing fast 
     * permutations of bit mask objects.  It is based on sections
     * 7.4 and 7.5 of the first edition of Hacker's Delight.
     * The bit mask MAX field must be a power of 2 and the
     * second template parameter passed to this class must be
     * the log2(MAX) from the bit mask's type.
     *
     * The permutation initially begins as the identity partition
     * and is modified by the send_to command.  The send_to
     * command maintains the invariant that a partition is 
     * always represented for correctness.
     *
     *
     */
    template<typename BITMASK, unsigned LOG2MAX>
    class BitPermutation : 
      public Internal::LegionHeapify<BitPermutation<BITMASK,LOG2MAX> > {
    public:
      BitPermutation(void);
      BitPermutation(const BitPermutation &rhs);
    public:
      inline bool is_identity(bool retest = false);
      inline void send_to(unsigned src, unsigned dst);
    public:
      inline BITMASK generate_permutation(const BITMASK &mask);
      inline void permute(BITMASK &mask);
    protected:
      inline BITMASK sheep_and_goats(const BITMASK &x, const BITMASK &m);
      inline BITMASK compress_left(BITMASK x, BITMASK m);
      inline BITMASK compress_right(BITMASK x, BITMASK m);
    protected:
      inline void set_edge(unsigned src, unsigned dst);
      inline unsigned get_src(unsigned dst);
      inline unsigned get_dst(unsigned src);
    protected:
      void compress_representation(void);
      void test_identity(void);
    protected:
      bool dirty;
      bool identity;
      BITMASK p[LOG2MAX];
      BITMASK comp[LOG2MAX];
    }; 

    /////////////////////////////////////////////////////////////
    // Dynamic Table 
    /////////////////////////////////////////////////////////////
    template<typename IT>
    struct DynamicTableNodeBase {
    public:
      DynamicTableNodeBase(int _level, IT _first_index, IT _last_index)
        : level(_level), first_index(_first_index), 
          last_index(_last_index) { }
      virtual ~DynamicTableNodeBase(void) { }
    public:
      const int level;
      const IT first_index, last_index;
      mutable LocalLock lock;
    };

    template<typename ET, size_t _SIZE, typename IT>
    struct DynamicTableNode : public DynamicTableNodeBase<IT> {
    public:
      static const size_t SIZE = _SIZE;
    public:
      DynamicTableNode(int _level, IT _first_index, IT _last_index)
        : DynamicTableNodeBase<IT>(_level, _first_index, _last_index) 
      { 
        for (size_t i = 0; i < SIZE; i++)
          elems[i] = 0;
      }
      DynamicTableNode(const DynamicTableNode &rhs) { assert(false); }
      virtual ~DynamicTableNode(void)
      {
        for (size_t i = 0; i < SIZE; i++)
        {
          if (elems[i] != 0)
            delete elems[i];
        }
      }
    public:
      DynamicTableNode& operator=(const DynamicTableNode &rhs)
        { assert(false); return *this; }
    public:
      ET *elems[SIZE];
    };

    template<typename ET, size_t _SIZE, typename IT>
    struct LeafTableNode : public DynamicTableNodeBase<IT> {
    public:
      static const size_t SIZE = _SIZE;
    public:
      LeafTableNode(int _level, IT _first_index, IT _last_index)
        : DynamicTableNodeBase<IT>(_level, _first_index, _last_index) 
      { 
        for (size_t i = 0; i < SIZE; i++)
          elems[i] = 0;
      }
      LeafTableNode(const LeafTableNode &rhs) { assert(false); }
      virtual ~LeafTableNode(void)
      {
        for (size_t i = 0; i < SIZE; i++)
        {
          if (elems[i] != 0)
          {
            delete elems[i];
          }
        }
      }
    public:
      LeafTableNode& operator=(const LeafTableNode &rhs)
        { assert(false); return *this; }
    public:
      ET *elems[SIZE];
    };

    template<typename ALLOCATOR>
    class DynamicTable {
    public:
      typedef typename ALLOCATOR::IT IT;
      typedef typename ALLOCATOR::ET ET;
      typedef DynamicTableNodeBase<IT> NodeBase;
    public:
      DynamicTable(void);
      DynamicTable(const DynamicTable &rhs);
      ~DynamicTable(void);
    public:
      DynamicTable& operator=(const DynamicTable &rhs);
    public:
      size_t max_entries(void) const;
      bool has_entry(IT index) const;
      ET* lookup_entry(IT index);
      template<typename T>
      ET* lookup_entry(IT index, const T &arg);
      template<typename T1, typename T2>
      ET* lookup_entry(IT index, const T1 &arg1, const T2 &arg2);
    protected:
      NodeBase* new_tree_node(int level, IT first_index, IT last_index);
      NodeBase* lookup_leaf(IT index);
    protected:
      NodeBase *volatile root;
      mutable LocalLock lock; 
    };

    template<typename _ET, size_t _INNER_BITS, size_t _LEAF_BITS>
    class DynamicTableAllocator {
    public:
      typedef _ET ET;
      static const size_t INNER_BITS = _INNER_BITS;
      static const size_t LEAF_BITS = _LEAF_BITS;

      typedef LocalLock LT;
      typedef int IT;
      typedef DynamicTableNode<DynamicTableNodeBase<IT>,
                               1 << INNER_BITS, IT> INNER_TYPE;
      typedef LeafTableNode<ET, 1 << LEAF_BITS, IT> LEAF_TYPE;

      static LEAF_TYPE* new_leaf_node(IT first_index, IT last_index)
      {
        return new LEAF_TYPE(0/*level*/, first_index, last_index);
      }
    };
  }; // namspace Internal

    //--------------------------------------------------------------------------
    // Give the implementations here so the templates get instantiated
    //--------------------------------------------------------------------------

    //--------------------------------------------------------------------------
    inline Serializer& Serializer::operator=(const Serializer &rhs)
    //--------------------------------------------------------------------------
    {
      // should never be called
      assert(false);
      return *this;
    }

    //--------------------------------------------------------------------------
    template<typename T>
    inline void Serializer::serialize(const T &element)
    //--------------------------------------------------------------------------
    {
      while ((index + sizeof(T)) > total_bytes)
        resize();
      *((T*)(buffer+index)) = element;
      index += sizeof(T);
#ifdef DEBUG_LEGION
      context_bytes += sizeof(T);
#endif
    }

    //--------------------------------------------------------------------------
    template<>
    inline void Serializer::serialize<bool>(const bool &element)
    //--------------------------------------------------------------------------
    {
      while ((index + 4) > total_bytes)
        resize();
      *((bool*)buffer+index) = element;
      index += 4;
#ifdef DEBUG_LEGION
      context_bytes += 4;
#endif
    }

    //--------------------------------------------------------------------------
    template<typename T, unsigned int MAX, unsigned SHIFT, unsigned MASK>
    inline void Serializer::serialize(const BitMask<T,MAX,SHIFT,MASK> &mask)
    //--------------------------------------------------------------------------
    {
      mask.serialize(*this);
    }

    //--------------------------------------------------------------------------
    template<typename T, unsigned int MAX, unsigned SHIFT, unsigned MASK>
    inline void Serializer::serialize(const TLBitMask<T,MAX,SHIFT,MASK> &mask)
    //--------------------------------------------------------------------------
    {
      mask.serialize(*this);
    }

#ifdef __SSE2__
    //--------------------------------------------------------------------------
    template<unsigned int MAX>
    inline void Serializer::serialize(const SSEBitMask<MAX> &mask)
    //--------------------------------------------------------------------------
    {
      mask.serialize(*this);
    }

    //--------------------------------------------------------------------------
    template<unsigned int MAX>
    inline void Serializer::serialize(const SSETLBitMask<MAX> &mask)
    //--------------------------------------------------------------------------
    {
      mask.serialize(*this);
    }
#endif

#ifdef __AVX__
    //--------------------------------------------------------------------------
    template<unsigned int MAX>
    inline void Serializer::serialize(const AVXBitMask<MAX> &mask)
    //--------------------------------------------------------------------------
    {
      mask.serialize(*this);
    }

    //--------------------------------------------------------------------------
    template<unsigned int MAX>
    inline void Serializer::serialize(const AVXTLBitMask<MAX> &mask)
    //--------------------------------------------------------------------------
    {
      mask.serialize(*this);
    }
#endif

#ifdef __ALTIVEC__
    //--------------------------------------------------------------------------
    template<unsigned int MAX>
    inline void Serializer::serialize(const PPCBitMask<MAX> &mask)
    //--------------------------------------------------------------------------
    {
      mask.serialize(*this);
    }

    //--------------------------------------------------------------------------
    template<unsigned int MAX>
    inline void Serializer::serialize(const PPCTLBitMask<MAX> &mask)
    //--------------------------------------------------------------------------
    {
      mask.serialize(*this);
    }
#endif

    //--------------------------------------------------------------------------
    template<typename IT, typename DT, bool BIDIR>
    inline void Serializer::serialize(const IntegerSet<IT,DT,BIDIR> &int_set)
    //--------------------------------------------------------------------------
    {
      int_set.serialize(*this);
    }

    //--------------------------------------------------------------------------
    inline void Serializer::serialize(const Domain &dom)
    //--------------------------------------------------------------------------
    {
      serialize(dom.is_id);
      serialize(dom.dim);
      for (int i = 0; i < 2*dom.dim; i++)
        serialize(dom.rect_data[i]);
    }

    //--------------------------------------------------------------------------
    inline void Serializer::serialize(const DomainPoint &dp)
    //--------------------------------------------------------------------------
    {
      serialize(dp.dim);
      if (dp.dim == 0)
        serialize(dp.point_data[0]);
      else
      {
        for (int idx = 0; idx < dp.dim; idx++)
          serialize(dp.point_data[idx]);
      }
    }

    //--------------------------------------------------------------------------
    inline void Serializer::serialize(const void *src, size_t bytes)
    //--------------------------------------------------------------------------
    {
      while ((index + bytes) > total_bytes)
        resize();
      memcpy(buffer+index,src,bytes);
      index += bytes;
#ifdef DEBUG_LEGION
      context_bytes += bytes;
#endif
    }

    //--------------------------------------------------------------------------
    inline void Serializer::begin_context(void)
    //--------------------------------------------------------------------------
    {
#ifdef DEBUG_LEGION
      while ((index + sizeof(size_t)) > total_bytes)
        resize();
      *((size_t*)(buffer+index)) = context_bytes;
      index += sizeof(size_t);
      context_bytes = 0;
#endif
    }

    //--------------------------------------------------------------------------
    inline void Serializer::end_context(void)
    //--------------------------------------------------------------------------
    {
#ifdef DEBUG_LEGION
      // Save the size into the buffer
      while ((index + sizeof(size_t)) > total_bytes)
        resize();
      *((size_t*)(buffer+index)) = context_bytes;
      index += sizeof(size_t);
      context_bytes = 0;
#endif
    }

    //--------------------------------------------------------------------------
    inline void* Serializer::reserve_bytes(size_t bytes)
    //--------------------------------------------------------------------------
    {
      while ((index + bytes) > total_bytes)
        resize();
      void *result = buffer+index;
      index += bytes;
#ifdef DEBUG_LEGION
      context_bytes += bytes;
#endif
      return result;
    }

    //--------------------------------------------------------------------------
    inline void Serializer::reset(void)
    //--------------------------------------------------------------------------
    {
      index = 0;
#ifdef DEBUG_LEGION
      context_bytes = 0;
#endif
    }

    //--------------------------------------------------------------------------
    inline void Serializer::resize(void)
    //--------------------------------------------------------------------------
    {
      // Double the buffer size
      total_bytes *= 2;
#ifdef DEBUG_LEGION
      assert(total_bytes != 0); // this would cause deallocation
#endif
      char *next = (char*)realloc(buffer,total_bytes);
#ifdef DEBUG_LEGION
      assert(next != NULL);
#endif
      buffer = next;
    }

    //--------------------------------------------------------------------------
    inline Deserializer& Deserializer::operator=(const Deserializer &rhs)
    //--------------------------------------------------------------------------
    {
      // should never be called
      assert(false);
      return *this;
    }

    //--------------------------------------------------------------------------
    template<typename T>
    inline void Deserializer::deserialize(T &element)
    //--------------------------------------------------------------------------
    {
#ifdef DEBUG_LEGION
      // Check to make sure we don't read past the end
      assert((index+sizeof(T)) <= total_bytes);
#endif
      element = *((const T*)(buffer+index));
      index += sizeof(T);
#ifdef DEBUG_LEGION
      context_bytes += sizeof(T);
#endif
    }

    //--------------------------------------------------------------------------
    template<>
    inline void Deserializer::deserialize<bool>(bool &element)
    //--------------------------------------------------------------------------
    {
#ifdef DEBUG_LEGION
      // Check to make sure we don't read past the end
      assert((index+4) <= total_bytes);
#endif
      element = *((const bool *)(buffer+index));
      index += 4;
#ifdef DEBUG_LEGION
      context_bytes += 4;
#endif
    }

    //--------------------------------------------------------------------------
    template<typename T, unsigned int MAX, unsigned SHIFT, unsigned MASK>
    inline void Deserializer::deserialize(BitMask<T,MAX,SHIFT,MASK> &mask)
    //--------------------------------------------------------------------------
    {
      mask.deserialize(*this);
    }

    //--------------------------------------------------------------------------
    template<typename T, unsigned int MAX, unsigned SHIFT, unsigned MASK>
    inline void Deserializer::deserialize(TLBitMask<T,MAX,SHIFT,MASK> &mask)
    //--------------------------------------------------------------------------
    {
      mask.deserialize(*this);
    }

#ifdef __SSE2__
    //--------------------------------------------------------------------------
    template<unsigned int MAX>
    inline void Deserializer::deserialize(SSEBitMask<MAX> &mask)
    //--------------------------------------------------------------------------
    {
      mask.deserialize(*this);
    }

    //--------------------------------------------------------------------------
    template<unsigned int MAX>
    inline void Deserializer::deserialize(SSETLBitMask<MAX> &mask)
    //--------------------------------------------------------------------------
    {
      mask.deserialize(*this);
    }
#endif

#ifdef __AVX__
    //--------------------------------------------------------------------------
    template<unsigned int MAX>
    inline void Deserializer::deserialize(AVXBitMask<MAX> &mask)
    //--------------------------------------------------------------------------
    {
      mask.deserialize(*this);
    }

    //--------------------------------------------------------------------------
    template<unsigned int MAX>
    inline void Deserializer::deserialize(AVXTLBitMask<MAX> &mask)
    //--------------------------------------------------------------------------
    {
      mask.deserialize(*this);
    }
#endif

#ifdef __ALTIVEC__
    //--------------------------------------------------------------------------
    template<unsigned int MAX>
    inline void Deserializer::deserialize(PPCBitMask<MAX> &mask)
    //--------------------------------------------------------------------------
    {
      mask.deserialize(*this);
    }

    //--------------------------------------------------------------------------
    template<unsigned int MAX>
    inline void Deserializer::deserialize(PPCTLBitMask<MAX> &mask)
    //--------------------------------------------------------------------------
    {
      mask.deserialize(*this);
    }
#endif

    //--------------------------------------------------------------------------
    template<typename IT, typename DT, bool BIDIR>
    inline void Deserializer::deserialize(IntegerSet<IT,DT,BIDIR> &int_set)
    //--------------------------------------------------------------------------
    {
      int_set.deserialize(*this);
    }

    //--------------------------------------------------------------------------
    inline void Deserializer::deserialize(Domain &dom)
    //--------------------------------------------------------------------------
    {
      deserialize(dom.is_id);
      deserialize(dom.dim);
      for (int i = 0; i < 2*dom.dim; i++)
        deserialize(dom.rect_data[i]);
    }

    //--------------------------------------------------------------------------
    inline void Deserializer::deserialize(DomainPoint &dp)
    //--------------------------------------------------------------------------
    {
      deserialize(dp.dim);
      if (dp.dim == 0)
        deserialize(dp.point_data[0]);
      else
      {
        for (int idx = 0; idx < dp.dim; idx++)
          deserialize(dp.point_data[idx]);
      }
    }
      
    //--------------------------------------------------------------------------
    inline void Deserializer::deserialize(void *dst, size_t bytes)
    //--------------------------------------------------------------------------
    {
#ifdef DEBUG_LEGION
      assert((index + bytes) <= total_bytes);
#endif
      memcpy(dst,buffer+index,bytes);
      index += bytes;
#ifdef DEBUG_LEGION
      context_bytes += bytes;
#endif
    }

    //--------------------------------------------------------------------------
    inline void Deserializer::begin_context(void)
    //--------------------------------------------------------------------------
    {
#ifdef DEBUG_LEGION
      // Save our enclosing context on the stack
#ifndef NDEBUG
      size_t sent_context = *((const size_t*)(buffer+index));
#endif
      index += sizeof(size_t);
      // Check to make sure that they match
      assert(sent_context == context_bytes);
      context_bytes = 0;
#endif
    }

    //--------------------------------------------------------------------------
    inline void Deserializer::end_context(void)
    //--------------------------------------------------------------------------
    {
#ifdef DEBUG_LEGION
      // Read the send context size out of the buffer      
#ifndef NDEBUG
      size_t sent_context = *((const size_t*)(buffer+index));
#endif
      index += sizeof(size_t);
      // Check to make sure that they match
      assert(sent_context == context_bytes);
      context_bytes = 0;
#endif
    }

    //--------------------------------------------------------------------------
    inline size_t Deserializer::get_remaining_bytes(void) const
    //--------------------------------------------------------------------------
    {
#ifdef DEBUG_LEGION
      assert(index <= total_bytes);
#endif
      return total_bytes - index;
    }

    //--------------------------------------------------------------------------
    inline const void* Deserializer::get_current_pointer(void) const
    //--------------------------------------------------------------------------
    {
#ifdef DEBUG_LEGION
      assert(index <= total_bytes);
#endif
      return (const void*)(buffer+index);
    }

    //--------------------------------------------------------------------------
    inline void Deserializer::advance_pointer(size_t bytes)
    //--------------------------------------------------------------------------
    {
#ifdef DEBUG_LEGION
      assert((index+bytes) <= total_bytes);
      context_bytes += bytes;
#endif
      index += bytes;
    }

  namespace Internal {
    // There is an interesting design decision about how to break up the 32 bit
    // address space for fractions.  We'll assume that there will be some
    // balance between the depth and breadth of the task tree so we can split up
    // the fractions efficiently.  We assume that there will be large fan-outs
    // in the task tree as well as potentially large numbers of task calls at
    // each node.  However, we'll assume that the tree is not very deep.
#define MIN_FRACTION_SPLIT    256
    //-------------------------------------------------------------------------
    template<typename T>
    Fraction<T>::Fraction(void)
      : numerator(256), denominator(256)
    //-------------------------------------------------------------------------
    {
    }

    //-------------------------------------------------------------------------
    template<typename T>
    Fraction<T>::Fraction(T num, T denom)
      : numerator(num), denominator(denom)
    //-------------------------------------------------------------------------
    {
#ifdef DEBUG_LEGION
      assert(denom > 0);
#endif
    }

    //-------------------------------------------------------------------------
    template<typename T>
    Fraction<T>::Fraction(const Fraction<T> &f)
    //-------------------------------------------------------------------------
    {
#ifdef DEBUG_LEGION
      assert(f.denominator > 0);
#endif
      numerator = f.numerator;
      denominator = f.denominator;
    }

    //-------------------------------------------------------------------------
    template<typename T>
    void Fraction<T>::divide(T factor)
    //-------------------------------------------------------------------------
    {
#ifdef DEBUG_LEGION
      assert(factor != 0);
      assert(denominator > 0);
#endif
      T new_denom = denominator * factor;
#ifdef DEBUG_LEGION
      assert(new_denom > 0); // check for integer overflow
#endif
      denominator = new_denom;
    }

    //-------------------------------------------------------------------------
    template<typename T>
    void Fraction<T>::add(const Fraction<T> &rhs)
    //-------------------------------------------------------------------------
    {
#ifdef DEBUG_LEGION
      assert(denominator > 0);
#endif
      if (denominator == rhs.denominator)
      {
        numerator += rhs.numerator;
      }
      else
      {
        // Denominators are different, make them the same
        // Check if one denominator is divisible by another
        if ((denominator % rhs.denominator) == 0)
        {
          // Our denominator is bigger
          T factor = denominator/rhs.denominator; 
          numerator += (rhs.numerator*factor);
        }
        else if ((rhs.denominator % denominator) == 0)
        {
          // Rhs denominator is bigger
          T factor = rhs.denominator/denominator;
          numerator = (numerator*factor) + rhs.numerator;
          denominator *= factor;
#ifdef DEBUG_LEGION
          assert(denominator > 0); // check for integer overflow
#endif
        }
        else
        {
          // One denominator is not divisible by the other, 
          // compute a common denominator
          T lhs_num = numerator * rhs.denominator;
          T rhs_num = rhs.numerator * denominator;
          numerator = lhs_num + rhs_num;
          denominator *= rhs.denominator;
#ifdef DEBUG_LEGION
          assert(denominator > 0); // check for integer overflow
#endif
        }
      }
#ifdef DEBUG_LEGION
      // Should always be less than or equal to 1
      assert(numerator <= denominator); 
#endif
    }

    //-------------------------------------------------------------------------
    template<typename T>
    void Fraction<T>::subtract(const Fraction<T> &rhs)
    //-------------------------------------------------------------------------
    {
#ifdef DEBUG_LEGION
      assert(denominator > 0);
#endif
      if (denominator == rhs.denominator)
      {
#ifdef DEBUG_LEGION
        assert(numerator >= rhs.numerator); 
#endif
        numerator -= rhs.numerator;
      }
      else
      {
        if ((denominator % rhs.denominator) == 0)
        {
          // Our denominator is bigger
          T factor = denominator/rhs.denominator;
#ifdef DEBUG_LEGION
          assert(numerator >= (rhs.numerator*factor));
#endif
          numerator -= (rhs.numerator*factor);
        }
        else if ((rhs.denominator % denominator) == 0)
        {
          // Rhs denominator is bigger
          T factor = rhs.denominator/denominator;
#ifdef DEBUG_LEGION
          assert((numerator*factor) >= rhs.numerator);
#endif
          numerator = (numerator*factor) - rhs.numerator;
          denominator *= factor;
#ifdef DEBUG_LEGION
          assert(denominator > 0); // check for integer overflow
#endif
        }
        else
        {
          // One denominator is not divisible by the other, 
          // compute a common denominator
          T lhs_num = numerator * rhs.denominator;
          T rhs_num = rhs.numerator * denominator;
#ifdef DEBUG_LEGION
          assert(lhs_num >= rhs_num);
#endif
          numerator = lhs_num - rhs_num;
          denominator *= rhs.denominator; 
#ifdef DEBUG_LEGION
          assert(denominator > 0); // check for integer overflow
#endif
        }
      }
      // Check to see if the numerator has gotten down to one, 
      // if so bump up the fraction split
      if (numerator == 1)
      {
        numerator *= MIN_FRACTION_SPLIT;
        denominator *= MIN_FRACTION_SPLIT;
#ifdef DEBUG_LEGION
        assert(denominator > 0); // check for integer overflow
#endif
      }
    }

    //-------------------------------------------------------------------------
    template<typename T>
    Fraction<T> Fraction<T>::get_part(T ways)
    //-------------------------------------------------------------------------
    {
#ifdef DEBUG_LEGION
      assert(ways > 0);
      assert(denominator > 0);
      assert(numerator > 0);
#endif
      // Check to see if we have enough parts in the numerator, if not
      // multiply both numerator and denominator by ways
      // and return one over denominator
      if (ways >= numerator)
      {
        // Check to see if the ways is at least as big as 
        // the minimum split factor
        if (ways < MIN_FRACTION_SPLIT)
        {
          ways = MIN_FRACTION_SPLIT;
        }
        numerator *= ways;
        T new_denom = denominator * ways;
#ifdef DEBUG_LEGION
        assert(new_denom > 0); // check for integer overflow
#endif
        denominator = new_denom;
      }
#ifdef DEBUG_LEGION
      assert(numerator >= ways);
#endif
      return Fraction(1,denominator);
    }

    //-------------------------------------------------------------------------
    template<typename T>
    bool Fraction<T>::is_whole(void) const
    //-------------------------------------------------------------------------
    {
      return (numerator == denominator);
    }

    //-------------------------------------------------------------------------
    template<typename T>
    bool Fraction<T>::is_empty(void) const
    //-------------------------------------------------------------------------
    {
      return (numerator == 0);
    }

    //-------------------------------------------------------------------------
    template<typename T>
    Fraction<T>& Fraction<T>::operator=(const Fraction<T> &rhs)
    //-------------------------------------------------------------------------
    {
      numerator = rhs.numerator;
      denominator = rhs.denominator;
      return *this;
    }
#undef MIN_FRACTION_SPLIT

    //-------------------------------------------------------------------------
    template<typename BITMASK, unsigned LOG2MAX>
    BitPermutation<BITMASK,LOG2MAX>::BitPermutation(void)
      : dirty(false), identity(true)
    //-------------------------------------------------------------------------
    {
      // First zero everything out
      for (unsigned idx = 0; idx < LOG2MAX; idx++)
        p[idx] = BITMASK();
      // Initialize everything to the identity permutation
      for (unsigned idx = 0; idx < (1 << LOG2MAX); idx++)
        set_edge(idx, idx);
    }

    //-------------------------------------------------------------------------
    template<typename BITMASK, unsigned LOG2MAX>
    BitPermutation<BITMASK,LOG2MAX>::BitPermutation(const BitPermutation &rhs)
      : dirty(rhs.dirty), identity(rhs.identity)
    //-------------------------------------------------------------------------
    {
      for (unsigned idx = 0; idx < LOG2MAX; idx++)
      {
        p[idx] = rhs.p[idx];
        comp[idx] = rhs.comp[idx];
      }
    }

    //-------------------------------------------------------------------------
    template<typename BITMASK, unsigned LOG2MAX>
    inline bool BitPermutation<BITMASK,LOG2MAX>::is_identity(bool retest)
    //-------------------------------------------------------------------------
    {
      if (identity)
        return true;
      if (retest)
      {
        test_identity();
        return identity;
      }
      return false;
    }

    //-------------------------------------------------------------------------
<<<<<<< HEAD
    template<typename T, unsigned int MAX, unsigned SHIFT, unsigned MASK>
    inline void BitMask<T,MAX,SHIFT,MASK>::unset_bit(unsigned bit)
    //-------------------------------------------------------------------------
    {
#ifdef DEBUG_LEGION
      assert(bit < MAX);
#endif
      unsigned idx = bit >> SHIFT;
      bit_vector[idx] &= ~((1ULL << (bit & MASK)));
    }

    //-------------------------------------------------------------------------
    template<typename T, unsigned int MAX, unsigned SHIFT, unsigned MASK>
    inline void BitMask<T,MAX,SHIFT,MASK>::assign_bit(unsigned bit, bool val)
    //-------------------------------------------------------------------------
    {
      if (val)
        set_bit(bit);
      else
        unset_bit(bit);
    }

    //-------------------------------------------------------------------------
    template<typename T, unsigned int MAX, unsigned SHIFT, unsigned MASK> 
    inline bool BitMask<T,MAX,SHIFT,MASK>::is_set(unsigned bit) const
    //-------------------------------------------------------------------------
    {
#ifdef DEBUG_LEGION
      assert(bit < MAX);
#endif
      unsigned idx = bit >> SHIFT;
      return (bit_vector[idx] & (1ULL << (bit & MASK)));
    }

    //-------------------------------------------------------------------------
    template<typename T, unsigned int MAX, unsigned SHIFT, unsigned MASK>
    inline int BitMask<T,MAX,SHIFT,MASK>::find_first_set(void) const
    //-------------------------------------------------------------------------
    {
      for (unsigned idx = 0; idx < BIT_ELMTS; idx++)
      {
        if (bit_vector[idx])
        {
          for (unsigned j = 0; j < 8*sizeof(T); j++)
          {
            if (bit_vector[idx] & (1ULL << j))
            {
              return (idx*8*sizeof(T) + j);
            }
          }
        }
      }
      return -1;
    }

    //-------------------------------------------------------------------------
    template<typename T, unsigned int MAX, unsigned SHIFT, unsigned MASK>
    inline int BitMask<T,MAX,SHIFT,MASK>::find_index_set(int index) const
    //-------------------------------------------------------------------------
    {
      int offset = 0;
      for (unsigned idx = 0; idx < BIT_ELMTS; idx++)
      {
        int local = __builtin_popcount(bit_vector[idx]);
        if (index <= local)
        {
          for (unsigned j = 0; j < ELEMENT_SIZE; j++)
          {
            if (bit_vector[idx] & (1ULL << j))
            {
              if (index == 0)
                return (offset + j);
              index--;
            }
          }
        }
        index -= local;
        offset += ELEMENT_SIZE;
      }
      return -1;
    }

    //-------------------------------------------------------------------------
    template<typename T, unsigned int MAX, unsigned SHIFT, unsigned MASK>
    inline int BitMask<T,MAX,SHIFT,MASK>::find_next_set(int start) const
    //-------------------------------------------------------------------------
    {
      if (start < 0)
        start = 0;
      int idx = start / ELEMENT_SIZE; // truncate
      int offset = idx * ELEMENT_SIZE; 
      int j = start % ELEMENT_SIZE;
      if (j > 0) // if we are already in the middle of element search it
      {
        for ( ; j < int(ELEMENT_SIZE); j++)
        {
          if (bit_vector[idx] & (1ULL << j))
            return (offset + j);
        }
        idx++;
        offset += ELEMENT_SIZE;
      }
      for ( ; idx < int(BIT_ELMTS); idx++)
      {
        if (bit_vector[idx] > 0) // if it has any valid entries, find the next
        {
          for (j = 0; j < int(ELEMENT_SIZE); j++)
          {
            if (bit_vector[idx] & (1ULL << j))
              return (offset + j);
          }
        }
        offset += ELEMENT_SIZE;
      }
      return -1;
    }

    //-------------------------------------------------------------------------
    template<typename T, unsigned MAX, unsigned SHIFT, unsigned MASK>
    inline void BitMask<T,MAX,SHIFT,MASK>::clear(void)
    //-------------------------------------------------------------------------
    {
      for (unsigned idx = 0; idx < BIT_ELMTS; idx++)
      {
        bit_vector[idx] = 0;
      }
    }

    //-------------------------------------------------------------------------
    template<typename T, unsigned int MAX, unsigned SHIFT, unsigned MASK>
    inline const T& BitMask<T,MAX,SHIFT,MASK>::operator[](
                                                    const unsigned &idx) const
    //-------------------------------------------------------------------------
    {
      return bit_vector[idx];
    }

    //-------------------------------------------------------------------------
    template<typename T, unsigned int MAX, unsigned SHIFT, unsigned MASK>
    inline T& BitMask<T,MAX,SHIFT,MASK>::operator[](const unsigned &idx) 
    //-------------------------------------------------------------------------
    {
      return bit_vector[idx];
    }

    //-------------------------------------------------------------------------
    template<typename T, unsigned int MAX, unsigned SHIFT, unsigned MASK>
    inline bool BitMask<T,MAX,SHIFT,MASK>::operator==(const BitMask &rhs) const
    //-------------------------------------------------------------------------
    {
      for (unsigned idx = 0; idx < BIT_ELMTS; idx++)
      {
        if (bit_vector[idx] != rhs[idx]) 
          return false;
      }
      return true;
    }

    //-------------------------------------------------------------------------
    template<typename T, unsigned int MAX, unsigned SHIFT, unsigned MASK>
    inline bool BitMask<T,MAX,SHIFT,MASK>::operator<(const BitMask &rhs) const
    //-------------------------------------------------------------------------
    {
      // Only be less than if the bits are a subset of the rhs bits
      for (unsigned idx = 0; idx < BIT_ELMTS; idx++)
      {
        if (bit_vector[idx] < rhs[idx])
          return true;
        else if (bit_vector[idx] > rhs[idx])
          return false;
      }
      // Otherwise they are equal so false
      return false;
    }

    //-------------------------------------------------------------------------
    template<typename T, unsigned int MAX, unsigned SHIFT, unsigned MASK>
    inline bool BitMask<T,MAX,SHIFT,MASK>::operator!=(const BitMask &rhs) const
    //-------------------------------------------------------------------------
    {
      return !(*this == rhs);
    }

    //-------------------------------------------------------------------------
    template<typename T, unsigned int MAX, unsigned SHIFT, unsigned MASK>
    inline BitMask<T,MAX,SHIFT,MASK>& 
                      BitMask<T,MAX,SHIFT,MASK>::operator=(const BitMask &rhs)
    //-------------------------------------------------------------------------
    {
      for (unsigned idx = 0; idx < BIT_ELMTS; idx++)
      {
        bit_vector[idx] = rhs[idx];
      }
      return *this;
    }

    //-------------------------------------------------------------------------
    template<typename T, unsigned int MAX, unsigned SHIFT, unsigned MASK>
    inline BitMask<T,MAX,SHIFT,MASK> 
                              BitMask<T,MAX,SHIFT,MASK>::operator~(void) const
    //-------------------------------------------------------------------------
    {
      BitMask<T,MAX,SHIFT,MASK> result;
      for (unsigned idx = 0; idx < BIT_ELMTS; idx++)
      {
        result[idx] = ~bit_vector[idx];
      }
      return result;
    }

    //-------------------------------------------------------------------------
    template<typename T, unsigned int MAX, unsigned SHIFT, unsigned MASK>
    inline BitMask<T,MAX,SHIFT,MASK> 
                BitMask<T,MAX,SHIFT,MASK>::operator|(const BitMask &rhs) const
    //-------------------------------------------------------------------------
    {
      BitMask<T,MAX,SHIFT,MASK> result;
      for (unsigned idx = 0; idx < BIT_ELMTS; idx++)
      {
        result[idx] = bit_vector[idx] | rhs[idx];
      }
      return result;
    }

    //-------------------------------------------------------------------------
    template<typename T, unsigned int MAX, unsigned SHIFT, unsigned MASK>
    inline BitMask<T,MAX,SHIFT,MASK> 
                BitMask<T,MAX,SHIFT,MASK>::operator&(const BitMask &rhs) const
    //-------------------------------------------------------------------------
    {
      BitMask<T,MAX,SHIFT,MASK> result;
      for (unsigned idx = 0; idx < BIT_ELMTS; idx++)
      {
        result[idx] = bit_vector[idx] & rhs[idx];
      }
      return result;
    }

    //-------------------------------------------------------------------------
    template<typename T, unsigned int MAX, unsigned SHIFT, unsigned MASK>
    inline BitMask<T,MAX,SHIFT,MASK> 
                BitMask<T,MAX,SHIFT,MASK>::operator^(const BitMask &rhs) const
    //-------------------------------------------------------------------------
    {
      BitMask<T,MAX,SHIFT,MASK> result;
      for (unsigned idx = 0; idx < BIT_ELMTS; idx++)
      {
        result[idx] = bit_vector[idx] ^ rhs[idx];
      }
      return result;
    }

    //-------------------------------------------------------------------------
    template<typename T, unsigned int MAX, unsigned SHIFT, unsigned MASK>
    inline BitMask<T,MAX,SHIFT,MASK>& 
                      BitMask<T,MAX,SHIFT,MASK>::operator|=(const BitMask &rhs)
    //-------------------------------------------------------------------------
    {
      for (unsigned idx = 0; idx < BIT_ELMTS; idx++)
      {
        bit_vector[idx] |= rhs[idx];
      }
      return *this;
    }

    //-------------------------------------------------------------------------
    template<typename T, unsigned int MAX, unsigned SHIFT, unsigned MASK>
    inline BitMask<T,MAX,SHIFT,MASK>& 
                      BitMask<T,MAX,SHIFT,MASK>::operator&=(const BitMask &rhs)
    //-------------------------------------------------------------------------
    {
      for (unsigned idx = 0; idx < BIT_ELMTS; idx++)
      {
        bit_vector[idx] &= rhs[idx];
      }
      return *this;
    }

    //-------------------------------------------------------------------------
    template<typename T, unsigned int MAX, unsigned SHIFT, unsigned MASK>
    inline BitMask<T,MAX,SHIFT,MASK>& 
                      BitMask<T,MAX,SHIFT,MASK>::operator^=(const BitMask &rhs)
    //-------------------------------------------------------------------------
    {
      for (unsigned idx = 0; idx < BIT_ELMTS; idx++)
      {
        bit_vector[idx] ^= rhs[idx];
      }
      return *this;
    }

    //-------------------------------------------------------------------------
    template<typename T, unsigned int MAX, unsigned SHIFT, unsigned MASK>
    inline bool BitMask<T,MAX,SHIFT,MASK>::operator*(const BitMask &rhs) const
    //-------------------------------------------------------------------------
    {
      for (unsigned idx = 0; idx < BIT_ELMTS; idx++)
      {
        if (bit_vector[idx] & rhs[idx])
          return false;
      }
      return true;
    }

    //-------------------------------------------------------------------------
    template<typename T, unsigned int MAX, unsigned SHIFT, unsigned MASK>
    inline BitMask<T,MAX,SHIFT,MASK> 
                BitMask<T,MAX,SHIFT,MASK>::operator-(const BitMask &rhs) const
    //-------------------------------------------------------------------------
    {
      BitMask<T,MAX,SHIFT,MASK> result;
      for (unsigned idx = 0; idx < BIT_ELMTS; idx++)
      {
        result[idx] = bit_vector[idx] & ~(rhs[idx]);
      }
      return result;
    }

    //-------------------------------------------------------------------------
    template<typename T, unsigned int MAX, unsigned SHIFT, unsigned MASK>
    inline BitMask<T,MAX,SHIFT,MASK>& 
                      BitMask<T,MAX,SHIFT,MASK>::operator-=(const BitMask &rhs)
    //-------------------------------------------------------------------------
    {
      for (unsigned idx = 0; idx < BIT_ELMTS; idx++)
      {
        bit_vector[idx] &= ~(rhs[idx]);
      }
      return *this;
    }

    //-------------------------------------------------------------------------
    template<typename T, unsigned int MAX, unsigned SHIFT, unsigned MASK>
    inline bool BitMask<T,MAX,SHIFT,MASK>::operator!(void) const
    //-------------------------------------------------------------------------
    {
      for (unsigned idx = 0; idx < BIT_ELMTS; idx++)
      {
        if (bit_vector[idx] != 0)
          return false;
      }
      return true;
    }

    //-------------------------------------------------------------------------
    template<typename T, unsigned MAX, unsigned SHIFT, unsigned MASK>
    inline BitMask<T,MAX,SHIFT,MASK>
                    BitMask<T,MAX,SHIFT,MASK>::operator<<(unsigned shift) const
    //-------------------------------------------------------------------------
    {
      // Find the range
      unsigned range = shift >> SHIFT;
      unsigned local = shift & MASK;
      BitMask<T,MAX,SHIFT,MASK> result;
      if (!local)
      {
        // Fast case where we just have to move the individual words
        for (int idx = (BIT_ELMTS-1); idx >= int(range); idx--)
        {
          result[idx] = bit_vector[idx-range]; 
        }
        // fill in everything else with zeros
        for (unsigned idx = 0; idx < range; idx++)
          result[idx] = 0;
      }
      else
      {
        // Slow case with merging words
        for (int idx = (BIT_ELMTS-1); idx > int(range); idx--)
        {
          T left = bit_vector[idx-range] << local;
          T right = bit_vector[idx-(range+1)] >> ((1 << SHIFT) - local);
          result[idx] = left | right;
        }
        // Handle the last case
        result[range] = bit_vector[0] << local; 
        // Fill in everything else with zeros
        for (unsigned idx = 0; idx < range; idx++)
          result[idx] = 0;
      }
      return result;
    }

    //-------------------------------------------------------------------------
    template<typename T, unsigned MAX, unsigned SHIFT, unsigned MASK>
    inline BitMask<T,MAX,SHIFT,MASK>
                    BitMask<T,MAX,SHIFT,MASK>::operator>>(unsigned shift) const
    //-------------------------------------------------------------------------
    {
      unsigned range = shift >> SHIFT;
      unsigned local = shift & MASK;
      BitMask<T,MAX,SHIFT,MASK> result;
      if (!local)
      {
        // Fast case where we just have to move individual words
        for (unsigned idx = 0; idx < (BIT_ELMTS-range); idx++)
        {
          result[idx] = bit_vector[idx+range];
        }
        // Fill in everything else with zeros
        for (unsigned idx = (BIT_ELMTS-range); idx < (BIT_ELMTS); idx++)
          result[idx] = 0;
      }
      else
      {
        // Slow case with merging words
        for (unsigned idx = 0; idx < (BIT_ELMTS-(range+1)); idx++)
        {
          T right = bit_vector[idx+range] >> local;
          T left = bit_vector[idx+range+1] << ((1 << SHIFT) - local);
          result[idx] = left | right;
        }
        // Handle the last case
        result[BIT_ELMTS-(range+1)] = bit_vector[BIT_ELMTS-1] >> local;
        // Fill in everything else with zeros
        for (unsigned idx = (BIT_ELMTS-range); idx < BIT_ELMTS; idx++)
          result[idx] = 0;
      }
      return result;
    }

    //-------------------------------------------------------------------------
    template<typename T, unsigned MAX, unsigned SHIFT, unsigned MASK>
    inline BitMask<T,MAX,SHIFT,MASK>&
                        BitMask<T,MAX,SHIFT,MASK>::operator<<=(unsigned shift)
    //-------------------------------------------------------------------------
    {
      // Find the range
      unsigned range = shift >> SHIFT;
      unsigned local = shift & MASK;
      if (!local)
      {
        // Fast case where we just have to move the individual words
        for (int idx = (BIT_ELMTS-1); idx >= int(range); idx--)
        {
          bit_vector[idx] = bit_vector[idx-range]; 
        }
        // fill in everything else with zeros
        for (unsigned idx = 0; idx < range; idx++)
          bit_vector[idx] = 0;
      }
      else
      {
        // Slow case with merging words
        for (int idx = (BIT_ELMTS-1); idx > int(range); idx--)
        {
          T left = bit_vector[idx-range] << local;
          T right = bit_vector[idx-(range+1)] >> ((1 << SHIFT) - local);
          bit_vector[idx] = left | right;
        }
        // Handle the last case
        bit_vector[range] = bit_vector[0] << local; 
        // Fill in everything else with zeros
        for (unsigned idx = 0; idx < range; idx++)
          bit_vector[idx] = 0;
      }
      return *this;
    }

    //-------------------------------------------------------------------------
    template<typename T, unsigned MAX, unsigned SHIFT, unsigned MASK>
    inline BitMask<T,MAX,SHIFT,MASK>&
                        BitMask<T,MAX,SHIFT,MASK>::operator>>=(unsigned shift)
    //-------------------------------------------------------------------------
    {
      unsigned range = shift >> SHIFT;
      unsigned local = shift & MASK;
      if (!local)
      {
        // Fast case where we just have to move individual words
        for (unsigned idx = 0; idx < (BIT_ELMTS-range); idx++)
        {
          bit_vector[idx] = bit_vector[idx+range];
        }
        // Fill in everything else with zeros
        for (unsigned idx = (BIT_ELMTS-range); idx < (BIT_ELMTS); idx++)
          bit_vector[idx] = 0;
      }
      else
      {
        // Slow case with merging words
        T carry_mask = 0;
        for (unsigned idx = 0; idx < local; idx++)
          carry_mask |= (1 << idx);
        for (unsigned idx = 0; idx < (BIT_ELMTS-(range+1)); idx++)
        {
          T right = bit_vector[idx+range] >> local;
          T left = bit_vector[idx+range+1] << ((1 << SHIFT) - local);
          bit_vector[idx] = left | right;
        }
        // Handle the last case
        bit_vector[BIT_ELMTS-(range+1)] = bit_vector[BIT_ELMTS-1] >> local;
        // Fill in everything else with zeros
        for (unsigned idx = (BIT_ELMTS-range); idx < BIT_ELMTS; idx++)
          bit_vector[idx] = 0;
      }
      return *this;
    }

    //-------------------------------------------------------------------------
    template<typename T, unsigned MAX, unsigned SHIFT, unsigned MASK>
    inline T BitMask<T,MAX,SHIFT,MASK>::get_hash_key(void) const
    //-------------------------------------------------------------------------
    {
      T result = 0;
      for (unsigned idx = 0; idx < BIT_ELMTS; idx++)
      {
        result |= bit_vector[idx];
      }
      return result;
    }

    //-------------------------------------------------------------------------
    template<typename T, unsigned MAX, unsigned SHIFT, unsigned MASK>
    inline void BitMask<T,MAX,SHIFT,MASK>::serialize(Serializer &rez) const
    //-------------------------------------------------------------------------
    {
      rez.serialize(bit_vector, (MAX/8));
    }

    //-------------------------------------------------------------------------
    template<typename T, unsigned MAX, unsigned SHIFT, unsigned MASK>
    inline void BitMask<T,MAX,SHIFT,MASK>::deserialize(Deserializer &derez)
    //-------------------------------------------------------------------------
    {
      derez.deserialize(bit_vector, (MAX/8));
    }

    //-------------------------------------------------------------------------
    template<typename T, unsigned MAX, unsigned SHIFT, unsigned MASK>
    inline char* BitMask<T,MAX,SHIFT,MASK>::to_string(void) const
    //-------------------------------------------------------------------------
    {
      return BitMaskHelper::to_string(bit_vector, MAX);
    }

    //-------------------------------------------------------------------------
    template<typename T, unsigned int MAX, unsigned SHIFT, unsigned MASK>
    inline int BitMask<T,MAX,SHIFT,MASK>::pop_count(void) const
    //-------------------------------------------------------------------------
    {
      int result = 0;
      for (unsigned idx = 0; idx < BIT_ELMTS; idx++)
      {
        result += __builtin_popcount(bit_vector[idx]);
      }
      return result;
    }

    //-------------------------------------------------------------------------
    template<typename T, unsigned int MAX, unsigned SHIFT, unsigned MASK>
    /*static*/ inline int BitMask<T,MAX,SHIFT,MASK>::pop_count(
                                  const BitMask<unsigned,MAX,SHIFT,MASK> &mask)
    //-------------------------------------------------------------------------
    {
      int result = 0;
#ifndef VALGRIND
      for (unsigned idx = 0; idx < BIT_ELMTS; idx++)
      {
        result += __builtin_popcount(mask[idx]);
      }
#else
      for (unsigned idx = 0; idx < MAX; idx++)
      {
        if (mask.is_set(idx))
          result++;
      }
#endif
      return result;
    }

    //-------------------------------------------------------------------------
    template<typename T, unsigned int MAX, unsigned SHIFT, unsigned MASK>
    /*static*/ inline int BitMask<T,MAX,SHIFT,MASK>::pop_count(
                            const BitMask<unsigned long,MAX,SHIFT,MASK> &mask)
    //-------------------------------------------------------------------------
    {
      int result = 0;
#ifndef VALGRIND
      for (unsigned idx = 0; idx < BIT_ELMTS; idx++)
      {
        result += __builtin_popcountl(mask[idx]);
      }
#else
      for (unsigned idx = 0; idx < MAX; idx++)
      {
        if (mask.is_set(idx))
          result++;
      }
#endif
      return result;
    }

    //-------------------------------------------------------------------------
    template<typename T, unsigned int MAX, unsigned SHIFT, unsigned MASK>
    /*static*/ inline int BitMask<T,MAX,SHIFT,MASK>::pop_count(
                        const BitMask<unsigned long long,MAX,SHIFT,MASK> &mask)
    //-------------------------------------------------------------------------
    {
      int result = 0;
#ifndef VALGRIND
      for (unsigned idx = 0; idx < BIT_ELMTS; idx++)
      {
        result += __builtin_popcountll(mask[idx]);
      }
#else
      for (unsigned idx = 0; idx < MAX; idx++)
      {
        if (mask.is_set(idx))
          result++;
      }
#endif
      return result;
    }

    //-------------------------------------------------------------------------
    template<typename T, unsigned int MAX, unsigned SHIFT, unsigned MASK>
    TLBitMask<T,MAX,SHIFT,MASK>::TLBitMask(T init /*= 0*/)
      : sum_mask(init)
    //-------------------------------------------------------------------------
    {
      LEGION_STATIC_ASSERT((MAX % (8*sizeof(T))) == 0);
      for (unsigned idx = 0; idx < BIT_ELMTS; idx++)
        bit_vector[idx] = init;
    }

    //-------------------------------------------------------------------------
    template<typename T, unsigned int MAX, unsigned SHIFT, unsigned MASK>
    TLBitMask<T,MAX,SHIFT,MASK>::TLBitMask(const TLBitMask &rhs)
      : sum_mask(rhs.sum_mask)
    //-------------------------------------------------------------------------
    {
      LEGION_STATIC_ASSERT((MAX % (8*sizeof(T))) == 0);
      for (unsigned idx = 0; idx < BIT_ELMTS; idx++)
      {
        bit_vector[idx] = rhs[idx];
      }
    }

    //-------------------------------------------------------------------------
    template<typename T, unsigned int MAX, unsigned SHIFT, unsigned MASK>
    TLBitMask<T,MAX,SHIFT,MASK>::~TLBitMask(void)
    //-------------------------------------------------------------------------
    {
    }

    //-------------------------------------------------------------------------
    template<typename T, unsigned int MAX, unsigned SHIFT, unsigned MASK>
    inline void TLBitMask<T,MAX,SHIFT,MASK>::set_bit(unsigned bit)
    //-------------------------------------------------------------------------
    {
#ifdef DEBUG_LEGION
      assert(bit < MAX);
#endif
      unsigned idx = bit >> SHIFT;
      const T set_mask = (1ULL << (bit & MASK));
      bit_vector[idx] |= set_mask;
      sum_mask |= set_mask;
    }

    //-------------------------------------------------------------------------
    template<typename T, unsigned int MAX, unsigned SHIFT, unsigned MASK>
    inline void TLBitMask<T,MAX,SHIFT,MASK>::unset_bit(unsigned bit)
    //-------------------------------------------------------------------------
    {
#ifdef DEBUG_LEGION
      assert(bit < MAX);
#endif
      unsigned idx = bit >> SHIFT;
      const T set_mask = (1ULL << (bit & MASK));
      const T unset_mask = ~set_mask;
      bit_vector[idx] &= unset_mask;
      // Unset the summary mask and then reset if necessary
      sum_mask &= unset_mask;
      for (unsigned i = 0; i < BIT_ELMTS; i++)
        sum_mask |= bit_vector[i];
    }

    //-------------------------------------------------------------------------
    template<typename T, unsigned int MAX, unsigned SHIFT, unsigned MASK>
    inline void TLBitMask<T,MAX,SHIFT,MASK>::assign_bit(unsigned b, bool v)
    //-------------------------------------------------------------------------
    {
      if (v)
        set_bit(b);
      else
        unset_bit(b);
    }

    //-------------------------------------------------------------------------
    template<typename T, unsigned int MAX, unsigned SHIFT, unsigned MASK>
    inline bool TLBitMask<T,MAX,SHIFT,MASK>::is_set(unsigned bit) const
    //-------------------------------------------------------------------------
    {
#ifdef DEBUG_LEGION
      assert(bit < MAX);
#endif
      unsigned idx = bit >> SHIFT;
      return (bit_vector[idx] & (1ULL << (bit & MASK)));
    }

    //-------------------------------------------------------------------------
    template<typename T, unsigned int MAX, unsigned SHIFT, unsigned MASK>
    inline int TLBitMask<T,MAX,SHIFT,MASK>::find_first_set(void) const
    //-------------------------------------------------------------------------
    {
      for (unsigned idx = 0; idx < BIT_ELMTS; idx++)
      {
        if (bit_vector[idx])
        {
          for (unsigned j = 0; j < 8*sizeof(T); j++)
          {
            if (bit_vector[idx] & (1ULL << j))
            {
              return (idx*8*sizeof(T) + j);
            }
          }
        }
      }
      return -1;
    }

    //-------------------------------------------------------------------------
    template<typename T, unsigned int MAX, unsigned SHIFT, unsigned MASK>
    inline int TLBitMask<T,MAX,SHIFT,MASK>::find_index_set(int index) const
    //-------------------------------------------------------------------------
    {
      int offset = 0;
      for (unsigned idx = 0; idx < BIT_ELMTS; idx++)
      {
        int local = __builtin_popcount(bit_vector[idx]);
        if (index <= local)
        {
          for (unsigned j = 0; j < ELEMENT_SIZE; j++)
          {
            if (bit_vector[idx] & (1ULL << j))
            {
              if (index == 0)
                return (offset + j);
              index--;
            }
          }
        }
        index -= local;
        offset += ELEMENT_SIZE;
      }
      return -1;
    }

    //-------------------------------------------------------------------------
    template<typename T, unsigned int MAX, unsigned SHIFT, unsigned MASK>
    inline int TLBitMask<T,MAX,SHIFT,MASK>::find_next_set(int start) const
    //-------------------------------------------------------------------------
    {
      if (start < 0)
        start = 0;
      int idx = start / ELEMENT_SIZE; // truncate
      int offset = idx * ELEMENT_SIZE; 
      int j = start % ELEMENT_SIZE;
      if (j > 0) // if we are already in the middle of element search it
      {
        for ( ; j < int(ELEMENT_SIZE); j++)
        {
          if (bit_vector[idx] & (1ULL << j))
            return (offset + j);
        }
        idx++;
        offset += ELEMENT_SIZE;
      }
      for ( ; idx < int(BIT_ELMTS); idx++)
      {
        if (bit_vector[idx] > 0) // if it has any valid entries, find the next
        {
          for (j = 0; j < int(ELEMENT_SIZE); j++)
          {
            if (bit_vector[idx] & (1ULL << j))
              return (offset + j);
          }
        }
        offset += ELEMENT_SIZE;
      }
      return -1;
    }

    //-------------------------------------------------------------------------
    template<typename T, unsigned int MAX, unsigned SHIFT, unsigned MASK>
    inline void TLBitMask<T,MAX,SHIFT,MASK>::clear(void)
    //-------------------------------------------------------------------------
    {
      for (unsigned idx = 0; idx < BIT_ELMTS; idx++)
      {
        bit_vector[idx] = 0;
      }
      sum_mask = 0;
    }

    //-------------------------------------------------------------------------
    template<typename T, unsigned int MAX, unsigned SHIFT, unsigned MASK>
    inline const T& TLBitMask<T,MAX,SHIFT,MASK>::operator[](
                                                    const unsigned &idx) const
    //-------------------------------------------------------------------------
    {
      return bit_vector[idx];
    }

    //-------------------------------------------------------------------------
    template<typename T, unsigned int MAX, unsigned SHIFT, unsigned MASK>
    inline T& TLBitMask<T,MAX,SHIFT,MASK>::operator[](const unsigned &idx)
    //-------------------------------------------------------------------------
    {
      return bit_vector[idx];
    }

    //-------------------------------------------------------------------------
    template<typename T, unsigned int MAX, unsigned SHIFT, unsigned MASK>
    inline bool TLBitMask<T,MAX,SHIFT,MASK>::operator==(
                                                    const TLBitMask &rhs) const
    //-------------------------------------------------------------------------
    {
      if (sum_mask != rhs.sum_mask)
        return false;
      for (unsigned idx = 0; idx < BIT_ELMTS; idx++)
      {
        if (bit_vector[idx] != rhs[idx])
          return false;
      }
      return true;
    }

    //-------------------------------------------------------------------------
    template<typename T, unsigned int MAX, unsigned SHIFT, unsigned MASK>
    inline bool TLBitMask<T,MAX,SHIFT,MASK>::operator<(const TLBitMask &rhs)
                                                                        const
    //-------------------------------------------------------------------------
    {
      // Only be less than if the bits are a subets of the rhs bits 
      for (unsigned idx = 0; idx < BIT_ELMTS; idx++)
      {
        if (bit_vector[idx] < rhs[idx])
          return true;
        else if (bit_vector[idx] > rhs[idx])
          return false;
      }
      // Otherwise they are equal so false
      return false;
    }

    //-------------------------------------------------------------------------
    template<typename T, unsigned int MAX, unsigned SHIFT, unsigned MASK>
    inline bool TLBitMask<T,MAX,SHIFT,MASK>::operator!=(
                                                    const TLBitMask &rhs) const
    //-------------------------------------------------------------------------
    {
      return !(*this == rhs);
    }

    //-------------------------------------------------------------------------
    template<typename T, unsigned int MAX, unsigned SHIFT, unsigned MASK>
    inline TLBitMask<T,MAX,SHIFT,MASK>&
                  TLBitMask<T,MAX,SHIFT,MASK>::operator=(const TLBitMask &rhs)
    //-------------------------------------------------------------------------
    {
      sum_mask = rhs.sum_mask;
      for (unsigned idx = 0; idx < BIT_ELMTS; idx++)
      {
        bit_vector[idx] = rhs[idx];
      }
      return *this;
    }

    //-------------------------------------------------------------------------
    template<typename T, unsigned int MAX, unsigned SHIFT, unsigned MASK>
    inline TLBitMask<T,MAX,SHIFT,MASK>
                            TLBitMask<T,MAX,SHIFT,MASK>::operator~(void) const
    //-------------------------------------------------------------------------
    {
      TLBitMask<T,MAX,SHIFT,MASK> result; 
      for (unsigned idx = 0; idx < BIT_ELMTS; idx++)
      {
        result[idx] = ~bit_vector[idx];
        result.sum_mask |= result[idx];
      }
      return result;
    }

    //-------------------------------------------------------------------------
    template<typename T, unsigned int MAX, unsigned SHIFT, unsigned MASK>
    inline TLBitMask<T,MAX,SHIFT,MASK>
            TLBitMask<T,MAX,SHIFT,MASK>::operator|(const TLBitMask &rhs) const
    //-------------------------------------------------------------------------
    {
      TLBitMask<T,MAX,SHIFT,MASK> result; 
      result.sum_mask = sum_mask | rhs.sum_mask;
      for (unsigned idx = 0; idx < BIT_ELMTS; idx++)
      {
        result[idx] = bit_vector[idx] | rhs[idx];
      }
      return result;
    }

    //-------------------------------------------------------------------------
    template<typename T, unsigned int MAX, unsigned SHIFT, unsigned MASK>
    inline TLBitMask<T,MAX,SHIFT,MASK>
          TLBitMask<T,MAX,SHIFT,MASK>::operator&(const TLBitMask &rhs) const
    //-------------------------------------------------------------------------
    {
      TLBitMask<T,MAX,SHIFT,MASK> result; 
      // If they are independent then we are done
      if (sum_mask & rhs.sum_mask)
      {
        for (unsigned idx = 0; idx < BIT_ELMTS; idx++)
        {
          result[idx] = bit_vector[idx] & rhs[idx];
          result.sum_mask |= result[idx];
        }
      }
      return result;
    }

    //-------------------------------------------------------------------------
    template<typename T, unsigned int MAX, unsigned SHIFT, unsigned MASK>
    inline TLBitMask<T,MAX,SHIFT,MASK>
            TLBitMask<T,MAX,SHIFT,MASK>::operator^(const TLBitMask &rhs) const
    //-------------------------------------------------------------------------
    {
      TLBitMask<T,MAX,SHIFT,MASK> result; 
      for (unsigned idx = 0; idx < BIT_ELMTS; idx++)
      {
        result[idx] = bit_vector[idx] ^ rhs[idx];
        result.sum_mask |= result[idx];
      }
      return result;
    }

    //-------------------------------------------------------------------------
    template<typename T, unsigned int MAX, unsigned SHIFT, unsigned MASK>
    inline TLBitMask<T,MAX,SHIFT,MASK>&
                 TLBitMask<T,MAX,SHIFT,MASK>::operator|=(const TLBitMask &rhs)
    //-------------------------------------------------------------------------
    {
      sum_mask |= rhs.sum_mask;
      for (unsigned idx = 0; idx < BIT_ELMTS; idx++)
      {
        bit_vector[idx] |= rhs[idx];
      }
      return *this;
    }

    //-------------------------------------------------------------------------
    template<typename T, unsigned int MAX, unsigned SHIFT, unsigned MASK>
    inline TLBitMask<T,MAX,SHIFT,MASK>&
                 TLBitMask<T,MAX,SHIFT,MASK>::operator&=(const TLBitMask &rhs)
    //-------------------------------------------------------------------------
    {
      if (sum_mask & rhs.sum_mask)
      {
        sum_mask = 0;
        for (unsigned idx = 0; idx < BIT_ELMTS; idx++)
        {
          bit_vector[idx] &= rhs[idx];
          sum_mask |= bit_vector[idx];
        }
      }
      else
      {
        sum_mask = 0;
        for (unsigned idx = 0; idx < BIT_ELMTS; idx++)
          bit_vector[idx] = 0;
      }
      return *this;
    }

    //-------------------------------------------------------------------------
    template<typename T, unsigned int MAX, unsigned SHIFT, unsigned MASK>
    inline TLBitMask<T,MAX,SHIFT,MASK>&
                 TLBitMask<T,MAX,SHIFT,MASK>::operator^=(const TLBitMask &rhs)
    //-------------------------------------------------------------------------
    {
      sum_mask = 0;
      for (unsigned idx = 0; idx < BIT_ELMTS; idx++)
      {
        bit_vector[idx] ^= rhs[idx];
        sum_mask |= bit_vector[idx];
      }
      return *this;
    }

    //-------------------------------------------------------------------------
    template<typename T, unsigned int MAX, unsigned SHIFT, unsigned MASK>
    inline bool TLBitMask<T,MAX,SHIFT,MASK>::operator*(const TLBitMask &rhs)
                                                                          const
    //-------------------------------------------------------------------------
    {
      // This is the whole reason we have sum mask right here
      if (sum_mask & rhs.sum_mask)
      {
        for (unsigned idx = 0; idx < BIT_ELMTS; idx++)
        {
          if (bit_vector[idx] & rhs[idx])
            return false;
        }
      }
      return true;
    }

    //-------------------------------------------------------------------------
    template<typename T, unsigned int MAX, unsigned SHIFT, unsigned MASK>
    inline TLBitMask<T,MAX,SHIFT,MASK>
            TLBitMask<T,MAX,SHIFT,MASK>::operator-(const TLBitMask &rhs) const
    //-------------------------------------------------------------------------
    {
      TLBitMask<T,MAX,SHIFT,MASK> result;
      for (unsigned idx = 0; idx < BIT_ELMTS; idx++)
      {
        result[idx] = bit_vector[idx] & ~(rhs[idx]);
        result.sum_mask |= result[idx];
      }
      return result;
    }

    //-------------------------------------------------------------------------
    template<typename T, unsigned int MAX, unsigned SHIFT, unsigned MASK>
    inline TLBitMask<T,MAX,SHIFT,MASK>&
                 TLBitMask<T,MAX,SHIFT,MASK>::operator-=(const TLBitMask &rhs)
    //-------------------------------------------------------------------------
    {
      sum_mask = 0;
      for (unsigned idx = 0; idx < BIT_ELMTS; idx++)
      {
        bit_vector[idx] &= ~(rhs[idx]);
        sum_mask |= bit_vector[idx];
      }
      return *this;
    }

    //-------------------------------------------------------------------------
    template<typename T, unsigned int MAX, unsigned SHIFT, unsigned MASK>
    inline bool TLBitMask<T,MAX,SHIFT,MASK>::operator!(void) const
    //-------------------------------------------------------------------------
    {
      // Here is another great reason to have sum mask
      return (sum_mask == 0);
    }

    //-------------------------------------------------------------------------
    template<typename T, unsigned MAX, unsigned SHIFT, unsigned MASK>
    inline TLBitMask<T,MAX,SHIFT,MASK>
                 TLBitMask<T,MAX,SHIFT,MASK>::operator<<(unsigned shift) const
    //-------------------------------------------------------------------------
    {
      // Find the range
      unsigned range = shift >> SHIFT;
      unsigned local = shift & MASK;
      TLBitMask<T,MAX,SHIFT,MASK> result;
      if (!local)
      {
        // Fast case where we just have to move the individual words
        for (int idx = (BIT_ELMTS-1); idx >= int(range); idx--)
        {
          result[idx] = bit_vector[idx-range]; 
          result.sum_mask |= result[idx];
        }
        // fill in everything else with zeros
        for (unsigned idx = 0; idx < range; idx++)
          result[idx] = 0;
      }
      else
      {
        // Slow case with merging words
        for (int idx = (BIT_ELMTS-1); idx > int(range); idx--)
        {
          T left = bit_vector[idx-range] << local;
          T right = bit_vector[idx-(range+1)] >> ((1 << SHIFT) - local);
          result[idx] = left | right;
          result.sum_mask |= result[idx];
        }
        // Handle the last case
        result[range] = bit_vector[0] << local; 
        result.sum_mask |= result[range];
        // Fill in everything else with zeros
        for (unsigned idx = 0; idx < range; idx++)
          result[idx] = 0;
      }
      return result;
    }

    //-------------------------------------------------------------------------
    template<typename T, unsigned int MAX, unsigned SHIFT, unsigned MASK>
    inline TLBitMask<T,MAX,SHIFT,MASK>
                 TLBitMask<T,MAX,SHIFT,MASK>::operator>>(unsigned shift) const
    //-------------------------------------------------------------------------
    {
      unsigned range = shift >> SHIFT;
      unsigned local = shift & MASK;
      TLBitMask<T,MAX,SHIFT,MASK> result;
      if (!local)
      {
        // Fast case where we just have to move individual words
        for (unsigned idx = 0; idx < (BIT_ELMTS-range); idx++)
        {
          result[idx] = bit_vector[idx+range];
          result.sum_mask |= result[idx];
        }
        // Fill in everything else with zeros
        for (unsigned idx = (BIT_ELMTS-range); idx < (BIT_ELMTS); idx++)
          result[idx] = 0;
      }
      else
      {
        // Slow case with merging words
        for (unsigned idx = 0; idx < (BIT_ELMTS-(range+1)); idx++)
        {
          T right = bit_vector[idx+range] >> local;
          T left = bit_vector[idx+range+1] << ((1 << SHIFT) - local);
          result[idx] = left | right;
          result.sum_mask |= result[idx];
        }
        // Handle the last case
        result[BIT_ELMTS-(range+1)] = bit_vector[BIT_ELMTS-1] >> local;
        result.sum_mask |= result[BIT_ELMTS-(range+1)];
        // Fill in everything else with zeros
        for (unsigned idx = (BIT_ELMTS-range); idx < BIT_ELMTS; idx++)
          result[idx] = 0;
      }
      return result;
    }

    //-------------------------------------------------------------------------
    template<typename T, unsigned int MAX, unsigned SHIFT, unsigned MASK>
    inline TLBitMask<T,MAX,SHIFT,MASK>&
                      TLBitMask<T,MAX,SHIFT,MASK>::operator<<=(unsigned shift)
    //-------------------------------------------------------------------------
    {
      // Find the range
      unsigned range = shift >> SHIFT;
      unsigned local = shift & MASK;
      sum_mask = 0;
      if (!local)
      {
        // Fast case where we just have to move the individual words
        for (int idx = (BIT_ELMTS-1); idx >= int(range); idx--)
        {
          bit_vector[idx] = bit_vector[idx-range]; 
          sum_mask |= bit_vector[idx];
        }
        // fill in everything else with zeros
        for (unsigned idx = 0; idx < range; idx++)
          bit_vector[idx] = 0;
      }
      else
      {
        // Slow case with merging words
        for (int idx = (BIT_ELMTS-1); idx > int(range); idx--)
        {
          T left = bit_vector[idx-range] << local;
          T right = bit_vector[idx-(range+1)] >> ((1 << SHIFT) - local);
          bit_vector[idx] = left | right;
          sum_mask |= bit_vector[idx];
        }
        // Handle the last case
        bit_vector[range] = bit_vector[0] << local; 
        sum_mask |= bit_vector[range];
        // Fill in everything else with zeros
        for (unsigned idx = 0; idx < range; idx++)
          bit_vector[idx] = 0;
      }
      return *this;
    }

    //-------------------------------------------------------------------------
    template<typename T, unsigned int MAX, unsigned SHIFT, unsigned MASK>
    inline TLBitMask<T,MAX,SHIFT,MASK>&
                      TLBitMask<T,MAX,SHIFT,MASK>::operator>>=(unsigned shift)
    //-------------------------------------------------------------------------
    {
      unsigned range = shift >> SHIFT;
      unsigned local = shift & MASK;
      sum_mask = 0;
      if (!local)
      {
        // Fast case where we just have to move individual words
        for (unsigned idx = 0; idx < (BIT_ELMTS-range); idx++)
        {
          bit_vector[idx] = bit_vector[idx+range];
          sum_mask |= bit_vector[idx];
        }
        // Fill in everything else with zeros
        for (unsigned idx = (BIT_ELMTS-range); idx < (BIT_ELMTS); idx++)
          bit_vector[idx] = 0;
      }
      else
      {
        // Slow case with merging words
        T carry_mask = 0;
        for (unsigned idx = 0; idx < local; idx++)
          carry_mask |= (1 << idx);
        for (unsigned idx = 0; idx < (BIT_ELMTS-(range+1)); idx++)
        {
          T right = bit_vector[idx+range] >> local;
          T left = bit_vector[idx+range+1] << ((1 << SHIFT) - local);
          bit_vector[idx] = left | right;
          sum_mask |= bit_vector[idx];
        }
        // Handle the last case
        bit_vector[BIT_ELMTS-(range+1)] = bit_vector[BIT_ELMTS-1] >> local;
        sum_mask |= bit_vector[BIT_ELMTS-(range+1)];
        // Fill in everything else with zeros
        for (unsigned idx = (BIT_ELMTS-range); idx < BIT_ELMTS; idx++)
          bit_vector[idx] = 0;
      }
      return *this;
    }

    //-------------------------------------------------------------------------
    template<typename T, unsigned int MAX, unsigned SHIFT, unsigned MASK>
    inline T TLBitMask<T,MAX,SHIFT,MASK>::get_hash_key(void) const
    //-------------------------------------------------------------------------
    {
      return sum_mask;
    }

    //-------------------------------------------------------------------------
    template<typename T, unsigned int MAX, unsigned SHIFT, unsigned MASK>
    inline void TLBitMask<T,MAX,SHIFT,MASK>::serialize(Serializer &rez) const
    //-------------------------------------------------------------------------
    {
      rez.template serialize(sum_mask);
      rez.serialize(bit_vector, (MAX/8));
    }

    //-------------------------------------------------------------------------
    template<typename T, unsigned int MAX, unsigned SHIFT, unsigned MASK>
    inline void TLBitMask<T,MAX,SHIFT,MASK>::deserialize(Deserializer &derez)
    //-------------------------------------------------------------------------
    {
      derez.template deserialize(sum_mask);
      derez.deserialize(bit_vector, (MAX/8));
    }

    //-------------------------------------------------------------------------
    template<typename T, unsigned int MAX, unsigned SHIFT, unsigned MASK>
    inline char* TLBitMask<T,MAX,SHIFT,MASK>::to_string(void) const
    //-------------------------------------------------------------------------
    {
      return BitMaskHelper::to_string(bit_vector, MAX);
    }

    //-------------------------------------------------------------------------
    template<typename T, unsigned int MAX, unsigned SHIFT, unsigned MASK>
    inline int TLBitMask<T,MAX,SHIFT,MASK>::pop_count(void) const
    //-------------------------------------------------------------------------
    {
      if (!sum_mask)
        return 0;
      int result = 0;
#ifndef VALGRIND
      for (unsigned idx = 0; idx < BIT_ELMTS; idx++)
      {
        result += __builtin_popcount(bit_vector[idx]);
      }
#else
      for (unsigned idx = 0; idx < MAX; idx++)
      {
        if (is_set(idx))
          result++;
      }
#endif
      return result;
    }

    //-------------------------------------------------------------------------
    template<typename T, unsigned int MAX, unsigned SHIFT, unsigned MASK>
    /*static*/ inline int TLBitMask<T,MAX,SHIFT,MASK>::pop_count(
                               const TLBitMask<unsigned,MAX,SHIFT,MASK> &mask)
    //-------------------------------------------------------------------------
    {
      if (!mask.sum_mask)
        return 0;
      int result = 0;
#ifndef VALGRIND
      for (unsigned idx = 0; idx < BIT_ELMTS; idx++)
      {
        result += __builtin_popcount(mask[idx]);
      }
#else
      for (unsigned idx = 0; idx < MAX; idx++)
      {
        if (mask.is_set(idx))
          result++;
      }
#endif
      return result;
    }

    //-------------------------------------------------------------------------
    template<typename T, unsigned int MAX, unsigned SHIFT, unsigned MASK>
    /*static*/ inline int TLBitMask<T,MAX,SHIFT,MASK>::pop_count(
                          const TLBitMask<unsigned long,MAX,SHIFT,MASK> &mask)
    //-------------------------------------------------------------------------
    {
      if (!mask.sum_mask)
        return 0;
      int result = 0;
#ifndef VALGRIND
      for (unsigned idx = 0; idx < BIT_ELMTS; idx++)
      {
        result += __builtin_popcountl(mask[idx]);
      }
#else
      for (unsigned idx = 0; idx < MAX; idx++)
      {
        if (mask.is_set(idx))
          result++;
      }
#endif
      return result;
    }

    //-------------------------------------------------------------------------
    template<typename T, unsigned int MAX, unsigned SHIFT, unsigned MASK>
    /*static*/ inline int TLBitMask<T,MAX,SHIFT,MASK>::pop_count(
                     const TLBitMask<unsigned long long,MAX,SHIFT,MASK> &mask)
    //-------------------------------------------------------------------------
    {
      if (!mask.sum_mask)
        return 0;
      int result = 0;
#ifndef VALGRIND
      for (unsigned idx = 0; idx < BIT_ELMTS; idx++)
      {
        result += __builtin_popcountll(mask[idx]);
      }
#else
      for (unsigned idx = 0; idx < MAX; idx++)
      {
        if (mask.is_set(idx))
          result++;
      }
#endif
      return result;
    }
#undef BIT_ELMTS

#ifdef __SSE2__
#define SSE_ELMTS (MAX/128)
#define BIT_ELMTS (MAX/64)
    //-------------------------------------------------------------------------
    template<unsigned int MAX>
    SSEBitMask<MAX>::SSEBitMask(uint64_t init /*= 0*/)
    //-------------------------------------------------------------------------
    {
      LEGION_STATIC_ASSERT((MAX % 128) == 0);
      for (unsigned idx = 0; idx < BIT_ELMTS; idx++)
      {
        bits.bit_vector[idx] = init;
      }
    }

    //-------------------------------------------------------------------------
    template<unsigned int MAX>
    SSEBitMask<MAX>::SSEBitMask(const SSEBitMask &rhs)
    //-------------------------------------------------------------------------
    {
      LEGION_STATIC_ASSERT((MAX % 128) == 0);
      for (unsigned idx = 0; idx < SSE_ELMTS; idx++)
      {
        bits.sse_vector[idx] = rhs(idx);
      }
    }

    //-------------------------------------------------------------------------
    template<unsigned int MAX>
    SSEBitMask<MAX>::~SSEBitMask(void)
    //-------------------------------------------------------------------------
    {
    }

    //-------------------------------------------------------------------------
    template<unsigned int MAX>
    inline void SSEBitMask<MAX>::set_bit(unsigned bit)
    //-------------------------------------------------------------------------
    {
#ifdef DEBUG_LEGION
      assert(bit < MAX);
#endif
      unsigned idx = bit >> 6;
      bits.bit_vector[idx] |= (1UL << (bit & 0x3F));
    }

    //-------------------------------------------------------------------------
    template<unsigned int MAX>
    inline void SSEBitMask<MAX>::unset_bit(unsigned bit)
    //-------------------------------------------------------------------------
    {
#ifdef DEBUG_LEGION
      assert(bit < MAX);
#endif
      unsigned idx = bit >> 6;
      bits.bit_vector[idx] &= ~(1UL << (bit & 0x3F));
    }

    //-------------------------------------------------------------------------
    template<unsigned int MAX>
    inline void SSEBitMask<MAX>::assign_bit(unsigned bit, bool val)
    //-------------------------------------------------------------------------
    {
      if (val)
        set_bit(bit);
      else
        unset_bit(bit);
    }

    //-------------------------------------------------------------------------
    template<unsigned int MAX>
    inline bool SSEBitMask<MAX>::is_set(unsigned bit) const
    //-------------------------------------------------------------------------
    {
#ifdef DEBUG_LEGION
      assert(bit < MAX);
#endif
      unsigned idx = bit >> 6;
      return (bits.bit_vector[idx] & (1UL << (bit & 0x3F)));
    }

    //-------------------------------------------------------------------------
    template<unsigned int MAX>
    inline int SSEBitMask<MAX>::find_first_set(void) const
    //-------------------------------------------------------------------------
    {
      for (unsigned idx = 0; idx < BIT_ELMTS; idx++)
      {
        if (bits.bit_vector[idx])
        {
          for (unsigned j = 0; j < ELEMENT_SIZE; j++)
          {
            if (bits.bit_vector[idx] & (1UL << j))
            {
              return (idx*ELEMENT_SIZE + j);
            }
          }
        }
      }
      return -1;
    }

    //-------------------------------------------------------------------------
    template<unsigned int MAX>
    inline int SSEBitMask<MAX>::find_index_set(int index) const
    //-------------------------------------------------------------------------
    {
      int offset = 0;
      for (unsigned idx = 0; idx < BIT_ELMTS; idx++)
      {
        int local = __builtin_popcount(bits.bit_vector[idx]);
        if (index <= local)
        {
          for (unsigned j = 0; j < ELEMENT_SIZE; j++)
          {
            if (bits.bit_vector[idx] & (1ULL << j))
            {
              if (index == 0)
                return (offset + j);
              index--;
            }
          }
        }
        index -= local;
        offset += ELEMENT_SIZE;
      }
      return -1;
    }

    //-------------------------------------------------------------------------
    template<unsigned int MAX>
    inline int SSEBitMask<MAX>::find_next_set(int start) const
    //-------------------------------------------------------------------------
    {
      if (start < 0)
        start = 0;
      int idx = start / ELEMENT_SIZE; // truncate
      int offset = idx * ELEMENT_SIZE; 
      int j = start % ELEMENT_SIZE;
      if (j > 0) // if we are already in the middle of element search it
      {
        for ( ; j < int(ELEMENT_SIZE); j++)
        {
          if (bits.bit_vector[idx] & (1ULL << j))
            return (offset + j);
        }
        idx++;
        offset += ELEMENT_SIZE;
      }
      for ( ; idx < int(BIT_ELMTS); idx++)
      {
        if (bits.bit_vector[idx] > 0) // if it has any valid entries, find next
        {
          for (j = 0; j < int(ELEMENT_SIZE); j++)
          {
            if (bits.bit_vector[idx] & (1ULL << j))
              return (offset + j);
          }
        }
        offset += ELEMENT_SIZE;
      }
      return -1;
    }

    //-------------------------------------------------------------------------
    template<unsigned int MAX>
    inline void SSEBitMask<MAX>::clear(void)
    //-------------------------------------------------------------------------
    {
      for (unsigned idx = 0; idx < SSE_ELMTS; idx++)
      {
        bits.sse_vector[idx] = _mm_set1_epi32(0);
      }
    }

    //-------------------------------------------------------------------------
    template<unsigned int MAX>
    inline const __m128i& SSEBitMask<MAX>::operator()(
                                                 const unsigned int &idx) const
    //-------------------------------------------------------------------------
    {
      return bits.sse_vector[idx];
    }

    //-------------------------------------------------------------------------
    template<unsigned int MAX>
    inline __m128i& SSEBitMask<MAX>::operator()(const unsigned int &idx)
    //-------------------------------------------------------------------------
    {
      return bits.sse_vector[idx];
    }

    //-------------------------------------------------------------------------
    template<unsigned int MAX>
    inline const uint64_t& SSEBitMask<MAX>::operator[](
                                                 const unsigned int &idx) const
    //-------------------------------------------------------------------------
    {
      return bits.bit_vector[idx];
    }

    //-------------------------------------------------------------------------
    template<unsigned int MAX>
    inline uint64_t& SSEBitMask<MAX>::operator[](const unsigned int &idx) 
    //-------------------------------------------------------------------------
    {
      return bits.bit_vector[idx]; 
    }

    //-------------------------------------------------------------------------
    template<unsigned int MAX>
    inline bool SSEBitMask<MAX>::operator==(const SSEBitMask &rhs) const
    //-------------------------------------------------------------------------
    {
      for (unsigned idx = 0; idx < BIT_ELMTS; idx++)
      {
        if (bits.bit_vector[idx] != rhs[idx]) 
          return false;
      }
      return true;
    }

    //-------------------------------------------------------------------------
    template<unsigned int MAX>
    inline bool SSEBitMask<MAX>::operator<(const SSEBitMask &rhs) const
    //-------------------------------------------------------------------------
    {
      // Only be less than if the bits are a subset of the rhs bits
      for (unsigned idx = 0; idx < BIT_ELMTS; idx++)
      {
        if (bits.bit_vector[idx] < rhs[idx])
          return true;
        else if (bits.bit_vector[idx] > rhs[idx])
          return false;
      }
      // Otherwise they are equal so false
      return false;
    }

    //-------------------------------------------------------------------------
    template<unsigned int MAX>
    inline bool SSEBitMask<MAX>::operator!=(const SSEBitMask &rhs) const
    //-------------------------------------------------------------------------
    {
      return !(*this == rhs);
    }

    //-------------------------------------------------------------------------
    template<unsigned int MAX>
    inline SSEBitMask<MAX>& SSEBitMask<MAX>::operator=(const SSEBitMask &rhs)
    //-------------------------------------------------------------------------
    {
      for (unsigned idx = 0; idx < SSE_ELMTS; idx++)
      {
        bits.sse_vector[idx] = rhs(idx);
      }
      return *this;
    }

    //-------------------------------------------------------------------------
    template<unsigned int MAX>
    inline SSEBitMask<MAX> SSEBitMask<MAX>::operator~(void) const
    //-------------------------------------------------------------------------
    {
      SSEBitMask<MAX> result;
      for (unsigned idx = 0; idx < BIT_ELMTS; idx++)
      {
        result[idx] = ~(bits.bit_vector[idx]);
      }
      return result;
    }

    //-------------------------------------------------------------------------
    template<unsigned int MAX>
    inline SSEBitMask<MAX> SSEBitMask<MAX>::operator|(
                                                   const SSEBitMask &rhs) const
    //-------------------------------------------------------------------------
    {
      SSEBitMask<MAX> result;
      for (unsigned idx = 0; idx < SSE_ELMTS; idx++)
      {
        result(idx) = _mm_or_si128(bits.sse_vector[idx], rhs(idx));
      }
      return result;
    }

    //-------------------------------------------------------------------------
    template<unsigned int MAX>
    inline SSEBitMask<MAX> SSEBitMask<MAX>::operator&(
                                                   const SSEBitMask &rhs) const
    //-------------------------------------------------------------------------
    {
      SSEBitMask<MAX> result;
      for (unsigned idx = 0; idx < SSE_ELMTS; idx++)
      {
        result(idx) = _mm_and_si128(bits.sse_vector[idx], rhs(idx));
      }
      return result;
    }

    //-------------------------------------------------------------------------
    template<unsigned int MAX>
    inline SSEBitMask<MAX> SSEBitMask<MAX>::operator^(
                                                   const SSEBitMask &rhs) const
    //-------------------------------------------------------------------------
    {
      SSEBitMask<MAX> result;
      for (unsigned idx = 0; idx < SSE_ELMTS; idx++)
      {
        result(idx) = _mm_xor_si128(bits.sse_vector[idx], rhs(idx));
      }
      return result;
    }

    //-------------------------------------------------------------------------
    template<unsigned int MAX>
    inline SSEBitMask<MAX>& SSEBitMask<MAX>::operator|=(const SSEBitMask &rhs) 
    //-------------------------------------------------------------------------
    {
      for (unsigned idx = 0; idx < SSE_ELMTS; idx++)
      {
        bits.sse_vector[idx] = _mm_or_si128(bits.sse_vector[idx], rhs(idx));
      }
      return *this;
    }

    //-------------------------------------------------------------------------
    template<unsigned int MAX>
    inline SSEBitMask<MAX>& SSEBitMask<MAX>::operator&=(const SSEBitMask &rhs)
    //-------------------------------------------------------------------------
    {
      for (unsigned idx = 0; idx < SSE_ELMTS; idx++)
      {
        bits.sse_vector[idx] = _mm_and_si128(bits.sse_vector[idx], rhs(idx));
      }
      return *this;
    }

    //-------------------------------------------------------------------------
    template<unsigned int MAX>
    inline SSEBitMask<MAX>& SSEBitMask<MAX>::operator^=(const SSEBitMask &rhs)
    //-------------------------------------------------------------------------
    {
      for (unsigned idx = 0; idx < SSE_ELMTS; idx++)
      {
        bits.sse_vector[idx] = _mm_xor_si128(bits.sse_vector[idx], rhs(idx));
      }
      return *this;
    }

    //-------------------------------------------------------------------------
    template<unsigned int MAX>
    inline bool SSEBitMask<MAX>::operator*(const SSEBitMask &rhs) const
    //-------------------------------------------------------------------------
    {
      for (unsigned idx = 0; idx < BIT_ELMTS; idx++)
      {
        if (bits.bit_vector[idx] & rhs[idx])
          return false;
      }
      return true;
    }

    //-------------------------------------------------------------------------
    template<unsigned int MAX>
    inline SSEBitMask<MAX> SSEBitMask<MAX>::operator-(
                                                   const SSEBitMask &rhs) const
    //-------------------------------------------------------------------------
    {
      SSEBitMask<MAX> result;
      for (unsigned idx = 0; idx < SSE_ELMTS; idx++)
      {
        result(idx) = _mm_andnot_si128(rhs(idx), bits.sse_vector[idx]);
      }
      return result;
    }

    //-------------------------------------------------------------------------
    template<unsigned int MAX>
    inline SSEBitMask<MAX>& SSEBitMask<MAX>::operator-=(const SSEBitMask &rhs)
    //-------------------------------------------------------------------------
    {
      for (unsigned idx = 0; idx < SSE_ELMTS; idx++)
      {
        bits.sse_vector[idx] = _mm_andnot_si128(rhs(idx), bits.sse_vector[idx]);
      }
      return *this;
    }

    //-------------------------------------------------------------------------
    template<unsigned int MAX>
    inline bool SSEBitMask<MAX>::operator!(void) const
    //-------------------------------------------------------------------------
    {
      for (unsigned idx = 0; idx < BIT_ELMTS; idx++)
      {
        if (bits.bit_vector[idx] != 0)
          return false;
      }
      return true;
    }

    //-------------------------------------------------------------------------
    template<unsigned int MAX>
    inline SSEBitMask<MAX> SSEBitMask<MAX>::operator<<(unsigned shift) const
    //-------------------------------------------------------------------------
    {
      // Find the range
      unsigned range = shift >> 6;
      unsigned local = shift & 0x3F;
      SSEBitMask<MAX> result;
      if (!local)
      {
        // Fast case where we just have to move the individual words
        for (int idx = (BIT_ELMTS-1); idx >= int(range); idx--)
        {
          result[idx] = bits.bit_vector[idx-range]; 
        }
        // fill in everything else with zeros
        for (unsigned idx = 0; idx < range; idx++)
          result[idx] = 0;
      }
      else
      {
        // Slow case with merging words
        for (int idx = (BIT_ELMTS-1); idx > int(range); idx--)
        {
          uint64_t left = bits.bit_vector[idx-range] << local;
          uint64_t right = bits.bit_vector[idx-(range+1)] >> ((1 << 6) - local);
          result[idx] = left | right;
        }
        // Handle the last case
        result[range] = bits.bit_vector[0] << local; 
        // Fill in everything else with zeros
        for (unsigned idx = 0; idx < range; idx++)
          result[idx] = 0;
      }
      return result;
    }

    //-------------------------------------------------------------------------
    template<unsigned int MAX>
    inline SSEBitMask<MAX> SSEBitMask<MAX>::operator>>(unsigned shift) const
    //-------------------------------------------------------------------------
    {
      unsigned range = shift >> 6;
      unsigned local = shift & 0x3F;
      SSEBitMask<MAX> result;
      if (!local)
      {
        // Fast case where we just have to move individual words
        for (unsigned idx = 0; idx < (BIT_ELMTS-range); idx++)
        {
          result[idx] = bits.bit_vector[idx+range];
        }
        // Fill in everything else with zeros
        for (unsigned idx = (BIT_ELMTS-range); idx < (BIT_ELMTS); idx++)
          result[idx] = 0;
      }
      else
      {
        // Slow case with merging words
        for (unsigned idx = 0; idx < (BIT_ELMTS-(range+1)); idx++)
        {
          uint64_t right = bits.bit_vector[idx+range] >> local;
          uint64_t left = bits.bit_vector[idx+range+1] << ((1 << 6) - local);
          result[idx] = left | right;
        }
        // Handle the last case
        result[BIT_ELMTS-(range+1)] = bits.bit_vector[BIT_ELMTS-1] >> local;
        // Fill in everything else with zeros
        for (unsigned idx = (BIT_ELMTS-range); idx < BIT_ELMTS; idx++)
          result[idx] = 0;
      }
      return result;
    }

    //-------------------------------------------------------------------------
    template<unsigned int MAX>
    inline SSEBitMask<MAX>& SSEBitMask<MAX>::operator<<=(unsigned shift)
    //-------------------------------------------------------------------------
    {
      // Find the range
      unsigned range = shift >> 6;
      unsigned local = shift & 0x3F;
      if (!local)
      {
        // Fast case where we just have to move the individual words
        for (int idx = (BIT_ELMTS-1); idx >= int(range); idx--)
        {
          bits.bit_vector[idx] = bits.bit_vector[idx-range]; 
        }
        // fill in everything else with zeros
        for (unsigned idx = 0; idx < range; idx++)
          bits.bit_vector[idx] = 0;
      }
      else
      {
        // Slow case with merging words
        for (int idx = (BIT_ELMTS-1); idx > int(range); idx--)
        {
          uint64_t left = bits.bit_vector[idx-range] << local;
          uint64_t right = bits.bit_vector[idx-(range+1)] >> ((1 << 6) - local);
          bits.bit_vector[idx] = left | right;
        }
        // Handle the last case
        bits.bit_vector[range] = bits.bit_vector[0] << local; 
        // Fill in everything else with zeros
        for (unsigned idx = 0; idx < range; idx++)
          bits.bit_vector[idx] = 0;
      }
      return *this;
    }

    //-------------------------------------------------------------------------
    template<unsigned int MAX>
    inline SSEBitMask<MAX>& SSEBitMask<MAX>::operator>>=(unsigned shift)
    //-------------------------------------------------------------------------
    {
      unsigned range = shift >> 6;
      unsigned local = shift & 0x3F;
      if (!local)
      {
        // Fast case where we just have to move individual words
        for (unsigned idx = 0; idx < (BIT_ELMTS-range); idx++)
        {
          bits.bit_vector[idx] = bits.bit_vector[idx+range];
        }
        // Fill in everything else with zeros
        for (unsigned idx = (BIT_ELMTS-range); idx < (BIT_ELMTS); idx++)
          bits.bit_vector[idx] = 0;
      }
      else
      {
        // Slow case with merging words
        uint64_t carry_mask = 0;
        for (unsigned idx = 0; idx < local; idx++)
          carry_mask |= (1 << idx);
        for (unsigned idx = 0; idx < (BIT_ELMTS-(range+1)); idx++)
        {
          uint64_t right = bits.bit_vector[idx+range] >> local;
          uint64_t left = bits.bit_vector[idx+range+1] << ((1 << 6) - local);
          bits.bit_vector[idx] = left | right;
        }
        // Handle the last case
        bits.bit_vector[BIT_ELMTS-(range+1)] = 
                                      bits.bit_vector[BIT_ELMTS-1] >> local;
        // Fill in everything else with zeros
        for (unsigned idx = (BIT_ELMTS-range); idx < BIT_ELMTS; idx++)
          bits.bit_vector[idx] = 0;
      }
      return *this;
    }

    //-------------------------------------------------------------------------
    template<unsigned int MAX>
    inline uint64_t SSEBitMask<MAX>::get_hash_key(void) const
    //-------------------------------------------------------------------------
    {
      uint64_t result = 0;
      for (unsigned idx = 0; idx < BIT_ELMTS; idx++)
      {
        result |= bits.bit_vector[idx];
      }
      return result;
    }

    //-------------------------------------------------------------------------
    template<unsigned int MAX>
    inline const uint64_t* SSEBitMask<MAX>::base(void) const
    //-------------------------------------------------------------------------
    {
      return bits.bit_vector;
    }

    //-------------------------------------------------------------------------
    template<unsigned int MAX>
    inline void SSEBitMask<MAX>::serialize(Serializer &rez) const
    //-------------------------------------------------------------------------
    {
      rez.serialize(bits.bit_vector, (MAX/8));
    }

    //-------------------------------------------------------------------------
    template<unsigned int MAX>
    inline void SSEBitMask<MAX>::deserialize(Deserializer &derez)
    //-------------------------------------------------------------------------
    {
      derez.deserialize(bits.bit_vector, (MAX/8));
    }

    //-------------------------------------------------------------------------
    template<unsigned int MAX>
    inline char* SSEBitMask<MAX>::to_string(void) const
    //-------------------------------------------------------------------------
    {
      return BitMaskHelper::to_string(bits.bit_vector, MAX);
    }

    //-------------------------------------------------------------------------
    template<unsigned int MAX>
    inline int SSEBitMask<MAX>::pop_count(void) const
    //-------------------------------------------------------------------------
    {
      int result = 0;
#ifndef VALGRIND
      for (unsigned idx = 0; idx < BIT_ELMTS; idx++)
      {
        result += __builtin_popcountl(bits.bit_vector[idx]);
      }
#else
      for (unsigned idx = 0; idx < MAX; idx++)
      {
        if (is_set(idx))
          result++;
      }
#endif
      return result;
    }

    //-------------------------------------------------------------------------
    template<unsigned int MAX>
    /*static*/ inline int SSEBitMask<MAX>::pop_count(
                                                   const SSEBitMask<MAX> &mask)
    //-------------------------------------------------------------------------
    {
      int result = 0;
#ifndef VALGRIND
      for (unsigned idx = 0; idx < BIT_ELMTS; idx++)
      {
        result += __builtin_popcountl(mask[idx]);
      }
#else
      for (unsigned idx = 0; idx < MAX; idx++)
      {
        if (mask.is_set(idx))
          result++;
      }
#endif
      return result;
    }

    //-------------------------------------------------------------------------
    template<unsigned int MAX>
    SSETLBitMask<MAX>::SSETLBitMask(uint64_t init /*= 0*/)
      : sum_mask(init)
    //-------------------------------------------------------------------------
    {
      LEGION_STATIC_ASSERT((MAX % 128) == 0);
      for (unsigned idx = 0; idx < BIT_ELMTS; idx++)
      {
        bits.bit_vector[idx] = init;
      }
    }

    //-------------------------------------------------------------------------
    template<unsigned int MAX>
    SSETLBitMask<MAX>::SSETLBitMask(const SSETLBitMask &rhs)
      : sum_mask(rhs.sum_mask)
    //-------------------------------------------------------------------------
    {
      LEGION_STATIC_ASSERT((MAX % 128) == 0);
      for (unsigned idx = 0; idx < SSE_ELMTS; idx++)
      {
        bits.sse_vector[idx] = rhs(idx);
      }
    }

    //-------------------------------------------------------------------------
    template<unsigned int MAX>
    SSETLBitMask<MAX>::~SSETLBitMask(void)
    //-------------------------------------------------------------------------
    {
    }

    //-------------------------------------------------------------------------
    template<unsigned int MAX>
    inline void SSETLBitMask<MAX>::set_bit(unsigned bit)
    //-------------------------------------------------------------------------
    {
#ifdef DEBUG_LEGION
      assert(bit < MAX);
#endif
      unsigned idx = bit >> 6;
      const uint64_t set_mask = (1UL << (bit & 0x3F));
      bits.bit_vector[idx] |= set_mask;
      sum_mask |= set_mask;
    }

    //-------------------------------------------------------------------------
    template<unsigned int MAX>
    inline void SSETLBitMask<MAX>::unset_bit(unsigned bit)
    //-------------------------------------------------------------------------
    {
#ifdef DEBUG_LEGION
      assert(bit < MAX);
#endif
      unsigned idx = bit >> 6;
      const uint64_t set_mask = (1UL << (bit & 0x3F));
      const uint64_t unset_mask = ~set_mask;
      bits.bit_vector[idx] &= unset_mask;
      // Unset the summary mask and then reset if necessary
      sum_mask &= unset_mask;
      for (unsigned i = 0; i < BIT_ELMTS; i++)
        sum_mask |= bits.bit_vector[i];
    }

    //-------------------------------------------------------------------------
    template<unsigned int MAX>
    inline void SSETLBitMask<MAX>::assign_bit(unsigned bit, bool val)
    //-------------------------------------------------------------------------
    {
      if (val)
        set_bit(bit);
      else
        unset_bit(bit);
    }

    //-------------------------------------------------------------------------
    template<unsigned int MAX>
    inline bool SSETLBitMask<MAX>::is_set(unsigned bit) const
    //-------------------------------------------------------------------------
    {
#ifdef DEBUG_LEGION
      assert(bit < MAX);
#endif
      unsigned idx = bit >> 6;
      return (bits.bit_vector[idx] & (1UL << (bit & 0x3F)));
    }

    //-------------------------------------------------------------------------
    template<unsigned int MAX>
    inline int SSETLBitMask<MAX>::find_first_set(void) const
    //-------------------------------------------------------------------------
    {
      for (unsigned idx = 0; idx < BIT_ELMTS; idx++)
      {
        if (bits.bit_vector[idx])
        {
          for (unsigned j = 0; j < ELEMENT_SIZE; j++)
          {
            if (bits.bit_vector[idx] & (1UL << j))
            {
              return (idx*ELEMENT_SIZE + j);
            }
          }
        }
      }
      return -1;
    }

    //-------------------------------------------------------------------------
    template<unsigned int MAX>
    inline int SSETLBitMask<MAX>::find_index_set(int index) const
    //-------------------------------------------------------------------------
    {
      int offset = 0;
      for (unsigned idx = 0; idx < BIT_ELMTS; idx++)
      {
        int local = __builtin_popcount(bits.bit_vector[idx]);
        if (index <= local)
        {
          for (unsigned j = 0; j < ELEMENT_SIZE; j++)
          {
            if (bits.bit_vector[idx] & (1ULL << j))
            {
              if (index == 0)
                return (offset + j);
              index--;
            }
          }
        }
        index -= local;
        offset += ELEMENT_SIZE;
      }
      return -1;
    }

    //-------------------------------------------------------------------------
    template<unsigned int MAX>
    inline int SSETLBitMask<MAX>::find_next_set(int start) const
    //-------------------------------------------------------------------------
    {
      if (start < 0)
        start = 0;
      int idx = start / ELEMENT_SIZE; // truncate
      int offset = idx * ELEMENT_SIZE; 
      int j = start % ELEMENT_SIZE;
      if (j > 0) // if we are already in the middle of element search it
      {
        for ( ; j < int(ELEMENT_SIZE); j++)
        {
          if (bits.bit_vector[idx] & (1ULL << j))
            return (offset + j);
        }
        idx++;
        offset += ELEMENT_SIZE;
      }
      for ( ; idx < int(BIT_ELMTS); idx++)
      {
        if (bits.bit_vector[idx] > 0) // if it has any valid entries, find next
        {
          for (j = 0; j < int(ELEMENT_SIZE); j++)
          {
            if (bits.bit_vector[idx] & (1ULL << j))
              return (offset + j);
          }
        }
        offset += ELEMENT_SIZE;
      }
      return -1;
    }

    //-------------------------------------------------------------------------
    template<unsigned int MAX>
    inline void SSETLBitMask<MAX>::clear(void)
    //-------------------------------------------------------------------------
    {
      for (unsigned idx = 0; idx < SSE_ELMTS; idx++)
      {
        bits.sse_vector[idx] = _mm_set1_epi32(0); 
      }
      sum_mask = 0;
    }

    //-------------------------------------------------------------------------
    template<unsigned int MAX>
    inline const __m128i& SSETLBitMask<MAX>::operator()(
                                                 const unsigned int &idx) const
    //-------------------------------------------------------------------------
    {
      return bits.sse_vector[idx];
    }

    //-------------------------------------------------------------------------
    template<unsigned int MAX>
    inline __m128i& SSETLBitMask<MAX>::operator()(const unsigned int &idx)
    //-------------------------------------------------------------------------
    {
      return bits.sse_vector[idx];
    }

    //-------------------------------------------------------------------------
    template<unsigned int MAX>
    inline const uint64_t& SSETLBitMask<MAX>::operator[](
                                                 const unsigned int &idx) const
    //-------------------------------------------------------------------------
    {
      return bits.bit_vector[idx];
    }

    //-------------------------------------------------------------------------
    template<unsigned int MAX>
    inline uint64_t& SSETLBitMask<MAX>::operator[](const unsigned int &idx) 
    //-------------------------------------------------------------------------
    {
      return bits.bit_vector[idx]; 
    }

    //-------------------------------------------------------------------------
    template<unsigned int MAX>
    inline bool SSETLBitMask<MAX>::operator==(const SSETLBitMask &rhs) const
    //-------------------------------------------------------------------------
    {
      if (sum_mask != rhs.sum_mask)
        return false;
      for (unsigned idx = 0; idx < BIT_ELMTS; idx++)
      {
        if (bits.bit_vector[idx] != rhs[idx]) 
          return false;
      }
      return true;
    }

    //-------------------------------------------------------------------------
    template<unsigned int MAX>
    inline bool SSETLBitMask<MAX>::operator<(const SSETLBitMask &rhs) const
    //-------------------------------------------------------------------------
    {
      // Only be less than if the bits are a subset of the rhs bits
      for (unsigned idx = 0; idx < BIT_ELMTS; idx++)
      {
        if (bits.bit_vector[idx] < rhs[idx])
          return true;
        else if (bits.bit_vector[idx] > rhs[idx])
          return false;
      }
      // Otherwise they are equal so false
      return false;
    }

    //-------------------------------------------------------------------------
    template<unsigned int MAX>
    inline bool SSETLBitMask<MAX>::operator!=(const SSETLBitMask &rhs) const
    //-------------------------------------------------------------------------
    {
      return !(*this == rhs);
    }

    //-------------------------------------------------------------------------
    template<unsigned int MAX>
    inline SSETLBitMask<MAX>& SSETLBitMask<MAX>::operator=(
                                                       const SSETLBitMask &rhs)
    //-------------------------------------------------------------------------
    {
      sum_mask = rhs.sum_mask;
      for (unsigned idx = 0; idx < SSE_ELMTS; idx++)
      {
        bits.sse_vector[idx] = rhs(idx);
      }
      return *this;
    }

    //-------------------------------------------------------------------------
    template<unsigned int MAX>
    inline SSETLBitMask<MAX> SSETLBitMask<MAX>::operator~(void) const
    //-------------------------------------------------------------------------
    {
      SSETLBitMask<MAX> result;
      for (unsigned idx = 0; idx < BIT_ELMTS; idx++)
      {
        result[idx] = ~(bits.bit_vector[idx]);
        result.sum_mask |= result[idx];
      }
      return result;
    }

    //-------------------------------------------------------------------------
    template<unsigned int MAX>
    inline SSETLBitMask<MAX> SSETLBitMask<MAX>::operator|(
                                                 const SSETLBitMask &rhs) const
    //-------------------------------------------------------------------------
    {
      SSETLBitMask<MAX> result;
      result.sum_mask = sum_mask | rhs.sum_mask;
      for (unsigned idx = 0; idx < SSE_ELMTS; idx++)
      {
        result(idx) = _mm_or_si128(bits.sse_vector[idx], rhs(idx));
      }
      return result;
    }

    //-------------------------------------------------------------------------
    template<unsigned int MAX>
    inline SSETLBitMask<MAX> SSETLBitMask<MAX>::operator&(
                                                 const SSETLBitMask &rhs) const
    //-------------------------------------------------------------------------
    {
      SSETLBitMask<MAX> result;
      // If they are independent then we are done
      if (sum_mask & rhs.sum_mask)
      {
        __m128i temp_sum = _mm_set1_epi32(0);
        for (unsigned idx = 0; idx < SSE_ELMTS; idx++)
        {
          result(idx) = _mm_and_si128(bits.sse_vector[idx], rhs(idx));
          temp_sum = _mm_or_si128(temp_sum, result(idx));
        }
        result.sum_mask = extract_mask(temp_sum); 
      }
      return result;
    }

    //-------------------------------------------------------------------------
    template<unsigned int MAX>
    inline SSETLBitMask<MAX> SSETLBitMask<MAX>::operator^(
                                                 const SSETLBitMask &rhs) const
    //-------------------------------------------------------------------------
    {
      SSETLBitMask<MAX> result;
      __m128i temp_sum = _mm_set1_epi32(0);
      for (unsigned idx = 0; idx < SSE_ELMTS; idx++)
      {
        result(idx) = _mm_xor_si128(bits.sse_vector[idx], rhs(idx));
        temp_sum = _mm_or_si128(temp_sum, result(idx));
      }
      result.sum_mask = extract_mask(temp_sum);
      return result;
    }

    //-------------------------------------------------------------------------
    template<unsigned int MAX>
    inline SSETLBitMask<MAX>& SSETLBitMask<MAX>::operator|=(
                                                       const SSETLBitMask &rhs)
    //-------------------------------------------------------------------------
    {
      sum_mask |= rhs.sum_mask;
      for (unsigned idx = 0; idx < SSE_ELMTS; idx++)
      {
        bits.sse_vector[idx] = _mm_or_si128(bits.sse_vector[idx], rhs(idx));
      }
      return *this;
    }

    //-------------------------------------------------------------------------
    template<unsigned int MAX>
    inline SSETLBitMask<MAX>& SSETLBitMask<MAX>::operator&=(
                                                       const SSETLBitMask &rhs)
    //-------------------------------------------------------------------------
    {
      if (sum_mask & rhs.sum_mask)
      {
        __m128i temp_sum = _mm_set1_epi32(0);
        for (unsigned idx = 0; idx < SSE_ELMTS; idx++)
        {
          bits.sse_vector[idx] = _mm_and_si128(bits.sse_vector[idx], rhs(idx));
          temp_sum = _mm_or_si128(temp_sum, bits.sse_vector[idx]);
        }
        sum_mask = extract_mask(temp_sum); 
      }
      else
      {
        sum_mask = 0;
        for (unsigned idx = 0; idx < SSE_ELMTS; idx++)
          bits.sse_vector[idx] = _mm_set1_epi32(0);
      }
      return *this;
    }

    //-------------------------------------------------------------------------
    template<unsigned int MAX>
    inline SSETLBitMask<MAX>& SSETLBitMask<MAX>::operator^=(
                                                       const SSETLBitMask &rhs)
    //-------------------------------------------------------------------------
    {
      __m128i temp_sum = _mm_set1_epi32(0);
      for (unsigned idx = 0; idx < SSE_ELMTS; idx++)
      {
        bits.sse_vector[idx] = _mm_xor_si128(bits.sse_vector[idx], rhs(idx));
        temp_sum = _mm_or_si128(temp_sum, bits.sse_vector[idx]);
      }
      sum_mask = extract_mask(temp_sum);
      return *this;
    }

    //-------------------------------------------------------------------------
    template<unsigned int MAX>
    inline bool SSETLBitMask<MAX>::operator*(const SSETLBitMask &rhs) const
    //-------------------------------------------------------------------------
    {
      if (sum_mask & rhs.sum_mask)
      {
        for (unsigned idx = 0; idx < BIT_ELMTS; idx++)
        {
          if (bits.bit_vector[idx] & rhs[idx])
            return false;
        }
      }
      return true;
    }

    //-------------------------------------------------------------------------
    template<unsigned int MAX>
    inline SSETLBitMask<MAX> SSETLBitMask<MAX>::operator-(
                                                 const SSETLBitMask &rhs) const
    //-------------------------------------------------------------------------
    {
      SSETLBitMask<MAX> result;
      __m128i temp_sum = _mm_set1_epi32(0);
      for (unsigned idx = 0; idx < SSE_ELMTS; idx++)
      {
        result(idx) = _mm_andnot_si128(rhs(idx), bits.sse_vector[idx]);
        temp_sum = _mm_or_si128(temp_sum, result(idx));
      }
      result.sum_mask = extract_mask(temp_sum);
      return result;
    }

    //-------------------------------------------------------------------------
    template<unsigned int MAX>
    inline SSETLBitMask<MAX>& SSETLBitMask<MAX>::operator-=(
                                                       const SSETLBitMask &rhs)
    //-------------------------------------------------------------------------
    {
      __m128i temp_sum = _mm_set1_epi32(0);
      for (unsigned idx = 0; idx < SSE_ELMTS; idx++)
      {
        bits.sse_vector[idx] = _mm_andnot_si128(rhs(idx), bits.sse_vector[idx]);
        temp_sum = _mm_or_si128(temp_sum, bits.sse_vector[idx]);
      }
      sum_mask = extract_mask(temp_sum);
      return *this;
    }

    //-------------------------------------------------------------------------
    template<unsigned int MAX>
    inline bool SSETLBitMask<MAX>::operator!(void) const
    //-------------------------------------------------------------------------
    {
      // A great reason to have a summary mask
      return (sum_mask == 0);
    }

    //-------------------------------------------------------------------------
    template<unsigned int MAX>
    inline SSETLBitMask<MAX> SSETLBitMask<MAX>::operator<<(
                                                          unsigned shift) const
    //-------------------------------------------------------------------------
    {
      // Find the range
      unsigned range = shift >> 6;
      unsigned local = shift & 0x3F;
      SSETLBitMask<MAX> result;
      if (!local)
      {
        // Fast case where we just have to move the individual words
        for (int idx = (BIT_ELMTS-1); idx >= int(range); idx--)
        {
          result[idx] = bits.bit_vector[idx-range]; 
          result.sum_mask |= result[idx];
        }
        // fill in everything else with zeros
        for (unsigned idx = 0; idx < range; idx++)
          result[idx] = 0;
      }
      else
      {
        // Slow case with merging words
        for (int idx = (BIT_ELMTS-1); idx > int(range); idx--)
        {
          uint64_t left = bits.bit_vector[idx-range] << local;
          uint64_t right = bits.bit_vector[idx-(range+1)] >> ((1 << 6) - local);
          result[idx] = left | right;
          result.sum_mask |= result[idx];
        }
        // Handle the last case
        result[range] = bits.bit_vector[0] << local; 
        result.sum_mask |= result[range];
        // Fill in everything else with zeros
        for (unsigned idx = 0; idx < range; idx++)
          result[idx] = 0;
      }
      return result;
    }

    //-------------------------------------------------------------------------
    template<unsigned int MAX>
    inline SSETLBitMask<MAX> SSETLBitMask<MAX>::operator>>(
                                                          unsigned shift) const
    //-------------------------------------------------------------------------
    {
      unsigned range = shift >> 6;
      unsigned local = shift & 0x3F;
      SSETLBitMask<MAX> result;
      if (!local)
      {
        // Fast case where we just have to move individual words
        for (unsigned idx = 0; idx < (BIT_ELMTS-range); idx++)
        {
          result[idx] = bits.bit_vector[idx+range];
          result.sum_mask |= result[idx];
        }
        // Fill in everything else with zeros
        for (unsigned idx = (BIT_ELMTS-range); idx < (BIT_ELMTS); idx++)
          result[idx] = 0;
      }
      else
      {
        // Slow case with merging words
        for (unsigned idx = 0; idx < (BIT_ELMTS-(range+1)); idx++)
        {
          uint64_t right = bits.bit_vector[idx+range] >> local;
          uint64_t left = bits.bit_vector[idx+range+1] << ((1 << 6) - local);
          result[idx] = left | right;
          result.sum_mask |= result[idx];
        }
        // Handle the last case
        result[BIT_ELMTS-(range+1)] = bits.bit_vector[BIT_ELMTS-1] >> local;
        result.sum_mask |= result[BIT_ELMTS-(range+1)];
        // Fill in everything else with zeros
        for (unsigned idx = (BIT_ELMTS-range); idx < BIT_ELMTS; idx++)
          result[idx] = 0;
      }
      return result;
    }

    //-------------------------------------------------------------------------
    template<unsigned int MAX>
    inline SSETLBitMask<MAX>& SSETLBitMask<MAX>::operator<<=(unsigned shift)
    //-------------------------------------------------------------------------
    {
      // Find the range
      unsigned range = shift >> 6;
      unsigned local = shift & 0x3F;
      sum_mask = 0;
      if (!local)
      {
        // Fast case where we just have to move the individual words
        for (int idx = (BIT_ELMTS-1); idx >= int(range); idx--)
        {
          bits.bit_vector[idx] = bits.bit_vector[idx-range]; 
          sum_mask |= bits.bit_vector[idx];
        }
        // fill in everything else with zeros
        for (unsigned idx = 0; idx < range; idx++)
          bits.bit_vector[idx] = 0;
      }
      else
      {
        // Slow case with merging words
        for (int idx = (BIT_ELMTS-1); idx > int(range); idx--)
        {
          uint64_t left = bits.bit_vector[idx-range] << local;
          uint64_t right = bits.bit_vector[idx-(range+1)] >> ((1 << 6) - local);
          bits.bit_vector[idx] = left | right;
          sum_mask |= bits.bit_vector[idx];
        }
        // Handle the last case
        bits.bit_vector[range] = bits.bit_vector[0] << local; 
        sum_mask |= bits.bit_vector[range];
        // Fill in everything else with zeros
        for (unsigned idx = 0; idx < range; idx++)
          bits.bit_vector[idx] = 0;
      }
      return *this;
    }

    //-------------------------------------------------------------------------
    template<unsigned int MAX>
    inline SSETLBitMask<MAX>& SSETLBitMask<MAX>::operator>>=(unsigned shift)
    //-------------------------------------------------------------------------
    {
      unsigned range = shift >> 6;
      unsigned local = shift & 0x3F;
      sum_mask = 0;
      if (!local)
      {
        // Fast case where we just have to move individual words
        for (unsigned idx = 0; idx < (BIT_ELMTS-range); idx++)
        {
          bits.bit_vector[idx] = bits.bit_vector[idx+range];
          sum_mask |= bits.bit_vector[idx];
        }
        // Fill in everything else with zeros
        for (unsigned idx = (BIT_ELMTS-range); idx < (BIT_ELMTS); idx++)
          bits.bit_vector[idx] = 0;
      }
      else
      {
        // Slow case with merging words
        uint64_t carry_mask = 0;
        for (unsigned idx = 0; idx < local; idx++)
          carry_mask |= (1 << idx);
        for (unsigned idx = 0; idx < (BIT_ELMTS-(range+1)); idx++)
        {
          uint64_t right = bits.bit_vector[idx+range] >> local;
          uint64_t left = bits.bit_vector[idx+range+1] << ((1 << 6) - local);
          bits.bit_vector[idx] = left | right;
          sum_mask |= bits.bit_vector[idx];
        }
        // Handle the last case
        bits.bit_vector[BIT_ELMTS-(range+1)] = 
                                        bits.bit_vector[BIT_ELMTS-1] >> local;
        sum_mask |= bits.bit_vector[BIT_ELMTS-(range+1)];
        // Fill in everything else with zeros
        for (unsigned idx = (BIT_ELMTS-range); idx < BIT_ELMTS; idx++)
          bits.bit_vector[idx] = 0;
      }
      return *this;
    }

    //-------------------------------------------------------------------------
    template<unsigned int MAX>
    inline uint64_t SSETLBitMask<MAX>::get_hash_key(void) const
    //-------------------------------------------------------------------------
    {
      return sum_mask;
    }

    //-------------------------------------------------------------------------
    template<unsigned int MAX>
    inline const uint64_t* SSETLBitMask<MAX>::base(void) const
    //-------------------------------------------------------------------------
    {
      return bits.bit_vector;
    }

    //-------------------------------------------------------------------------
    template<unsigned int MAX>
    inline void SSETLBitMask<MAX>::serialize(Serializer &rez) const
    //-------------------------------------------------------------------------
    {
      rez.serialize(sum_mask);
      rez.serialize(bits.bit_vector, (MAX/8));
    }

    //-------------------------------------------------------------------------
    template<unsigned int MAX>
    inline void SSETLBitMask<MAX>::deserialize(Deserializer &derez)
    //-------------------------------------------------------------------------
    {
      derez.deserialize(sum_mask);
      derez.deserialize(bits.bit_vector, (MAX/8));
    }

    //-------------------------------------------------------------------------
    template<unsigned int MAX>
    inline char* SSETLBitMask<MAX>::to_string(void) const
    //-------------------------------------------------------------------------
    {
      return BitMaskHelper::to_string(bits.bit_vector, MAX);
    }

    //-------------------------------------------------------------------------
    template<unsigned int MAX>
    inline int SSETLBitMask<MAX>::pop_count(void) const
    //-------------------------------------------------------------------------
    {
      if (!sum_mask)
        return 0;
      int result = 0;
#ifndef VALGRIND
      for (unsigned idx = 0; idx < BIT_ELMTS; idx++)
      {
        result += __builtin_popcountl(bits.bit_vector[idx]);
      }
#else
      for (unsigned idx = 0; idx < MAX; idx++)
      {
        if (is_set(idx))
          result++;
      }
#endif
      return result;
    }

    //-------------------------------------------------------------------------
    template<unsigned int MAX>
    /*static*/ inline int SSETLBitMask<MAX>::pop_count(
                                                 const SSETLBitMask<MAX> &mask)
    //-------------------------------------------------------------------------
    {
      if (!mask.sum_mask)
        return 0;
      int result = 0;
#ifndef VALGRIND
      for (unsigned idx = 0; idx < BIT_ELMTS; idx++)
      {
        result += __builtin_popcountl(mask[idx]);
      }
#else
      for (unsigned idx = 0; idx < MAX; idx++)
      {
        if (mask.is_set(idx))
          result++;
      }
#endif
      return result;
    }

    //-------------------------------------------------------------------------
    template<unsigned int MAX>
    /*static*/ inline uint64_t SSETLBitMask<MAX>::extract_mask(__m128i value)
    //-------------------------------------------------------------------------
    {
#if !defined(__LP64__) // handle the case for when we don't have 64-bit support
      uint64_t left = _mm_cvtsi128_si32(value);
      left |= uint64_t(_mm_cvtsi128_si32(_mm_shuffle_epi32(value, 1))) << 32;
      uint64_t right = _mm_cvtsi128_si32(_mm_shuffle_epi32(value, 2));
      right |= uint64_t(_mm_cvtsi128_si32(_mm_shuffle_epi32(value, 3))) << 32;
#elif defined(__SSE4_1__) // see if we have sse 4.1
      uint64_t left = _mm_extract_epi64(value, 0);
      uint64_t right = _mm_extract_epi64(value, 1);
#else // Assume we have sse 2
      uint64_t left = _mm_cvtsi128_si64(value);
      uint64_t right = _mm_cvtsi128_si64(_mm_shuffle_epi32(value, 14));
#endif
      return (left | right);
    }
#undef BIT_ELMTS
#undef SSE_ELMTS
#endif // __SSE2__

#ifdef __AVX__
#define AVX_ELMTS (MAX/256)
#define BIT_ELMTS (MAX/64)
    //-------------------------------------------------------------------------
    template<unsigned int MAX>
    AVXBitMask<MAX>::AVXBitMask(uint64_t init /*= 0*/)
    //-------------------------------------------------------------------------
    {
      LEGION_STATIC_ASSERT((MAX % 256) == 0);
      for (unsigned idx = 0; idx < BIT_ELMTS; idx++)
      {
        bits.bit_vector[idx] = init;
      }
    }

    //-------------------------------------------------------------------------
    template<unsigned int MAX>
    AVXBitMask<MAX>::AVXBitMask(const AVXBitMask &rhs)
    //-------------------------------------------------------------------------
    {
      LEGION_STATIC_ASSERT((MAX % 256) == 0);
      for (unsigned idx = 0; idx < AVX_ELMTS; idx++)
      {
        bits.avx_vector[idx] = rhs(idx);
      }
    }

    //-------------------------------------------------------------------------
    template<unsigned int MAX>
    AVXBitMask<MAX>::~AVXBitMask(void)
    //-------------------------------------------------------------------------
    {
    }

    //-------------------------------------------------------------------------
    template<unsigned int MAX>
    inline void AVXBitMask<MAX>::set_bit(unsigned bit)
    //-------------------------------------------------------------------------
    {
#ifdef DEBUG_LEGION
      assert(bit < MAX);
#endif
      unsigned idx = bit >> 6;
      bits.bit_vector[idx] |= (1UL << (bit & 0x3F));
    }

    //-------------------------------------------------------------------------
    template<unsigned int MAX>
    inline void AVXBitMask<MAX>::unset_bit(unsigned bit)
    //-------------------------------------------------------------------------
    {
#ifdef DEBUG_LEGION
      assert(bit < MAX);
#endif
      unsigned idx = bit >> 6;
      bits.bit_vector[idx] &= ~(1UL << (bit & 0x3F));
    }

    //-------------------------------------------------------------------------
    template<unsigned int MAX>
    inline void AVXBitMask<MAX>::assign_bit(unsigned bit, bool val)
    //-------------------------------------------------------------------------
    {
      if (val)
        set_bit(bit);
      else
        unset_bit(bit);
    }

    //-------------------------------------------------------------------------
    template<unsigned int MAX>
    inline bool AVXBitMask<MAX>::is_set(unsigned bit) const
    //-------------------------------------------------------------------------
    {
#ifdef DEBUG_LEGION
      assert(bit < MAX);
#endif
      unsigned idx = bit >> 6;
      return (bits.bit_vector[idx] & (1UL << (bit & 0x3F)));
    }

    //-------------------------------------------------------------------------
    template<unsigned int MAX>
    inline int AVXBitMask<MAX>::find_first_set(void) const
    //-------------------------------------------------------------------------
    {
      for (unsigned idx = 0; idx < BIT_ELMTS; idx++)
      {
        if (bits.bit_vector[idx])
        {
          for (unsigned j = 0; j < ELEMENT_SIZE; j++)
          {
            if (bits.bit_vector[idx] & (1UL << j))
            {
              return (idx*ELEMENT_SIZE + j);
            }
          }
        }
      }
      return -1;
    }

    //-------------------------------------------------------------------------
    template<unsigned int MAX>
    inline int AVXBitMask<MAX>::find_index_set(int index) const
    //-------------------------------------------------------------------------
    {
      int offset = 0;
      for (unsigned idx = 0; idx < BIT_ELMTS; idx++)
      {
        int local = __builtin_popcount(bits.bit_vector[idx]);
        if (index <= local)
        {
          for (unsigned j = 0; j < ELEMENT_SIZE; j++)
          {
            if (bits.bit_vector[idx] & (1ULL << j))
            {
              if (index == 0)
                return (offset + j);
              index--;
            }
          }
        }
        index -= local;
        offset += ELEMENT_SIZE;
      }
      return -1;
    }

    //-------------------------------------------------------------------------
    template<unsigned int MAX>
    inline int AVXBitMask<MAX>::find_next_set(int start) const
    //-------------------------------------------------------------------------
    {
      if (start < 0)
        start = 0;
      int idx = start / ELEMENT_SIZE; // truncate
      int offset = idx * ELEMENT_SIZE; 
      int j = start % ELEMENT_SIZE;
      if (j > 0) // if we are already in the middle of element search it
      {
        for ( ; j < int(ELEMENT_SIZE); j++)
        {
          if (bits.bit_vector[idx] & (1ULL << j))
            return (offset + j);
        }
        idx++;
        offset += ELEMENT_SIZE;
      }
      for ( ; idx < int(BIT_ELMTS); idx++)
      {
        if (bits.bit_vector[idx] > 0) // if it has any valid entries, find next
        {
          for (j = 0; j < int(ELEMENT_SIZE); j++)
          {
            if (bits.bit_vector[idx] & (1ULL << j))
              return (offset + j);
          }
        }
        offset += ELEMENT_SIZE;
      }
      return -1;
    }

    //-------------------------------------------------------------------------
    template<unsigned int MAX>
    inline void AVXBitMask<MAX>::clear(void)
    //-------------------------------------------------------------------------
    {
      for (unsigned idx = 0; idx < AVX_ELMTS; idx++)
      {
        bits.avx_vector[idx] = _mm256_set1_epi32(0);
      }
    }

    //-------------------------------------------------------------------------
    template<unsigned int MAX>
    inline const __m256i& AVXBitMask<MAX>::operator()(
                                                 const unsigned int &idx) const
    //-------------------------------------------------------------------------
    {
      return bits.avx_vector[idx];
    }

    //-------------------------------------------------------------------------
    template<unsigned int MAX>
    inline __m256i& AVXBitMask<MAX>::operator()(const unsigned int &idx)
    //-------------------------------------------------------------------------
    {
      return bits.avx_vector[idx];
    }

    //-------------------------------------------------------------------------
    template<unsigned int MAX>
    inline const uint64_t& AVXBitMask<MAX>::operator[](
                                                 const unsigned int &idx) const
    //-------------------------------------------------------------------------
    {
      return bits.bit_vector[idx];
    }

    //-------------------------------------------------------------------------
    template<unsigned int MAX>
    inline uint64_t& AVXBitMask<MAX>::operator[](const unsigned int &idx) 
    //-------------------------------------------------------------------------
    {
      return bits.bit_vector[idx]; 
    }

    //-------------------------------------------------------------------------
    template<unsigned int MAX>
    inline const __m256d& AVXBitMask<MAX>::elem(const unsigned int &idx) const
    //-------------------------------------------------------------------------
    {
      return bits.avx_double[idx];
    }

    //-------------------------------------------------------------------------
    template<unsigned int MAX>
    inline __m256d& AVXBitMask<MAX>::elem(const unsigned int &idx)
    //-------------------------------------------------------------------------
    {
      return bits.avx_double[idx];
    }

    //-------------------------------------------------------------------------
    template<unsigned int MAX>
    inline bool AVXBitMask<MAX>::operator==(const AVXBitMask &rhs) const
    //-------------------------------------------------------------------------
    {
      for (unsigned idx = 0; idx < BIT_ELMTS; idx++)
      {
        if (bits.bit_vector[idx] != rhs[idx]) 
          return false;
      }
      return true;
    }

    //-------------------------------------------------------------------------
    template<unsigned int MAX>
    inline bool AVXBitMask<MAX>::operator<(const AVXBitMask &rhs) const
    //-------------------------------------------------------------------------
    {
      // Only be less than if the bits are a subset of the rhs bits
      for (unsigned idx = 0; idx < BIT_ELMTS; idx++)
      {
        if (bits.bit_vector[idx] < rhs[idx])
          return true;
        else if (bits.bit_vector[idx] > rhs[idx])
          return false;
      }
      // Otherwise they are equal so false
      return false;
    }

    //-------------------------------------------------------------------------
    template<unsigned int MAX>
    inline bool AVXBitMask<MAX>::operator!=(const AVXBitMask &rhs) const
    //-------------------------------------------------------------------------
    {
      return !(*this == rhs);
    }

    //-------------------------------------------------------------------------
    template<unsigned int MAX>
    inline AVXBitMask<MAX>& AVXBitMask<MAX>::operator=(const AVXBitMask &rhs)
    //-------------------------------------------------------------------------
    {
      for (unsigned idx = 0; idx < AVX_ELMTS; idx++)
      {
        bits.avx_vector[idx] = rhs(idx);
      }
      return *this;
    }

    //-------------------------------------------------------------------------
    template<unsigned int MAX>
    inline AVXBitMask<MAX> AVXBitMask<MAX>::operator~(void) const
    //-------------------------------------------------------------------------
    {
      AVXBitMask<MAX> result;
      for (unsigned idx = 0; idx < BIT_ELMTS; idx++)
      {
        result[idx] = ~(bits.bit_vector[idx]);
      }
      return result;
    }

    //-------------------------------------------------------------------------
    template<unsigned int MAX>
    inline AVXBitMask<MAX> AVXBitMask<MAX>::operator|(
                                                   const AVXBitMask &rhs) const
    //-------------------------------------------------------------------------
    {
      AVXBitMask<MAX> result;
#ifdef __AVX2__
      // If we have this instruction use it because it has higher throughput
      for (unsigned idx = 0; idx < AVX_ELMTS; idx++)
      {
        result(idx) = _mm256_or_si256(bits.avx_vector[idx], rhs(idx));
      }
#else
      for (unsigned idx = 0; idx < AVX_ELMTS; idx++)
      {
        result.elem(idx) = _mm256_or_pd(bits.avx_double[idx],
                                        rhs.elem(idx));
      }
#endif
      _mm256_zeroall();
      return result;
    }

    //-------------------------------------------------------------------------
    template<unsigned int MAX>
    inline AVXBitMask<MAX> AVXBitMask<MAX>::operator&(
                                                   const AVXBitMask &rhs) const
    //-------------------------------------------------------------------------
    {
      AVXBitMask<MAX> result;
#ifdef __AVX2__
      for (unsigned idx = 0; idx < AVX_ELMTS; idx++)
      {
        result(idx) = _mm256_and_si256(bits.avx_vector[idx], rhs(idx));
      }
#else
      for (unsigned idx = 0; idx < AVX_ELMTS; idx++)
      {
        result.elem(idx) = _mm256_and_pd(bits.avx_double[idx],
                                         rhs.elem(idx));
      }
#endif
      _mm256_zeroall();
      return result;
    }

    //-------------------------------------------------------------------------
    template<unsigned int MAX>
    inline AVXBitMask<MAX> AVXBitMask<MAX>::operator^(
                                                   const AVXBitMask &rhs) const
    //-------------------------------------------------------------------------
    {
      AVXBitMask<MAX> result;
#ifdef __AVX2__
      for (unsigned idx = 0; idx < AVX_ELMTS; idx++)
      {
        result(idx) = _mm256_xor_si256(bits.avx_vector[idx], rhs(idx));
      }
#else
      for (unsigned idx = 0; idx < AVX_ELMTS; idx++)
      {
        result.elem(idx) = _mm256_xor_pd(bits.avx_double[idx],
                                         rhs.elem(idx));
      }
#endif
      _mm256_zeroall();
      return result;
    }

    //-------------------------------------------------------------------------
    template<unsigned int MAX>
    inline AVXBitMask<MAX>& AVXBitMask<MAX>::operator|=(const AVXBitMask &rhs) 
    //-------------------------------------------------------------------------
    {
#ifdef __AVX2__
      for (unsigned idx = 0; idx < AVX_ELMTS; idx++)
      {
        bits.avx_vector[idx] = _mm256_or_si256(bits.avx_vector[idx], rhs(idx));
      }
#else
      for (unsigned idx = 0; idx < AVX_ELMTS; idx++)
      {
        bits.avx_double[idx] = _mm256_or_pd(bits.avx_double[idx],rhs.elem(idx));
      }
#endif
      _mm256_zeroall();
      return *this;
    }

    //-------------------------------------------------------------------------
    template<unsigned int MAX>
    inline AVXBitMask<MAX>& AVXBitMask<MAX>::operator&=(const AVXBitMask &rhs)
    //-------------------------------------------------------------------------
    {
#ifdef __AVX2__
      for (unsigned idx = 0; idx < AVX_ELMTS; idx++)
      {
        bits.avx_vector[idx] = _mm256_and_si256(bits.avx_vector[idx], rhs(idx));
      }
#else
      for (unsigned idx = 0; idx < AVX_ELMTS; idx++)
      {
        bits.avx_double[idx] = _mm256_and_pd(bits.avx_double[idx],
                                             rhs.elem(idx));
      }
#endif
      _mm256_zeroall();
      return *this;
    }

    //-------------------------------------------------------------------------
    template<unsigned int MAX>
    inline AVXBitMask<MAX>& AVXBitMask<MAX>::operator^=(const AVXBitMask &rhs)
    //-------------------------------------------------------------------------
    {
#ifdef __AVX2__
      for (unsigned idx = 0; idx < AVX_ELMTS; idx++)
      {
        bits.avx_vector[idx] = _mm256_xor_si256(bits.avx_vector[idx], rhs(idx));
      }
#else
      for (unsigned idx = 0; idx < AVX_ELMTS; idx++)
      {
        bits.avx_double[idx] = _mm256_xor_pd(bits.avx_double[idx], 
                                             rhs.elem(idx));
      }
#endif
      _mm256_zeroall();
      return *this;
    }

    //-------------------------------------------------------------------------
    template<unsigned int MAX>
    inline bool AVXBitMask<MAX>::operator*(const AVXBitMask &rhs) const
    //-------------------------------------------------------------------------
    {
      for (unsigned idx = 0; idx < BIT_ELMTS; idx++)
      {
        if (bits.bit_vector[idx] & rhs[idx])
          return false;
      }
      return true;
    }

    //-------------------------------------------------------------------------
    template<unsigned int MAX>
    inline AVXBitMask<MAX> AVXBitMask<MAX>::operator-(
                                                   const AVXBitMask &rhs) const
    //-------------------------------------------------------------------------
    {
      AVXBitMask<MAX> result;
#ifdef __AVX2__
      for (unsigned idx = 0; idx < AVX_ELMTS; idx++)
      {
        result(idx) = _mm256_andnot_si256(rhs(idx), bits.avx_vector[idx]);
      }
#else
      for (unsigned idx = 0; idx < AVX_ELMTS; idx++)
      {
        result.elem(idx) = _mm256_andnot_pd(rhs.elem(idx),
                                            bits.avx_double[idx]);
      }
#endif
      _mm256_zeroall();
      return result;
    }

    //-------------------------------------------------------------------------
    template<unsigned int MAX>
    inline AVXBitMask<MAX>& AVXBitMask<MAX>::operator-=(const AVXBitMask &rhs)
    //-------------------------------------------------------------------------
    {
#ifdef __AVX2__
      for (unsigned idx = 0; idx < AVX_ELMTS; idx++)
      {
        bits.avx_vector[idx] = _mm256_andnot_si256(rhs(idx), 
                                                   bits.avx_vector[idx]);
      }
#else
      for (unsigned idx = 0; idx < AVX_ELMTS; idx++)
      {
        bits.avx_double[idx] = _mm256_andnot_pd(rhs.elem(idx),
                                                bits.avx_double[idx]);
      }
#endif
      _mm256_zeroall();
      return *this;
    }

    //-------------------------------------------------------------------------
    template<unsigned int MAX>
    inline bool AVXBitMask<MAX>::operator!(void) const
    //-------------------------------------------------------------------------
    {
      for (unsigned idx = 0; idx < BIT_ELMTS; idx++)
      {
        if (bits.bit_vector[idx] != 0)
          return false;
      }
      return true;
    }

    //-------------------------------------------------------------------------
    template<unsigned int MAX>
    inline AVXBitMask<MAX> AVXBitMask<MAX>::operator<<(unsigned shift) const
    //-------------------------------------------------------------------------
    {
      // Find the range
      unsigned range = shift >> 6;
      unsigned local = shift & 0x3F;
      AVXBitMask<MAX> result;
      if (!local)
      {
        // Fast case where we just have to move the individual words
        for (int idx = (BIT_ELMTS-1); idx >= int(range); idx--)
        {
          result[idx] = bits.bit_vector[idx-range]; 
        }
        // fill in everything else with zeros
        for (unsigned idx = 0; idx < range; idx++)
          result[idx] = 0;
      }
      else
      {
        // Slow case with merging words
        for (int idx = (BIT_ELMTS-1); idx > int(range); idx--)
        {
          uint64_t left = bits.bit_vector[idx-range] << local;
          uint64_t right = bits.bit_vector[idx-(range+1)] >> ((1 << 6) - local);
          result[idx] = left | right;
        }
        // Handle the last case
        result[range] = bits.bit_vector[0] << local; 
        // Fill in everything else with zeros
        for (unsigned idx = 0; idx < range; idx++)
          result[idx] = 0;
      }
      return result;
    }

    //-------------------------------------------------------------------------
    template<unsigned int MAX>
    inline AVXBitMask<MAX> AVXBitMask<MAX>::operator>>(unsigned shift) const
    //-------------------------------------------------------------------------
    {
      unsigned range = shift >> 6;
      unsigned local = shift & 0x3F;
      AVXBitMask<MAX> result;
      if (!local)
      {
        // Fast case where we just have to move individual words
        for (unsigned idx = 0; idx < (BIT_ELMTS-range); idx++)
        {
          result[idx] = bits.bit_vector[idx+range];
        }
        // Fill in everything else with zeros
        for (unsigned idx = (BIT_ELMTS-range); idx < (BIT_ELMTS); idx++)
          result[idx] = 0;
      }
      else
      {
        // Slow case with merging words
        for (unsigned idx = 0; idx < (BIT_ELMTS-(range+1)); idx++)
        {
          uint64_t right = bits.bit_vector[idx+range] >> local;
          uint64_t left = bits.bit_vector[idx+range+1] << ((1 << 6) - local);
          result[idx] = left | right;
        }
        // Handle the last case
        result[BIT_ELMTS-(range+1)] = bits.bit_vector[BIT_ELMTS-1] >> local;
        // Fill in everything else with zeros
        for (unsigned idx = (BIT_ELMTS-range); idx < BIT_ELMTS; idx++)
          result[idx] = 0;
      }
      return result;
    }

    //-------------------------------------------------------------------------
    template<unsigned int MAX>
    inline AVXBitMask<MAX>& AVXBitMask<MAX>::operator<<=(unsigned shift)
    //-------------------------------------------------------------------------
    {
      // Find the range
      unsigned range = shift >> 6;
      unsigned local = shift & 0x3F;
      if (!local)
      {
        // Fast case where we just have to move the individual words
        for (int idx = (BIT_ELMTS-1); idx >= int(range); idx--)
        {
          bits.bit_vector[idx] = bits.bit_vector[idx-range]; 
        }
        // fill in everything else with zeros
        for (unsigned idx = 0; idx < range; idx++)
          bits.bit_vector[idx] = 0;
      }
      else
      {
        // Slow case with merging words
        for (int idx = (BIT_ELMTS-1); idx > int(range); idx--)
        {
          uint64_t left = bits.bit_vector[idx-range] << local;
          uint64_t right = bits.bit_vector[idx-(range+1)] >> ((1 << 6) - local);
          bits.bit_vector[idx] = left | right;
        }
        // Handle the last case
        bits.bit_vector[range] = bits.bit_vector[0] << local; 
        // Fill in everything else with zeros
        for (unsigned idx = 0; idx < range; idx++)
          bits.bit_vector[idx] = 0;
      }
      return *this;
    }

    //-------------------------------------------------------------------------
    template<unsigned int MAX>
    inline AVXBitMask<MAX>& AVXBitMask<MAX>::operator>>=(unsigned shift)
    //-------------------------------------------------------------------------
    {
      unsigned range = shift >> 6;
      unsigned local = shift & 0x3F;
      if (!local)
      {
        // Fast case where we just have to move individual words
        for (unsigned idx = 0; idx < (BIT_ELMTS-range); idx++)
        {
          bits.bit_vector[idx] = bits.bit_vector[idx+range];
        }
        // Fill in everything else with zeros
        for (unsigned idx = (BIT_ELMTS-range); idx < (BIT_ELMTS); idx++)
          bits.bit_vector[idx] = 0;
      }
      else
      {
        // Slow case with merging words
        uint64_t carry_mask = 0;
        for (unsigned idx = 0; idx < local; idx++)
          carry_mask |= (1 << idx);
        for (unsigned idx = 0; idx < (BIT_ELMTS-(range+1)); idx++)
        {
          uint64_t right = bits.bit_vector[idx+range] >> local;
          uint64_t left = bits.bit_vector[idx+range+1] << ((1 << 6) - local);
          bits.bit_vector[idx] = left | right;
        }
        // Handle the last case
        bits.bit_vector[BIT_ELMTS-(range+1)] = 
                                      bits.bit_vector[BIT_ELMTS-1] >> local;
        // Fill in everything else with zeros
        for (unsigned idx = (BIT_ELMTS-range); idx < BIT_ELMTS; idx++)
          bits.bit_vector[idx] = 0;
      }
      return *this;
    }

    //-------------------------------------------------------------------------
    template<unsigned int MAX>
    inline uint64_t AVXBitMask<MAX>::get_hash_key(void) const
    //-------------------------------------------------------------------------
    {
      uint64_t result = 0;
      for (unsigned idx = 0; idx < BIT_ELMTS; idx++)
      {
        result |= bits.bit_vector[idx];
      }
      return result;
    }

    //-------------------------------------------------------------------------
    template<unsigned int MAX>
    inline const uint64_t* AVXBitMask<MAX>::base(void) const
    //-------------------------------------------------------------------------
    {
      return bits.bit_vector;
    }

    //-------------------------------------------------------------------------
    template<unsigned int MAX>
    inline void AVXBitMask<MAX>::serialize(Serializer &rez) const
    //-------------------------------------------------------------------------
    {
      rez.serialize(bits.bit_vector, (MAX/8));
    }

    //-------------------------------------------------------------------------
    template<unsigned int MAX>
    inline void AVXBitMask<MAX>::deserialize(Deserializer &derez)
    //-------------------------------------------------------------------------
    {
      derez.deserialize(bits.bit_vector, (MAX/8));
    }

    //-------------------------------------------------------------------------
    template<unsigned int MAX>
    inline char* AVXBitMask<MAX>::to_string(void) const
    //-------------------------------------------------------------------------
    {
      return BitMaskHelper::to_string(bits.bit_vector, MAX);
    }

    //-------------------------------------------------------------------------
    template<unsigned int MAX>
    inline int AVXBitMask<MAX>::pop_count(void) const
    //-------------------------------------------------------------------------
    {
      int result = 0;
#ifndef VALGRIND
      for (unsigned idx = 0; idx < BIT_ELMTS; idx++)
      {
        result += __builtin_popcountl(bits.bit_vector[idx]);
      }
#else
      for (unsigned idx = 0; idx < MAX; idx++)
      {
        if (is_set(idx))
          result++;
      }
#endif
      return result;
    }

    //-------------------------------------------------------------------------
    template<unsigned int MAX>
    /*static*/ inline int AVXBitMask<MAX>::pop_count(
                                                   const AVXBitMask<MAX> &mask)
    //-------------------------------------------------------------------------
    {
      int result = 0;
#ifndef VALGRIND
      for (unsigned idx = 0; idx < BIT_ELMTS; idx++)
      {
        result += __builtin_popcountl(mask[idx]);
      }
#else
      for (unsigned idx = 0; idx < MAX; idx++)
      {
        if (mask.is_set(idx))
          result++;
      }
#endif
      return result;
    }

    //-------------------------------------------------------------------------
    template<unsigned int MAX>
    AVXTLBitMask<MAX>::AVXTLBitMask(uint64_t init /*= 0*/)
      : sum_mask(init)
    //-------------------------------------------------------------------------
    {
      LEGION_STATIC_ASSERT((MAX % 256) == 0);
      for (unsigned idx = 0; idx < BIT_ELMTS; idx++)
      {
        bits.bit_vector[idx] = init;
      }
    }

    //-------------------------------------------------------------------------
    template<unsigned int MAX>
    AVXTLBitMask<MAX>::AVXTLBitMask(const AVXTLBitMask &rhs)
      : sum_mask(rhs.sum_mask)
    //-------------------------------------------------------------------------
    {
      LEGION_STATIC_ASSERT((MAX % 256) == 0);
      for (unsigned idx = 0; idx < AVX_ELMTS; idx++)
      {
        bits.avx_vector[idx] = rhs(idx);
      }
    }

    //-------------------------------------------------------------------------
    template<unsigned int MAX>
    AVXTLBitMask<MAX>::~AVXTLBitMask(void)
    //-------------------------------------------------------------------------
    {
    }

    //-------------------------------------------------------------------------
    template<unsigned int MAX>
    inline void AVXTLBitMask<MAX>::set_bit(unsigned bit)
    //-------------------------------------------------------------------------
    {
#ifdef DEBUG_LEGION
      assert(bit < MAX);
#endif
      unsigned idx = bit >> 6;
      const uint64_t set_mask = (1UL << (bit & 0x3F));
      bits.bit_vector[idx] |= set_mask;
      sum_mask |= set_mask;
    }

    //-------------------------------------------------------------------------
    template<unsigned int MAX>
    inline void AVXTLBitMask<MAX>::unset_bit(unsigned bit)
    //-------------------------------------------------------------------------
    {
#ifdef DEBUG_LEGION
      assert(bit < MAX);
#endif
      unsigned idx = bit >> 6;
      const uint64_t set_mask = (1UL << (bit & 0x3F));
      const uint64_t unset_mask = ~set_mask;
      bits.bit_vector[idx] &= unset_mask;
      // Unset the summary mask and then reset if necessary
      sum_mask &= unset_mask;
      for (unsigned i = 0; i < BIT_ELMTS; i++)
        sum_mask |= bits.bit_vector[i];
    }

    //-------------------------------------------------------------------------
    template<unsigned int MAX>
    inline void AVXTLBitMask<MAX>::assign_bit(unsigned bit, bool val)
    //-------------------------------------------------------------------------
    {
      if (val)
        set_bit(bit);
      else
        unset_bit(bit);
    }

    //-------------------------------------------------------------------------
    template<unsigned int MAX>
    inline bool AVXTLBitMask<MAX>::is_set(unsigned bit) const
    //-------------------------------------------------------------------------
    {
#ifdef DEBUG_LEGION
      assert(bit < MAX);
#endif
      unsigned idx = bit >> 6;
      return (bits.bit_vector[idx] & (1UL << (bit & 0x3F)));
    }

    //-------------------------------------------------------------------------
    template<unsigned int MAX>
    inline int AVXTLBitMask<MAX>::find_first_set(void) const
    //-------------------------------------------------------------------------
    {
      for (unsigned idx = 0; idx < BIT_ELMTS; idx++)
      {
        if (bits.bit_vector[idx])
        {
          for (unsigned j = 0; j < ELEMENT_SIZE; j++)
          {
            if (bits.bit_vector[idx] & (1UL << j))
            {
              return (idx*ELEMENT_SIZE+ j);
            }
          }
        }
      }
      return -1;
    }

    //-------------------------------------------------------------------------
    template<unsigned int MAX>
    inline int AVXTLBitMask<MAX>::find_index_set(int index) const
    //-------------------------------------------------------------------------
    {
      int offset = 0;
      for (unsigned idx = 0; idx < BIT_ELMTS; idx++)
      {
        int local = __builtin_popcount(bits.bit_vector[idx]);
        if (index <= local)
        {
          for (unsigned j = 0; j < ELEMENT_SIZE; j++)
          {
            if (bits.bit_vector[idx] & (1ULL << j))
            {
              if (index == 0)
                return (offset + j);
              index--;
            }
          }
        }
        index -= local;
        offset += ELEMENT_SIZE;
      }
      return -1;
    }

    //-------------------------------------------------------------------------
    template<unsigned int MAX>
    inline int AVXTLBitMask<MAX>::find_next_set(int start) const
    //-------------------------------------------------------------------------
    {
      if (start < 0)
        start = 0;
      int idx = start / ELEMENT_SIZE; // truncate
      int offset = idx * ELEMENT_SIZE; 
      int j = start % ELEMENT_SIZE;
      if (j > 0) // if we are already in the middle of element search it
      {
        for ( ; j < int(ELEMENT_SIZE); j++)
        {
          if (bits.bit_vector[idx] & (1ULL << j))
            return (offset + j);
        }
        idx++;
        offset += ELEMENT_SIZE;
      }
      for ( ; idx < int(BIT_ELMTS); idx++)
      {
        if (bits.bit_vector[idx] > 0) // if it has any valid entries, find next
        {
          for (j = 0; j < int(ELEMENT_SIZE); j++)
          {
            if (bits.bit_vector[idx] & (1ULL << j))
              return (offset + j);
          }
        }
        offset += ELEMENT_SIZE;
      }
      return -1;
    }

    //-------------------------------------------------------------------------
    template<unsigned int MAX>
    inline void AVXTLBitMask<MAX>::clear(void)
    //-------------------------------------------------------------------------
    {
      for (unsigned idx = 0; idx < AVX_ELMTS; idx++)
      {
        bits.avx_vector[idx] = _mm256_set1_epi32(0);
      }
      sum_mask = 0;
    }

    //-------------------------------------------------------------------------
    template<unsigned int MAX>
    inline const __m256i& AVXTLBitMask<MAX>::operator()(
                                                 const unsigned int &idx) const
    //-------------------------------------------------------------------------
    {
      return bits.avx_vector[idx];
    }

    //-------------------------------------------------------------------------
    template<unsigned int MAX>
    inline __m256i& AVXTLBitMask<MAX>::operator()(const unsigned int &idx)
    //-------------------------------------------------------------------------
    {
      return bits.avx_vector[idx];
    }

    //-------------------------------------------------------------------------
    template<unsigned int MAX>
    inline const uint64_t& AVXTLBitMask<MAX>::operator[](
                                                 const unsigned int &idx) const
    //-------------------------------------------------------------------------
    {
      return bits.bit_vector[idx];
    }

    //-------------------------------------------------------------------------
    template<unsigned int MAX>
    inline uint64_t& AVXTLBitMask<MAX>::operator[](const unsigned int &idx) 
    //-------------------------------------------------------------------------
    {
      return bits.bit_vector[idx]; 
    }

    //-------------------------------------------------------------------------
    template<unsigned int MAX>
    inline const __m256d& AVXTLBitMask<MAX>::elem(const unsigned &idx) const
    //-------------------------------------------------------------------------
    {
      return bits.avx_double[idx];
    }

    //-------------------------------------------------------------------------
    template<unsigned int MAX>
    inline __m256d& AVXTLBitMask<MAX>::elem(const unsigned &idx)
    //-------------------------------------------------------------------------
    {
      return bits.avx_double[idx];
    }

    //-------------------------------------------------------------------------
    template<unsigned int MAX>
    inline bool AVXTLBitMask<MAX>::operator==(const AVXTLBitMask &rhs) const
    //-------------------------------------------------------------------------
    {
      if (sum_mask != rhs.sum_mask)
        return false;
      for (unsigned idx = 0; idx < BIT_ELMTS; idx++)
      {
        if (bits.bit_vector[idx] != rhs[idx]) 
          return false;
      }
      return true;
    }

    //-------------------------------------------------------------------------
    template<unsigned int MAX>
    inline bool AVXTLBitMask<MAX>::operator<(const AVXTLBitMask &rhs) const
    //-------------------------------------------------------------------------
    {
      // Only be less than if the bits are a subset of the rhs bits
      for (unsigned idx = 0; idx < BIT_ELMTS; idx++)
      {
        if (bits.bit_vector[idx] < rhs[idx])
          return true;
        else if (bits.bit_vector[idx] > rhs[idx])
          return false;
      }
      // Otherwise they are equal so false
      return false;
    }

    //-------------------------------------------------------------------------
    template<unsigned int MAX>
    inline bool AVXTLBitMask<MAX>::operator!=(const AVXTLBitMask &rhs) const
    //-------------------------------------------------------------------------
    {
      return !(*this == rhs);
    }

    //-------------------------------------------------------------------------
    template<unsigned int MAX>
    inline AVXTLBitMask<MAX>& AVXTLBitMask<MAX>::operator=(
                                                       const AVXTLBitMask &rhs)
    //-------------------------------------------------------------------------
    {
      sum_mask = rhs.sum_mask;
      for (unsigned idx = 0; idx < AVX_ELMTS; idx++)
      {
        bits.avx_vector[idx] = rhs(idx);
      }
      return *this;
    }

    //-------------------------------------------------------------------------
    template<unsigned int MAX>
    inline AVXTLBitMask<MAX> AVXTLBitMask<MAX>::operator~(void) const
    //-------------------------------------------------------------------------
    {
      AVXTLBitMask<MAX> result;
      for (unsigned idx = 0; idx < BIT_ELMTS; idx++)
      {
        result[idx] = ~(bits.bit_vector[idx]);
        result.sum_mask |= result[idx];
      }
      return result;
    }

    //-------------------------------------------------------------------------
    template<unsigned int MAX>
    inline AVXTLBitMask<MAX> AVXTLBitMask<MAX>::operator|(
                                                 const AVXTLBitMask &rhs) const
    //-------------------------------------------------------------------------
    {
      AVXTLBitMask<MAX> result;
      result.sum_mask = sum_mask | rhs.sum_mask;
#ifdef __AVX2__
      for (unsigned idx = 0; idx < AVX_ELMTS; idx++)
      {
        result(idx) = _mm256_or_si256(bits.avx_vector[idx], rhs(idx));
      }
#else
      for (unsigned idx = 0; idx < AVX_ELMTS; idx++)
      {
        result.elem(idx) = _mm256_or_pd(bits.avx_double[idx], rhs.elem(idx));
      }
#endif
      _mm256_zeroall();
      return result;
    }

    //-------------------------------------------------------------------------
    template<unsigned int MAX>
    inline AVXTLBitMask<MAX> AVXTLBitMask<MAX>::operator&(
                                                 const AVXTLBitMask &rhs) const
    //-------------------------------------------------------------------------
    {
      AVXTLBitMask<MAX> result;
      // If they are independent then we are done
      if (sum_mask & rhs.sum_mask)
      {
#ifdef __AVX2__
        __m256i temp_sum = _mm256_set1_epi32(0);
        for (unsigned idx = 0; idx < AVX_ELMTS; idx++)
        {
          result(idx) = _mm256_and_si256(bits.avx_vector[idx], rhs(idx));
          temp_sum = _mm256_or_si256(temp_sum, result(idx));
        }
#else
        __m256d temp_sum = _mm256_set1_pd(0.0);
        for (unsigned idx = 0; idx < AVX_ELMTS; idx++)
        {
          result.elem(idx) = _mm256_and_pd(bits.avx_double[idx],rhs.elem(idx));
          temp_sum = _mm256_or_pd(temp_sum, result.elem(idx));
        }
#endif
        result.sum_mask = extract_mask(temp_sum); 
        _mm256_zeroall();
      }
      return result;
    }

    //-------------------------------------------------------------------------
    template<unsigned int MAX>
    inline AVXTLBitMask<MAX> AVXTLBitMask<MAX>::operator^(
                                                 const AVXTLBitMask &rhs) const
    //-------------------------------------------------------------------------
    {
      AVXTLBitMask<MAX> result;
#ifdef __AVX2__
      __m256i temp_sum = _mm256_set1_epi32(0);
      for (unsigned idx = 0; idx < AVX_ELMTS; idx++)
      {
        result(idx) = _mm256_xor_si256(bits.avx_vector[idx], rhs(idx));
        temp_sum = _mm256_or_si256(temp_sum, result(idx));
      }
#else
      __m256d temp_sum = _mm256_set1_pd(0.0);
      for (unsigned idx = 0; idx < AVX_ELMTS; idx++)
      {
        result.elem(idx) = _mm256_xor_pd(bits.avx_double[idx], rhs.elem(idx));
        temp_sum = _mm256_or_pd(temp_sum, result.elem(idx));
      }
#endif
      result.sum_mask = extract_mask(temp_sum);
      _mm256_zeroall();
      return result;
    }

    //-------------------------------------------------------------------------
    template<unsigned int MAX>
    inline AVXTLBitMask<MAX>& AVXTLBitMask<MAX>::operator|=(
                                                       const AVXTLBitMask &rhs)
    //-------------------------------------------------------------------------
    {
      sum_mask |= rhs.sum_mask;
#ifdef __AVX2__
      for (unsigned idx = 0; idx < AVX_ELMTS; idx++)
      {
        bits.avx_vector[idx] = _mm256_or_si256(bits.avx_vector[idx], rhs(idx));
      }
#else
      for (unsigned idx = 0; idx < AVX_ELMTS; idx++)
      {
        bits.avx_double[idx] = _mm256_or_pd(bits.avx_double[idx],rhs.elem(idx));
      }
#endif
      _mm256_zeroall();
      return *this;
    }

    //-------------------------------------------------------------------------
    template<unsigned int MAX>
    inline AVXTLBitMask<MAX>& AVXTLBitMask<MAX>::operator&=(
                                                       const AVXTLBitMask &rhs)
    //-------------------------------------------------------------------------
    {
      if (sum_mask & rhs.sum_mask)
      {
#ifdef __AVX2__
        __m256i temp_sum = _mm256_set1_epi32(0);
        for (unsigned idx = 0; idx < AVX_ELMTS; idx++)
        {
          bits.avx_vector[idx] = _mm256_and_si256(bits.avx_vector[idx], 
                                                  rhs(idx));
          temp_sum = _mm256_or_si256(temp_sum, bits.avx_vector[idx]);
        }
#else
        __m256d temp_sum = _mm256_set1_pd(0.0);
        for (unsigned idx = 0; idx < AVX_ELMTS; idx++)
        {
          bits.avx_double[idx] = _mm256_and_pd(bits.avx_double[idx], 
                                               rhs.elem(idx));
          temp_sum = _mm256_or_pd(temp_sum, bits.avx_double[idx]);
        }
#endif
        sum_mask = extract_mask(temp_sum); 
      }
      else
      {
        sum_mask = 0;
        for (unsigned idx = 0; idx < AVX_ELMTS; idx++)
          bits.avx_vector[idx] = _mm256_set1_epi32(0);
      }
      _mm256_zeroall();
      return *this;
    }

    //-------------------------------------------------------------------------
    template<unsigned int MAX>
    inline AVXTLBitMask<MAX>& AVXTLBitMask<MAX>::operator^=(
                                                       const AVXTLBitMask &rhs)
    //-------------------------------------------------------------------------
    {
#ifdef __AVX2__
      __m256i temp_sum = _mm256_set1_epi32(0);
      for (unsigned idx = 0; idx < AVX_ELMTS; idx++)
      {
        bits.avx_vector[idx] = _mm256_xor_si256(bits.avx_vector[idx], rhs(idx));
        temp_sum = _mm256_or_si256(temp_sum, bits.avx_vector[idx]);
      }
#else
      __m256d temp_sum = _mm256_set1_pd(0.0);
      for (unsigned idx = 0; idx < AVX_ELMTS; idx++)
      {
        bits.avx_double[idx] = _mm256_xor_pd(bits.avx_double[idx], 
                                             rhs.elem(idx));
        temp_sum = _mm256_or_pd(temp_sum, bits.avx_double[idx]);
      }
#endif
      sum_mask = extract_mask(temp_sum);
      _mm256_zeroall();
      return *this;
    }

    //-------------------------------------------------------------------------
    template<unsigned int MAX>
    inline bool AVXTLBitMask<MAX>::operator*(const AVXTLBitMask &rhs) const
    //-------------------------------------------------------------------------
    {
      if (sum_mask & rhs.sum_mask)
      {
        for (unsigned idx = 0; idx < BIT_ELMTS; idx++)
        {
          if (bits.bit_vector[idx] & rhs[idx])
            return false;
        }
      }
      return true;
    }

    //-------------------------------------------------------------------------
    template<unsigned int MAX>
    inline AVXTLBitMask<MAX> AVXTLBitMask<MAX>::operator-(
                                                 const AVXTLBitMask &rhs) const
    //-------------------------------------------------------------------------
    {
      AVXTLBitMask<MAX> result;
#ifdef __AVX2__
      __m256i temp_sum = _mm256_set1_epi32(0);
      for (unsigned idx = 0; idx < AVX_ELMTS; idx++)
      {
        result(idx) = _mm256_andnot_si256(rhs(idx), bits.avx_vector[idx]);
        temp_sum = _mm256_or_si256(temp_sum, result(idx));
      }
#else
      __m256d temp_sum = _mm256_set1_pd(0.0);
      for (unsigned idx = 0; idx < AVX_ELMTS; idx++)
      {
        result.elem(idx) = _mm256_andnot_pd(rhs.elem(idx),bits.avx_double[idx]);
        temp_sum = _mm256_or_pd(temp_sum, result.elem(idx));
      }
#endif
      result.sum_mask = extract_mask(temp_sum);
      _mm256_zeroall();
      return result;
    }

    //-------------------------------------------------------------------------
    template<unsigned int MAX>
    inline AVXTLBitMask<MAX>& AVXTLBitMask<MAX>::operator-=(
                                                       const AVXTLBitMask &rhs)
    //-------------------------------------------------------------------------
    {
#ifdef __AVX2__
      __m256i temp_sum = _mm256_set1_epi32(0);
      for (unsigned idx = 0; idx < AVX_ELMTS; idx++)
      {
        bits.avx_vector[idx] = _mm256_andnot_si256(rhs(idx), 
                                                   bits.avx_vector[idx]);
        temp_sum = _mm256_or_si256(temp_sum, bits.avx_vector[idx]);
      }
#else
      __m256d temp_sum = _mm256_set1_pd(0.0);
      for (unsigned idx = 0; idx < AVX_ELMTS; idx++)
      {
        bits.avx_double[idx] = _mm256_andnot_pd(rhs.elem(idx),
                                                bits.avx_double[idx]);
        temp_sum = _mm256_or_pd(temp_sum, bits.avx_double[idx]);
      }
#endif
      sum_mask = extract_mask(temp_sum);
      _mm256_zeroall();
      return *this;
    }

    //-------------------------------------------------------------------------
    template<unsigned int MAX>
    inline bool AVXTLBitMask<MAX>::operator!(void) const
    //-------------------------------------------------------------------------
    {
      // A great reason to have a summary mask
      return (sum_mask == 0);
    }

    //-------------------------------------------------------------------------
    template<unsigned int MAX>
    inline AVXTLBitMask<MAX> AVXTLBitMask<MAX>::operator<<(
                                                          unsigned shift) const
    //-------------------------------------------------------------------------
    {
      // Find the range
      unsigned range = shift >> 6;
      unsigned local = shift & 0x3F;
      AVXTLBitMask<MAX> result;
      if (!local)
      {
        // Fast case where we just have to move the individual words
        for (int idx = (BIT_ELMTS-1); idx >= int(range); idx--)
        {
          result[idx] = bits.bit_vector[idx-range]; 
          result.sum_mask |= result[idx];
        }
        // fill in everything else with zeros
        for (unsigned idx = 0; idx < range; idx++)
          result[idx] = 0;
      }
      else
      {
        // Slow case with merging words
        for (int idx = (BIT_ELMTS-1); idx > int(range); idx--)
        {
          uint64_t left = bits.bit_vector[idx-range] << local;
          uint64_t right = bits.bit_vector[idx-(range+1)] >> ((1 << 6) - local);
          result[idx] = left | right;
          result.sum_mask |= result[idx];
        }
        // Handle the last case
        result[range] = bits.bit_vector[0] << local; 
        result.sum_mask |= result[range];
        // Fill in everything else with zeros
        for (unsigned idx = 0; idx < range; idx++)
          result[idx] = 0;
      }
      return result;
    }

    //-------------------------------------------------------------------------
    template<unsigned int MAX>
    inline AVXTLBitMask<MAX> AVXTLBitMask<MAX>::operator>>(
                                                          unsigned shift) const
    //-------------------------------------------------------------------------
    {
      unsigned range = shift >> 6;
      unsigned local = shift & 0x3F;
      AVXTLBitMask<MAX> result;
      if (!local)
      {
        // Fast case where we just have to move individual words
        for (unsigned idx = 0; idx < (BIT_ELMTS-range); idx++)
        {
          result[idx] = bits.bit_vector[idx+range];
          result.sum_mask |= result[idx];
        }
        // Fill in everything else with zeros
        for (unsigned idx = (BIT_ELMTS-range); idx < (BIT_ELMTS); idx++)
          result[idx] = 0;
      }
      else
      {
        // Slow case with merging words
        for (unsigned idx = 0; idx < (BIT_ELMTS-(range+1)); idx++)
        {
          uint64_t right = bits.bit_vector[idx+range] >> local;
          uint64_t left = bits.bit_vector[idx+range+1] << ((1 << 6) - local);
          result[idx] = left | right;
          result.sum_mask |= result[idx];
        }
        // Handle the last case
        result[BIT_ELMTS-(range+1)] = bits.bit_vector[BIT_ELMTS-1] >> local;
        result.sum_mask |= result[BIT_ELMTS-(range+1)];
        // Fill in everything else with zeros
        for (unsigned idx = (BIT_ELMTS-range); idx < BIT_ELMTS; idx++)
          result[idx] = 0;
      }
      return result;
    }

    //-------------------------------------------------------------------------
    template<unsigned int MAX>
    inline AVXTLBitMask<MAX>& AVXTLBitMask<MAX>::operator<<=(unsigned shift)
    //-------------------------------------------------------------------------
    {
      // Find the range
      unsigned range = shift >> 6;
      unsigned local = shift & 0x3F;
      sum_mask = 0;
      if (!local)
      {
        // Fast case where we just have to move the individual words
        for (int idx = (BIT_ELMTS-1); idx >= int(range); idx--)
        {
          bits.bit_vector[idx] = bits.bit_vector[idx-range]; 
          sum_mask |= bits.bit_vector[idx];
        }
        // fill in everything else with zeros
        for (unsigned idx = 0; idx < range; idx++)
          bits.bit_vector[idx] = 0;
      }
      else
      {
        // Slow case with merging words
        for (int idx = (BIT_ELMTS-1); idx > int(range); idx--)
        {
          uint64_t left = bits.bit_vector[idx-range] << local;
          uint64_t right = bits.bit_vector[idx-(range+1)] >> ((1 << 6) - local);
          bits.bit_vector[idx] = left | right;
          sum_mask |= bits.bit_vector[idx];
        }
        // Handle the last case
        bits.bit_vector[range] = bits.bit_vector[0] << local; 
        sum_mask |= bits.bit_vector[range];
        // Fill in everything else with zeros
        for (unsigned idx = 0; idx < range; idx++)
          bits.bit_vector[idx] = 0;
      }
      return *this;
    }

    //-------------------------------------------------------------------------
    template<unsigned int MAX>
    inline AVXTLBitMask<MAX>& AVXTLBitMask<MAX>::operator>>=(unsigned shift)
    //-------------------------------------------------------------------------
    {
      unsigned range = shift >> 6;
      unsigned local = shift & 0x3F;
      sum_mask = 0;
      if (!local)
      {
        // Fast case where we just have to move individual words
        for (unsigned idx = 0; idx < (BIT_ELMTS-range); idx++)
        {
          bits.bit_vector[idx] = bits.bit_vector[idx+range];
          sum_mask |= bits.bit_vector[idx];
        }
        // Fill in everything else with zeros
        for (unsigned idx = (BIT_ELMTS-range); idx < (BIT_ELMTS); idx++)
          bits.bit_vector[idx] = 0;
      }
      else
      {
        // Slow case with merging words
        uint64_t carry_mask = 0;
        for (unsigned idx = 0; idx < local; idx++)
          carry_mask |= (1 << idx);
        for (unsigned idx = 0; idx < (BIT_ELMTS-(range+1)); idx++)
        {
          uint64_t right = bits.bit_vector[idx+range] >> local;
          uint64_t left = bits.bit_vector[idx+range+1] << ((1 << 6) - local);
          bits.bit_vector[idx] = left | right;
          sum_mask |= bits.bit_vector[idx];
        }
        // Handle the last case
        bits.bit_vector[BIT_ELMTS-(range+1)] = 
                                        bits.bit_vector[BIT_ELMTS-1] >> local;
        sum_mask |= bits.bit_vector[BIT_ELMTS-(range+1)];
        // Fill in everything else with zeros
        for (unsigned idx = (BIT_ELMTS-range); idx < BIT_ELMTS; idx++)
          bits.bit_vector[idx] = 0;
      }
      return *this;
    }

    //-------------------------------------------------------------------------
    template<unsigned int MAX>
    inline uint64_t AVXTLBitMask<MAX>::get_hash_key(void) const
    //-------------------------------------------------------------------------
    {
      return sum_mask;
    }

    //-------------------------------------------------------------------------
    template<unsigned int MAX>
    inline const uint64_t* AVXTLBitMask<MAX>::base(void) const
    //-------------------------------------------------------------------------
    {
      return bits.bit_vector;
    }

    //-------------------------------------------------------------------------
    template<unsigned int MAX>
    inline void AVXTLBitMask<MAX>::serialize(Serializer &rez) const
    //-------------------------------------------------------------------------
    {
      rez.serialize(sum_mask);
      rez.serialize(bits.bit_vector, (MAX/8));
    }

    //-------------------------------------------------------------------------
    template<unsigned int MAX>
    inline void AVXTLBitMask<MAX>::deserialize(Deserializer &derez)
    //-------------------------------------------------------------------------
    {
      derez.deserialize(sum_mask);
      derez.deserialize(bits.bit_vector, (MAX/8));
    }

    //-------------------------------------------------------------------------
    template<unsigned int MAX>
    inline char* AVXTLBitMask<MAX>::to_string(void) const
    //-------------------------------------------------------------------------
    {
      return BitMaskHelper::to_string(bits.bit_vector, MAX);
    }

    //-------------------------------------------------------------------------
    template<unsigned int MAX>
    inline int AVXTLBitMask<MAX>::pop_count(void) const
    //-------------------------------------------------------------------------
    {
      if (!sum_mask)
        return 0;
      int result = 0;
#ifndef VALGRIND
      for (unsigned idx = 0; idx < BIT_ELMTS; idx++)
      {
        result += __builtin_popcountl(bits.bit_vector[idx]);
      }
#else
      for (unsigned idx = 0; idx < MAX; idx++)
      {
        if (is_set(idx))
          result++;
      }
#endif
      return result;
    }

    //-------------------------------------------------------------------------
    template<unsigned int MAX>
    /*static*/ inline int AVXTLBitMask<MAX>::pop_count(
                                                 const AVXTLBitMask<MAX> &mask)
    //-------------------------------------------------------------------------
    {
      if (!mask.sum_mask)
        return 0;
      int result = 0;
#ifndef VALGRIND
      for (unsigned idx = 0; idx < BIT_ELMTS; idx++)
      {
        result += __builtin_popcountl(mask[idx]);
      }
#else
      for (unsigned idx = 0; idx < MAX; idx++)
      {
        if (mask.is_set(idx))
          result++;
      }
#endif
      return result;
    }

    //-------------------------------------------------------------------------
    template<unsigned int MAX>
    /*static*/ inline uint64_t AVXTLBitMask<MAX>::extract_mask(__m256i value)
    //-------------------------------------------------------------------------
    {
      __m128i left, right;
      right = _mm256_extractf128_si256(value, 0);
      left = _mm256_extractf128_si256(value, 1);
#if !defined(__LP64__) // handle 32-bit support
      uint64_t result = _mm_cvtsi128_si32(right);
      result |= uint64_t(_mm_cvtsi128_si32(_mm_shuffle_epi32(right,1))) << 32;
      result |= _mm_cvtsi128_si32(_mm_shuffle_epi32(right,2));
      result |= int64_t(_mm_cvtsi128_si32(_mm_shuffle_epi32(right,3))) << 32;
      result |= _mm_cvtsi128_si32(left);
      result |= uint64_t(_mm_cvtsi128_si32(_mm_shuffle_epi32(left,1))) << 32;
      result |= _mm_cvtsi128_si32(_mm_shuffle_epi32(left,2));
      result |= int64_t(_mm_cvtsi128_si32(_mm_shuffle_epi32(left,3))) << 32;
#elif defined(__SSE4_1__) // case we have sse 4.1
      uint64_t result = _mm_extract_epi64(right, 0);
      result |= _mm_extract_epi64(right, 1);
      result |= _mm_extract_epi64(left, 0);
      result |= _mm_extract_epi64(left, 1);
#else // Assume we have sse 2
      uint64_t result = _mm_cvtsi128_si64(right);
      result |= _mm_cvtsi128_si64(_mm_shuffle_epi32(right, 14));
      result |= _mm_cvtsi128_si64(left);
      result |= _mm_cvtsi128_si64(_mm_shuffle_epi32(left, 14));
#endif
      return result;
    }

    //-------------------------------------------------------------------------
    template<unsigned int MAX>
    /*static*/ inline uint64_t AVXTLBitMask<MAX>::extract_mask(__m256d value)
    //-------------------------------------------------------------------------
    {
      __m256i temp = _mm256_castpd_si256(value);
      return extract_mask(temp);
    }
#undef BIT_ELMTS
#undef AVX_ELMTS
#endif // __AVX__

#ifdef __ALTIVEC__
#define PPC_ELMTS (MAX/128)
#define BIT_ELMTS (MAX/64)
    //-------------------------------------------------------------------------
    template<unsigned int MAX>
    PPCBitMask<MAX>::PPCBitMask(uint64_t init /*= 0*/)
    //-------------------------------------------------------------------------
    {
      LEGION_STATIC_ASSERT((MAX % 128) == 0);
      for (unsigned idx = 0; idx < BIT_ELMTS; idx++)
      {
        bits.bit_vector[idx] = init;
      }
    }

    //-------------------------------------------------------------------------
    template<unsigned int MAX>
    PPCBitMask<MAX>::PPCBitMask(const PPCBitMask &rhs)
    //-------------------------------------------------------------------------
    {
      LEGION_STATIC_ASSERT((MAX % 128) == 0);
      for (unsigned idx = 0; idx < PPC_ELMTS; idx++)
      {
        bits.ppc_vector[idx] = rhs(idx);
      }
    }

    //-------------------------------------------------------------------------
    template<unsigned int MAX>
    PPCBitMask<MAX>::~PPCBitMask(void)
    //-------------------------------------------------------------------------
    {
    }

    //-------------------------------------------------------------------------
    template<unsigned int MAX>
    inline void PPCBitMask<MAX>::set_bit(unsigned bit)
    //-------------------------------------------------------------------------
    {
#ifdef DEBUG_LEGION
      assert(bit < MAX);
#endif
      unsigned idx = bit >> 6;
      bits.bit_vector[idx] |= (1UL << (bit & 0x3F));
    }

    //-------------------------------------------------------------------------
    template<unsigned int MAX>
    inline void PPCBitMask<MAX>::unset_bit(unsigned bit)
    //-------------------------------------------------------------------------
    {
#ifdef DEBUG_LEGION
      assert(bit < MAX);
#endif
      unsigned idx = bit >> 6;
      bits.bit_vector[idx] &= ~(1UL << (bit & 0x3F));
    }

    //-------------------------------------------------------------------------
    template<unsigned int MAX>
    inline void PPCBitMask<MAX>::assign_bit(unsigned bit, bool val)
    //-------------------------------------------------------------------------
    {
      if (val)
        set_bit(bit);
      else
        unset_bit(bit);
    }

    //-------------------------------------------------------------------------
    template<unsigned int MAX>
    inline bool PPCBitMask<MAX>::is_set(unsigned bit) const
    //-------------------------------------------------------------------------
    {
#ifdef DEBUG_LEGION
      assert(bit < MAX);
#endif
      unsigned idx = bit >> 6;
      return (bits.bit_vector[idx] & (1UL << (bit & 0x3F)));
    }

    //-------------------------------------------------------------------------
    template<unsigned int MAX>
    inline int PPCBitMask<MAX>::find_first_set(void) const
    //-------------------------------------------------------------------------
    {
      for (unsigned idx = 0; idx < BIT_ELMTS; idx++)
      {
        if (bits.bit_vector[idx])
        {
          for (unsigned j = 0; j < ELEMENT_SIZE; j++)
          {
            if (bits.bit_vector[idx] & (1UL << j))
            {
              return (idx*ELEMENT_SIZE + j);
            }
          }
        }
      }
      return -1;
    }

    //-------------------------------------------------------------------------
    template<unsigned int MAX>
    inline int PPCBitMask<MAX>::find_index_set(int index) const
    //-------------------------------------------------------------------------
    {
      int offset = 0;
      for (unsigned idx = 0; idx < BIT_ELMTS; idx++)
      {
        int local = __builtin_popcount(bits.bit_vector[idx]);
        if (index <= local)
        {
          for (unsigned j = 0; j < ELEMENT_SIZE; j++)
          {
            if (bits.bit_vector[idx] & (1ULL << j))
            {
              if (index == 0)
                return (offset + j);
              index--;
            }
          }
        }
        index -= local;
        offset += ELEMENT_SIZE;
      }
      return -1;
    }

    //-------------------------------------------------------------------------
    template<unsigned int MAX>
    inline int PPCBitMask<MAX>::find_next_set(int start) const
    //-------------------------------------------------------------------------
    {
      if (start < 0)
        start = 0;
      int idx = start / ELEMENT_SIZE; // truncate
      int offset = idx * ELEMENT_SIZE; 
      int j = start % ELEMENT_SIZE;
      if (j > 0) // if we are already in the middle of element search it
      {
        for ( ; j < int(ELEMENT_SIZE); j++)
        {
          if (bits.bit_vector[idx] & (1ULL << j))
            return (offset + j);
        }
        idx++;
        offset += ELEMENT_SIZE;
      }
      for ( ; idx < int(BIT_ELMTS); idx++)
      {
        if (bits.bit_vector[idx] > 0) // if it has any valid entries, find next
        {
          for (j = 0; j < int(ELEMENT_SIZE); j++)
          {
            if (bits.bit_vector[idx] & (1ULL << j))
              return (offset + j);
          }
        }
        offset += ELEMENT_SIZE;
      }
      return -1;
    }

    //-------------------------------------------------------------------------
    template<unsigned int MAX>
    inline void PPCBitMask<MAX>::clear(void)
    //-------------------------------------------------------------------------
    {
      const __vector unsigned long long zero_vec = vec_splats(0ULL);
      for (unsigned idx = 0; idx < PPC_ELMTS; idx++)
      {
        bits.ppc_vector[idx] = zero_vec;
      }
    }

    //-------------------------------------------------------------------------
    template<unsigned int MAX>
    inline const __vector unsigned long long& PPCBitMask<MAX>::operator()(
                                                 const unsigned int &idx) const
    //-------------------------------------------------------------------------
    {
      return bits.ppc_vector[idx];
    }

    //-------------------------------------------------------------------------
    template<unsigned int MAX>
    inline __vector unsigned long long& PPCBitMask<MAX>::operator()(
                                                       const unsigned int &idx)
    //-------------------------------------------------------------------------
    {
      return bits.ppc_vector[idx];
    }

    //-------------------------------------------------------------------------
    template<unsigned int MAX>
    inline const uint64_t& PPCBitMask<MAX>::operator[](
                                                 const unsigned int &idx) const
    //-------------------------------------------------------------------------
    {
      return bits.bit_vector[idx];
    }

    //-------------------------------------------------------------------------
    template<unsigned int MAX>
    inline uint64_t& PPCBitMask<MAX>::operator[](const unsigned int &idx) 
    //-------------------------------------------------------------------------
    {
      return bits.bit_vector[idx]; 
    }

    //-------------------------------------------------------------------------
    template<unsigned int MAX>
    inline bool PPCBitMask<MAX>::operator==(const PPCBitMask &rhs) const
    //-------------------------------------------------------------------------
    {
      for (unsigned idx = 0; idx < BIT_ELMTS; idx++)
      {
	if (bits.bit_vector[idx] != rhs[idx])
          return false;
      }
      return true;
    }

    //-------------------------------------------------------------------------
    template<unsigned int MAX>
    inline bool PPCBitMask<MAX>::operator<(const PPCBitMask &rhs) const
    //-------------------------------------------------------------------------
    {
      // Only be less than if the bits are a subset of the rhs bits
      for (unsigned idx = 0; idx < BIT_ELMTS; idx++)
      {
        if (bits.ppc_vector[idx] < rhs[idx])
          return true;
        else if (bits.bits_vector[idx] > rhs[idx])
          return false;
      }
      // Otherwise they are equal so false
      return false;
    }

    //-------------------------------------------------------------------------
    template<unsigned int MAX>
    inline bool PPCBitMask<MAX>::operator!=(const PPCBitMask &rhs) const
    //-------------------------------------------------------------------------
    {
      return !(*this == rhs);
    }

    //-------------------------------------------------------------------------
    template<unsigned int MAX>
    inline PPCBitMask<MAX>& PPCBitMask<MAX>::operator=(const PPCBitMask &rhs)
    //-------------------------------------------------------------------------
    {
      for (unsigned idx = 0; idx < PPC_ELMTS; idx++)
      {
        bits.ppc_vector[idx] = rhs(idx);
      }
      return *this;
    }

    //-------------------------------------------------------------------------
    template<unsigned int MAX>
    inline PPCBitMask<MAX> PPCBitMask<MAX>::operator~(void) const
    //-------------------------------------------------------------------------
    {
      PPCBitMask<MAX> result;
      for (unsigned idx = 0; idx < PPC_ELMTS; idx++)
      {
        result(idx) = ~(bits.ppc_vector[idx]);
      }
      return result;
    }

    //-------------------------------------------------------------------------
    template<unsigned int MAX>
    inline PPCBitMask<MAX> PPCBitMask<MAX>::operator|(
                                                   const PPCBitMask &rhs) const
    //-------------------------------------------------------------------------
    {
      PPCBitMask<MAX> result;
      for (unsigned idx = 0; idx < PPC_ELMTS; idx++)
      {
        result(idx) = vec_or(bits.ppc_vector[idx], rhs(idx));
      }
      return result;
    }

    //-------------------------------------------------------------------------
    template<unsigned int MAX>
    inline PPCBitMask<MAX> PPCBitMask<MAX>::operator&(
                                                   const PPCBitMask &rhs) const
    //-------------------------------------------------------------------------
    {
      PPCBitMask<MAX> result;
      for (unsigned idx = 0; idx < PPC_ELMTS; idx++)
      {
        result(idx) = vec_and(bits.ppc_vector[idx], rhs(idx));
      }
      return result;
    }

    //-------------------------------------------------------------------------
    template<unsigned int MAX>
    inline PPCBitMask<MAX> PPCBitMask<MAX>::operator^(
                                                   const PPCBitMask &rhs) const
    //-------------------------------------------------------------------------
    {
      PPCBitMask<MAX> result;
      for (unsigned idx = 0; idx < PPC_ELMTS; idx++)
      {
        result(idx) = vec_xor(bits.ppc_vector[idx], rhs(idx));
      }
      return result;
    }

    //-------------------------------------------------------------------------
    template<unsigned int MAX>
    inline PPCBitMask<MAX>& PPCBitMask<MAX>::operator|=(const PPCBitMask &rhs) 
    //-------------------------------------------------------------------------
    {
      for (unsigned idx = 0; idx < PPC_ELMTS; idx++)
      {
        bits.ppc_vector[idx] = vec_or(bits.ppc_vector[idx], rhs(idx));
      }
      return *this;
    }

    //-------------------------------------------------------------------------
    template<unsigned int MAX>
    inline PPCBitMask<MAX>& PPCBitMask<MAX>::operator&=(const PPCBitMask &rhs)
    //-------------------------------------------------------------------------
    {
      for (unsigned idx = 0; idx < PPC_ELMTS; idx++)
      {
        bits.ppc_vector[idx] = vec_and(bits.ppc_vector[idx], rhs(idx));
      }
      return *this;
    }

    //-------------------------------------------------------------------------
    template<unsigned int MAX>
    inline PPCBitMask<MAX>& PPCBitMask<MAX>::operator^=(const PPCBitMask &rhs)
    //-------------------------------------------------------------------------
    {
      for (unsigned idx = 0; idx < PPC_ELMTS; idx++)
      {
        bits.ppc_vector[idx] = vec_xor(bits.ppc_vector[idx], rhs(idx));
      }
      return *this;
    }

    //-------------------------------------------------------------------------
    template<unsigned int MAX>
    inline bool PPCBitMask<MAX>::operator*(const PPCBitMask &rhs) const
    //-------------------------------------------------------------------------
    {
      for (unsigned idx = 0; idx < BIT_ELMTS; idx++)
      {
        if (bits.bit_vector[idx] & rhs[idx])
          return false;
      }
      return true;
    }

    //-------------------------------------------------------------------------
    template<unsigned int MAX>
    inline PPCBitMask<MAX> PPCBitMask<MAX>::operator-(
                                                   const PPCBitMask &rhs) const
    //-------------------------------------------------------------------------
    {
      PPCBitMask<MAX> result;
      for (unsigned idx = 0; idx < PPC_ELMTS; idx++)
      {
        result(idx) = vec_and(~rhs(idx), bits.ppc_vector[idx]);
      }
      return result;
    }

    //-------------------------------------------------------------------------
    template<unsigned int MAX>
    inline PPCBitMask<MAX>& PPCBitMask<MAX>::operator-=(const PPCBitMask &rhs)
    //-------------------------------------------------------------------------
    {
      for (unsigned idx = 0; idx < PPC_ELMTS; idx++)
      {
        bits.ppc_vector[idx] = vec_and(~rhs(idx), bits.ppc_vector[idx]);
      }
      return *this;
    }

    //-------------------------------------------------------------------------
    template<unsigned int MAX>
    inline bool PPCBitMask<MAX>::operator!(void) const
    //-------------------------------------------------------------------------
    {
      for (unsigned idx = 0; idx < BIT_ELMTS; idx++)
      {
        if (bits.bit_vector[idx] != 0)
          return false;
      }
      return true;
    }

    //-------------------------------------------------------------------------
    template<unsigned int MAX>
    inline PPCBitMask<MAX> PPCBitMask<MAX>::operator<<(unsigned shift) const
    //-------------------------------------------------------------------------
    {
      // Find the range
      unsigned range = shift >> 6;
      unsigned local = shift & 0x3F;
      PPCBitMask<MAX> result;
      if (!local)
      {
        // Fast case where we just have to move the individual words
        for (int idx = (BIT_ELMTS-1); idx >= int(range); idx--)
        {
          result[idx] = bits.bit_vector[idx-range]; 
        }
        // fill in everything else with zeros
        for (unsigned idx = 0; idx < range; idx++)
          result[idx] = 0;
      }
      else
      {
        // Slow case with merging words
        for (int idx = (BIT_ELMTS-1); idx > int(range); idx--)
        {
          uint64_t left = bits.bit_vector[idx-range] << local;
          uint64_t right = bits.bit_vector[idx-(range+1)] >> ((1 << 6) - local);
          result[idx] = left | right;
        }
        // Handle the last case
        result[range] = bits.bit_vector[0] << local; 
        // Fill in everything else with zeros
        for (unsigned idx = 0; idx < range; idx++)
          result[idx] = 0;
      }
      return result;
    }

    //-------------------------------------------------------------------------
    template<unsigned int MAX>
    inline PPCBitMask<MAX> PPCBitMask<MAX>::operator>>(unsigned shift) const
    //-------------------------------------------------------------------------
    {
      unsigned range = shift >> 6;
      unsigned local = shift & 0x3F;
      PPCBitMask<MAX> result;
      if (!local)
      {
        // Fast case where we just have to move individual words
        for (unsigned idx = 0; idx < (BIT_ELMTS-range); idx++)
        {
          result[idx] = bits.bit_vector[idx+range];
        }
        // Fill in everything else with zeros
        for (unsigned idx = (BIT_ELMTS-range); idx < (BIT_ELMTS); idx++)
          result[idx] = 0;
      }
      else
      {
        // Slow case with merging words
        for (unsigned idx = 0; idx < (BIT_ELMTS-(range+1)); idx++)
        {
          uint64_t right = bits.bit_vector[idx+range] >> local;
          uint64_t left = bits.bit_vector[idx+range+1] << ((1 << 6) - local);
          result[idx] = left | right;
        }
        // Handle the last case
        result[BIT_ELMTS-(range+1)] = bits.bit_vector[BIT_ELMTS-1] >> local;
        // Fill in everything else with zeros
        for (unsigned idx = (BIT_ELMTS-range); idx < BIT_ELMTS; idx++)
          result[idx] = 0;
      }
      return result;
    }

    //-------------------------------------------------------------------------
    template<unsigned int MAX>
    inline PPCBitMask<MAX>& PPCBitMask<MAX>::operator<<=(unsigned shift)
    //-------------------------------------------------------------------------
    {
      // Find the range
      unsigned range = shift >> 6;
      unsigned local = shift & 0x3F;
      if (!local)
      {
        // Fast case where we just have to move the individual words
        for (int idx = (BIT_ELMTS-1); idx >= int(range); idx--)
        {
          bits.bit_vector[idx] = bits.bit_vector[idx-range]; 
        }
        // fill in everything else with zeros
        for (unsigned idx = 0; idx < range; idx++)
          bits.bit_vector[idx] = 0;
      }
      else
      {
        // Slow case with merging words
        for (int idx = (BIT_ELMTS-1); idx > int(range); idx--)
        {
          uint64_t left = bits.bit_vector[idx-range] << local;
          uint64_t right = bits.bit_vector[idx-(range+1)] >> ((1 << 6) - local);
          bits.bit_vector[idx] = left | right;
        }
        // Handle the last case
        bits.bit_vector[range] = bits.bit_vector[0] << local; 
        // Fill in everything else with zeros
        for (unsigned idx = 0; idx < range; idx++)
          bits.bit_vector[idx] = 0;
      }
      return *this;
    }

    //-------------------------------------------------------------------------
    template<unsigned int MAX>
    inline PPCBitMask<MAX>& PPCBitMask<MAX>::operator>>=(unsigned shift)
    //-------------------------------------------------------------------------
    {
      unsigned range = shift >> 6;
      unsigned local = shift & 0x3F;
      if (!local)
      {
        // Fast case where we just have to move individual words
        for (unsigned idx = 0; idx < (BIT_ELMTS-range); idx++)
        {
          bits.bit_vector[idx] = bits.bit_vector[idx+range];
        }
        // Fill in everything else with zeros
        for (unsigned idx = (BIT_ELMTS-range); idx < (BIT_ELMTS); idx++)
          bits.bit_vector[idx] = 0;
      }
      else
      {
        // Slow case with merging words
        uint64_t carry_mask = 0;
        for (unsigned idx = 0; idx < local; idx++)
          carry_mask |= (1 << idx);
        for (unsigned idx = 0; idx < (BIT_ELMTS-(range+1)); idx++)
        {
          uint64_t right = bits.bit_vector[idx+range] >> local;
          uint64_t left = bits.bit_vector[idx+range+1] << ((1 << 6) - local);
          bits.bit_vector[idx] = left | right;
        }
        // Handle the last case
        bits.bit_vector[BIT_ELMTS-(range+1)] = 
                                      bits.bit_vector[BIT_ELMTS-1] >> local;
        // Fill in everything else with zeros
        for (unsigned idx = (BIT_ELMTS-range); idx < BIT_ELMTS; idx++)
          bits.bit_vector[idx] = 0;
      }
      return *this;
    }

    //-------------------------------------------------------------------------
    template<unsigned int MAX>
    inline uint64_t PPCBitMask<MAX>::get_hash_key(void) const
    //-------------------------------------------------------------------------
    {
      uint64_t result = 0;
      for (unsigned idx = 0; idx < BIT_ELMTS; idx++)
      {
        result |= bits.bit_vector[idx];
      }
      return result;
    }

    //-------------------------------------------------------------------------
    template<unsigned int MAX>
    inline const uint64_t* PPCBitMask<MAX>::base(void) const
    //-------------------------------------------------------------------------
    {
      return bits.bit_vector;
    }

    //-------------------------------------------------------------------------
    template<unsigned int MAX>
    inline void PPCBitMask<MAX>::serialize(Serializer &rez) const
    //-------------------------------------------------------------------------
    {
      rez.serialize(bits.bit_vector, (MAX/8));
    }

    //-------------------------------------------------------------------------
    template<unsigned int MAX>
    inline void PPCBitMask<MAX>::deserialize(Deserializer &derez)
    //-------------------------------------------------------------------------
    {
      derez.deserialize(bits.bit_vector, (MAX/8));
    }

    //-------------------------------------------------------------------------
    template<unsigned int MAX>
    inline char* PPCBitMask<MAX>::to_string(void) const
    //-------------------------------------------------------------------------
    {
      return BitMaskHelper::to_string(bits.bit_vector, MAX);
    }

    //-------------------------------------------------------------------------
    template<unsigned int MAX>
    inline int PPCBitMask<MAX>::pop_count(void) const
    //-------------------------------------------------------------------------
    {
      int result = 0;
#ifndef VALGRIND
      for (unsigned idx = 0; idx < BIT_ELMTS; idx++)
      {
        result += __builtin_popcountl(bits.bit_vector[idx]);
      }
#else
      for (unsigned idx = 0; idx < MAX; idx++)
      {
        if (is_set(idx))
          result++;
      }
#endif
      return result;
    }

    //-------------------------------------------------------------------------
    template<unsigned int MAX>
    /*static*/ inline int PPCBitMask<MAX>::pop_count(
                                                   const PPCBitMask<MAX> &mask)
    //-------------------------------------------------------------------------
    {
      int result = 0;
#ifndef VALGRIND
      for (unsigned idx = 0; idx < BIT_ELMTS; idx++)
      {
        result += __builtin_popcountl(mask[idx]);
      }
#else
      for (unsigned idx = 0; idx < MAX; idx++)
      {
        if (mask.is_set(idx))
          result++;
      }
#endif
      return result;
    }

    //-------------------------------------------------------------------------
    template<unsigned int MAX>
    PPCTLBitMask<MAX>::PPCTLBitMask(uint64_t init /*= 0*/)
      : sum_mask(init)
    //-------------------------------------------------------------------------
    {
      LEGION_STATIC_ASSERT((MAX % 128) == 0);
      for (unsigned idx = 0; idx < BIT_ELMTS; idx++)
      {
        bits.bit_vector[idx] = init;
      }
    }

    //-------------------------------------------------------------------------
    template<unsigned int MAX>
    PPCTLBitMask<MAX>::PPCTLBitMask(const PPCTLBitMask &rhs)
      : sum_mask(rhs.sum_mask)
    //-------------------------------------------------------------------------
    {
      LEGION_STATIC_ASSERT((MAX % 128) == 0);
      for (unsigned idx = 0; idx < PPC_ELMTS; idx++)
      {
        bits.ppc_vector[idx] = rhs(idx);
      }
    }

    //-------------------------------------------------------------------------
    template<unsigned int MAX>
    PPCTLBitMask<MAX>::~PPCTLBitMask(void)
    //-------------------------------------------------------------------------
    {
    }

    //-------------------------------------------------------------------------
    template<unsigned int MAX>
    inline void PPCTLBitMask<MAX>::set_bit(unsigned bit)
    //-------------------------------------------------------------------------
    {
#ifdef DEBUG_LEGION
      assert(bit < MAX);
#endif
      unsigned idx = bit >> 6;
      const uint64_t set_mask = (1UL << (bit & 0x3F));
      bits.bit_vector[idx] |= set_mask;
      sum_mask |= set_mask;
    }

    //-------------------------------------------------------------------------
    template<unsigned int MAX>
    inline void PPCTLBitMask<MAX>::unset_bit(unsigned bit)
    //-------------------------------------------------------------------------
    {
#ifdef DEBUG_LEGION
      assert(bit < MAX);
#endif
      unsigned idx = bit >> 6;
      const uint64_t set_mask = (1UL << (bit & 0x3F));
      const uint64_t unset_mask = ~set_mask;
      bits.bit_vector[idx] &= unset_mask;
      // Unset the summary mask and then reset if necessary
      sum_mask &= unset_mask;
      for (unsigned i = 0; i < BIT_ELMTS; i++)
        sum_mask |= bits.bit_vector[i];
    }

    //-------------------------------------------------------------------------
    template<unsigned int MAX>
    inline void PPCTLBitMask<MAX>::assign_bit(unsigned bit, bool val)
    //-------------------------------------------------------------------------
    {
      if (val)
        set_bit(bit);
      else
        unset_bit(bit);
    }

    //-------------------------------------------------------------------------
    template<unsigned int MAX>
    inline bool PPCTLBitMask<MAX>::is_set(unsigned bit) const
    //-------------------------------------------------------------------------
    {
#ifdef DEBUG_LEGION
      assert(bit < MAX);
#endif
      unsigned idx = bit >> 6;
      return (bits.bit_vector[idx] & (1UL << (bit & 0x3F)));
    }

    //-------------------------------------------------------------------------
    template<unsigned int MAX>
    inline int PPCTLBitMask<MAX>::find_first_set(void) const
    //-------------------------------------------------------------------------
    {
      for (unsigned idx = 0; idx < BIT_ELMTS; idx++)
      {
        if (bits.bit_vector[idx])
        {
          for (unsigned j = 0; j < ELEMENT_SIZE; j++)
          {
            if (bits.bit_vector[idx] & (1UL << j))
            {
              return (idx*ELEMENT_SIZE + j);
            }
          }
        }
      }
      return -1;
    }

    //-------------------------------------------------------------------------
    template<unsigned int MAX>
    inline int PPCTLBitMask<MAX>::find_index_set(int index) const
    //-------------------------------------------------------------------------
    {
      int offset = 0;
      for (unsigned idx = 0; idx < BIT_ELMTS; idx++)
      {
        int local = __builtin_popcount(bits.bit_vector[idx]);
        if (index <= local)
        {
          for (unsigned j = 0; j < ELEMENT_SIZE; j++)
          {
            if (bits.bit_vector[idx] & (1ULL << j))
            {
              if (index == 0)
                return (offset + j);
              index--;
            }
          }
        }
        index -= local;
        offset += ELEMENT_SIZE;
      }
      return -1;
    }

    //-------------------------------------------------------------------------
    template<unsigned int MAX>
    inline int PPCTLBitMask<MAX>::find_next_set(int start) const
    //-------------------------------------------------------------------------
    {
      if (start < 0)
        start = 0;
      int idx = start / ELEMENT_SIZE; // truncate
      int offset = idx * ELEMENT_SIZE; 
      int j = start % ELEMENT_SIZE;
      if (j > 0) // if we are already in the middle of element search it
      {
        for ( ; j < int(ELEMENT_SIZE); j++)
        {
          if (bits.bit_vector[idx] & (1ULL << j))
            return (offset + j);
        }
        idx++;
        offset += ELEMENT_SIZE;
      }
      for ( ; idx < int(BIT_ELMTS); idx++)
      {
        if (bits.bit_vector[idx] > 0) // if it has any valid entries, find next
        {
          for (j = 0; j < int(ELEMENT_SIZE); j++)
          {
            if (bits.bit_vector[idx] & (1ULL << j))
              return (offset + j);
          }
        }
        offset += ELEMENT_SIZE;
      }
      return -1;
    }

    //-------------------------------------------------------------------------
    template<unsigned int MAX>
    inline void PPCTLBitMask<MAX>::clear(void)
    //-------------------------------------------------------------------------
    {
      const __vector unsigned long long zero_vec = vec_splats(0ULL);
      for (unsigned idx = 0; idx < PPC_ELMTS; idx++)
      {
        bits.ppc_vector[idx] = zero_vec; 
      }
      sum_mask = 0;
    }

    //-------------------------------------------------------------------------
    template<unsigned int MAX>
    inline const __vector unsigned long long& PPCTLBitMask<MAX>::operator()(
                                                 const unsigned int &idx) const
    //-------------------------------------------------------------------------
    {
      return bits.ppc_vector[idx];
    }

    //-------------------------------------------------------------------------
    template<unsigned int MAX>
    inline __vector unsigned long long& 
                         PPCTLBitMask<MAX>::operator()(const unsigned int &idx)
    //-------------------------------------------------------------------------
    {
      return bits.ppc_vector[idx];
    }

    //-------------------------------------------------------------------------
    template<unsigned int MAX>
    inline const uint64_t& PPCTLBitMask<MAX>::operator[](
                                                 const unsigned int &idx) const
    //-------------------------------------------------------------------------
    {
      return bits.bit_vector[idx];
    }

    //-------------------------------------------------------------------------
    template<unsigned int MAX>
    inline uint64_t& PPCTLBitMask<MAX>::operator[](const unsigned int &idx) 
    //-------------------------------------------------------------------------
    {
      return bits.bit_vector[idx]; 
    }

    //-------------------------------------------------------------------------
    template<unsigned int MAX>
    inline bool PPCTLBitMask<MAX>::operator==(const PPCTLBitMask &rhs) const
    //-------------------------------------------------------------------------
    {
      if (sum_mask != rhs.sum_mask)
        return false;
      for (unsigned idx = 0; idx < BIT_ELMTS; idx++)
      {
	if (bits.bit_vector[idx] != rhs[idx])
          return false;
      }
      return true;
    }

    //-------------------------------------------------------------------------
    template<unsigned int MAX>
    inline bool PPCTLBitMask<MAX>::operator<(const PPCTLBitMask &rhs) const
    //-------------------------------------------------------------------------
    {
      // Only be less than if the bits are a subset of the rhs bits
      for (unsigned idx = 0; idx < BIT_ELMTS; idx++)
      {
        if (bits.bit_vector[idx] < rhs[idx])
          return true;
        else if (bits.bit_vector[idx] > rhs[idx])
          return false;
      }
      // Otherwise they are equal so false
      return false;
    }

    //-------------------------------------------------------------------------
    template<unsigned int MAX>
    inline bool PPCTLBitMask<MAX>::operator!=(const PPCTLBitMask &rhs) const
    //-------------------------------------------------------------------------
    {
      return !(*this == rhs);
    }

    //-------------------------------------------------------------------------
    template<unsigned int MAX>
    inline PPCTLBitMask<MAX>& PPCTLBitMask<MAX>::operator=(
                                                       const PPCTLBitMask &rhs)
    //-------------------------------------------------------------------------
    {
      sum_mask = rhs.sum_mask;
      for (unsigned idx = 0; idx < PPC_ELMTS; idx++)
      {
        bits.ppc_vector[idx] = rhs(idx);
      }
      return *this;
    }

    //-------------------------------------------------------------------------
    template<unsigned int MAX>
    inline PPCTLBitMask<MAX> PPCTLBitMask<MAX>::operator~(void) const
    //-------------------------------------------------------------------------
    {
      PPCTLBitMask<MAX> result;
      __vector unsigned long long result_mask = vec_splats(0ULL);
      for (unsigned idx = 0; idx < PPC_ELMTS; idx++)
      {
        result(idx) = ~(bits.ppc_vector[idx]);
        result_mask = vec_or(result_mask, result(idx));
      }
      result.sum_mask = extract_mask(result_mask);
      return result;
    }

    //-------------------------------------------------------------------------
    template<unsigned int MAX>
    inline PPCTLBitMask<MAX> PPCTLBitMask<MAX>::operator|(
                                                 const PPCTLBitMask &rhs) const
    //-------------------------------------------------------------------------
    {
      PPCTLBitMask<MAX> result;
      result.sum_mask = sum_mask | rhs.sum_mask;
      for (unsigned idx = 0; idx < PPC_ELMTS; idx++)
      {
        result(idx) = vec_or(bits.ppc_vector[idx], rhs(idx));
      }
      return result;
    }

    //-------------------------------------------------------------------------
    template<unsigned int MAX>
    inline PPCTLBitMask<MAX> PPCTLBitMask<MAX>::operator&(
                                                 const PPCTLBitMask &rhs) const
    //-------------------------------------------------------------------------
    {
      PPCTLBitMask<MAX> result;
      // If they are independent then we are done
      if (sum_mask & rhs.sum_mask)
      {
        __vector unsigned long long temp_sum = vec_splats(0ULL);
        for (unsigned idx = 0; idx < PPC_ELMTS; idx++)
        {
          result(idx) = vec_and(bits.ppc_vector[idx], rhs(idx));
          temp_sum = vec_or(temp_sum, result(idx));
        }
        result.sum_mask = extract_mask(temp_sum); 
      }
      return result;
    }

    //-------------------------------------------------------------------------
    template<unsigned int MAX>
    inline PPCTLBitMask<MAX> PPCTLBitMask<MAX>::operator^(
                                                 const PPCTLBitMask &rhs) const
    //-------------------------------------------------------------------------
    {
      PPCTLBitMask<MAX> result;
      __vector unsigned long long temp_sum = vec_splats(0ULL);
      for (unsigned idx = 0; idx < PPC_ELMTS; idx++)
      {
        result(idx) = vec_xor(bits.ppc_vector[idx], rhs(idx));
        temp_sum = vec_or(temp_sum, result(idx));
      }
      result.sum_mask = extract_mask(temp_sum);
      return result;
    }

    //-------------------------------------------------------------------------
    template<unsigned int MAX>
    inline PPCTLBitMask<MAX>& PPCTLBitMask<MAX>::operator|=(
                                                       const PPCTLBitMask &rhs)
    //-------------------------------------------------------------------------
    {
      sum_mask |= rhs.sum_mask;
      for (unsigned idx = 0; idx < PPC_ELMTS; idx++)
      {
	//bits.ppc_vector[idx] |= rhs(idx);
        bits.ppc_vector[idx] = vec_or(bits.ppc_vector[idx], rhs(idx));
      }
      return *this;
    }

    //-------------------------------------------------------------------------
    template<unsigned int MAX>
    inline PPCTLBitMask<MAX>& PPCTLBitMask<MAX>::operator&=(
                                                       const PPCTLBitMask &rhs)
    //-------------------------------------------------------------------------
    {
      if (sum_mask & rhs.sum_mask)
      {
        __vector unsigned long long temp_sum = vec_splats(0ULL);
        for (unsigned idx = 0; idx < PPC_ELMTS; idx++)
        {
          bits.ppc_vector[idx] = vec_and(bits.ppc_vector[idx], rhs(idx));
          temp_sum = vec_or(temp_sum, bits.ppc_vector[idx]);
        }
        sum_mask = extract_mask(temp_sum); 
      }
      else
      {
        sum_mask = 0;
	const __vector unsigned long long zero_vec = vec_splats(0ULL);
        for (unsigned idx = 0; idx < PPC_ELMTS; idx++)
          bits.ppc_vector[idx] = zero_vec;
      }
      return *this;
    }

    //-------------------------------------------------------------------------
    template<unsigned int MAX>
    inline PPCTLBitMask<MAX>& PPCTLBitMask<MAX>::operator^=(
                                                       const PPCTLBitMask &rhs)
    //-------------------------------------------------------------------------
    {
      __vector unsigned long long temp_sum = vec_splats(0ULL);
      for (unsigned idx = 0; idx < PPC_ELMTS; idx++)
      {
        bits.ppc_vector[idx] = vec_xor(bits.ppc_vector[idx], rhs(idx));
        temp_sum = vec_or(temp_sum, bits.ppc_vector[idx]);
      }
      sum_mask = extract_mask(temp_sum);
      return *this;
    }

    //-------------------------------------------------------------------------
    template<unsigned int MAX>
    inline bool PPCTLBitMask<MAX>::operator*(const PPCTLBitMask &rhs) const
    //-------------------------------------------------------------------------
    {
      if (sum_mask & rhs.sum_mask)
      {
        for (unsigned idx = 0; idx < BIT_ELMTS; idx++)
        {
          if (bits.bit_vector[idx] & rhs[idx])
            return false;
        }
      }
      return true;
    }

    //-------------------------------------------------------------------------
    template<unsigned int MAX>
    inline PPCTLBitMask<MAX> PPCTLBitMask<MAX>::operator-(
                                                 const PPCTLBitMask &rhs) const
    //-------------------------------------------------------------------------
    {
      PPCTLBitMask<MAX> result;
      __vector unsigned long long temp_sum = vec_splats(0ULL);
      for (unsigned idx = 0; idx < PPC_ELMTS; idx++)
      {
        result(idx) = vec_and(~rhs(idx), bits.ppc_vector[idx]);
        temp_sum = vec_or(temp_sum, result(idx));
      }
      result.sum_mask = extract_mask(temp_sum);
      return result;
    }

    //-------------------------------------------------------------------------
    template<unsigned int MAX>
    inline PPCTLBitMask<MAX>& PPCTLBitMask<MAX>::operator-=(
                                                       const PPCTLBitMask &rhs)
    //-------------------------------------------------------------------------
    {
      __vector unsigned long long temp_sum = vec_splats(0ULL);
      for (unsigned idx = 0; idx < PPC_ELMTS; idx++)
      {
        bits.ppc_vector[idx] = vec_and(~rhs(idx), bits.ppc_vector[idx]);
        temp_sum = vec_or(temp_sum, bits.ppc_vector[idx]);
      }
      sum_mask = extract_mask(temp_sum);
      return *this;
    }

    //-------------------------------------------------------------------------
    template<unsigned int MAX>
    inline bool PPCTLBitMask<MAX>::operator!(void) const
    //-------------------------------------------------------------------------
    {
      // A great reason to have a summary mask
      return (sum_mask == 0);
    }

    //-------------------------------------------------------------------------
    template<unsigned int MAX>
    inline PPCTLBitMask<MAX> PPCTLBitMask<MAX>::operator<<(
                                                          unsigned shift) const
    //-------------------------------------------------------------------------
    {
      // Find the range
      unsigned range = shift >> 6;
      unsigned local = shift & 0x3F;
      PPCTLBitMask<MAX> result;
      if (!local)
      {
        // Fast case where we just have to move the individual words
        for (int idx = (BIT_ELMTS-1); idx >= int(range); idx--)
        {
          result[idx] = bits.bit_vector[idx-range]; 
          result.sum_mask |= result[idx];
        }
        // fill in everything else with zeros
        for (unsigned idx = 0; idx < range; idx++)
          result[idx] = 0;
      }
      else
      {
        // Slow case with merging words
        for (int idx = (BIT_ELMTS-1); idx > int(range); idx--)
        {
          uint64_t left = bits.bit_vector[idx-range] << local;
          uint64_t right = bits.bit_vector[idx-(range+1)] >> ((1 << 6) - local);
          result[idx] = left | right;
          result.sum_mask |= result[idx];
        }
        // Handle the last case
        result[range] = bits.bit_vector[0] << local; 
        result.sum_mask |= result[range];
        // Fill in everything else with zeros
        for (unsigned idx = 0; idx < range; idx++)
          result[idx] = 0;
      }
      return result;
    }

    //-------------------------------------------------------------------------
    template<unsigned int MAX>
    inline PPCTLBitMask<MAX> PPCTLBitMask<MAX>::operator>>(
                                                          unsigned shift) const
    //-------------------------------------------------------------------------
    {
      unsigned range = shift >> 6;
      unsigned local = shift & 0x3F;
      PPCTLBitMask<MAX> result;
      if (!local)
      {
        // Fast case where we just have to move individual words
        for (unsigned idx = 0; idx < (BIT_ELMTS-range); idx++)
        {
          result[idx] = bits.bit_vector[idx+range];
          result.sum_mask |= result[idx];
        }
        // Fill in everything else with zeros
        for (unsigned idx = (BIT_ELMTS-range); idx < (BIT_ELMTS); idx++)
          result[idx] = 0;
      }
      else
      {
        // Slow case with merging words
        for (unsigned idx = 0; idx < (BIT_ELMTS-(range+1)); idx++)
        {
          uint64_t right = bits.bit_vector[idx+range] >> local;
          uint64_t left = bits.bit_vector[idx+range+1] << ((1 << 6) - local);
          result[idx] = left | right;
          result.sum_mask |= result[idx];
        }
        // Handle the last case
        result[BIT_ELMTS-(range+1)] = bits.bit_vector[BIT_ELMTS-1] >> local;
        result.sum_mask |= result[BIT_ELMTS-(range+1)];
        // Fill in everything else with zeros
        for (unsigned idx = (BIT_ELMTS-range); idx < BIT_ELMTS; idx++)
          result[idx] = 0;
      }
      return result;
    }

    //-------------------------------------------------------------------------
    template<unsigned int MAX>
    inline PPCTLBitMask<MAX>& PPCTLBitMask<MAX>::operator<<=(unsigned shift)
    //-------------------------------------------------------------------------
    {
      // Find the range
      unsigned range = shift >> 6;
      unsigned local = shift & 0x3F;
      sum_mask = 0;
      if (!local)
      {
        // Fast case where we just have to move the individual words
        for (int idx = (BIT_ELMTS-1); idx >= int(range); idx--)
        {
          bits.bit_vector[idx] = bits.bit_vector[idx-range]; 
          sum_mask |= bits.bit_vector[idx];
        }
        // fill in everything else with zeros
        for (unsigned idx = 0; idx < range; idx++)
          bits.bit_vector[idx] = 0;
      }
      else
      {
        // Slow case with merging words
        for (int idx = (BIT_ELMTS-1); idx > int(range); idx--)
        {
          uint64_t left = bits.bit_vector[idx-range] << local;
          uint64_t right = bits.bit_vector[idx-(range+1)] >> ((1 << 6) - local);
          bits.bit_vector[idx] = left | right;
          sum_mask |= bits.bit_vector[idx];
        }
        // Handle the last case
        bits.bit_vector[range] = bits.bit_vector[0] << local; 
        sum_mask |= bits.bit_vector[range];
        // Fill in everything else with zeros
        for (unsigned idx = 0; idx < range; idx++)
          bits.bit_vector[idx] = 0;
      }
      return *this;
    }

    //-------------------------------------------------------------------------
    template<unsigned int MAX>
    inline PPCTLBitMask<MAX>& PPCTLBitMask<MAX>::operator>>=(unsigned shift)
    //-------------------------------------------------------------------------
    {
      unsigned range = shift >> 6;
      unsigned local = shift & 0x3F;
      sum_mask = 0;
      if (!local)
      {
        // Fast case where we just have to move individual words
        for (unsigned idx = 0; idx < (BIT_ELMTS-range); idx++)
        {
          bits.bit_vector[idx] = bits.bit_vector[idx+range];
          sum_mask |= bits.bit_vector[idx];
        }
        // Fill in everything else with zeros
        for (unsigned idx = (BIT_ELMTS-range); idx < (BIT_ELMTS); idx++)
          bits.bit_vector[idx] = 0;
      }
      else
      {
        // Slow case with merging words
        uint64_t carry_mask = 0;
        for (unsigned idx = 0; idx < local; idx++)
          carry_mask |= (1 << idx);
        for (unsigned idx = 0; idx < (BIT_ELMTS-(range+1)); idx++)
        {
          uint64_t right = bits.bit_vector[idx+range] >> local;
          uint64_t left = bits.bit_vector[idx+range+1] << ((1 << 6) - local);
          bits.bit_vector[idx] = left | right;
          sum_mask |= bits.bit_vector[idx];
        }
        // Handle the last case
        bits.bit_vector[BIT_ELMTS-(range+1)] = 
                                        bits.bit_vector[BIT_ELMTS-1] >> local;
        sum_mask |= bits.bit_vector[BIT_ELMTS-(range+1)];
        // Fill in everything else with zeros
        for (unsigned idx = (BIT_ELMTS-range); idx < BIT_ELMTS; idx++)
          bits.bit_vector[idx] = 0;
      }
      return *this;
    }

    //-------------------------------------------------------------------------
    template<unsigned int MAX>
    inline uint64_t PPCTLBitMask<MAX>::get_hash_key(void) const
    //-------------------------------------------------------------------------
    {
      return sum_mask;
    }

    //-------------------------------------------------------------------------
    template<unsigned int MAX>
    inline const uint64_t* PPCTLBitMask<MAX>::base(void) const
    //-------------------------------------------------------------------------
    {
      return bits.bit_vector;
    }

    //-------------------------------------------------------------------------
    template<unsigned int MAX>
    inline void PPCTLBitMask<MAX>::serialize(Serializer &rez) const
    //-------------------------------------------------------------------------
    {
      rez.serialize(sum_mask);
      rez.serialize(bits.bit_vector, (MAX/8));
    }

    //-------------------------------------------------------------------------
    template<unsigned int MAX>
    inline void PPCTLBitMask<MAX>::deserialize(Deserializer &derez)
    //-------------------------------------------------------------------------
    {
      derez.deserialize(sum_mask);
      derez.deserialize(bits.bit_vector, (MAX/8));
    }

    //-------------------------------------------------------------------------
    template<unsigned int MAX>
    inline char* PPCTLBitMask<MAX>::to_string(void) const
    //-------------------------------------------------------------------------
    {
      return BitMaskHelper::to_string(bits.bit_vector, MAX);
    }

    //-------------------------------------------------------------------------
    template<unsigned int MAX>
    inline int PPCTLBitMask<MAX>::pop_count(void) const
    //-------------------------------------------------------------------------
    {
      if (!sum_mask)
        return 0;
      int result = 0;
#ifndef VALGRIND
      for (unsigned idx = 0; idx < BIT_ELMTS; idx++)
      {
        result += __builtin_popcountl(bits.bit_vector[idx]);
      }
#else
      for (unsigned idx = 0; idx < MAX; idx++)
      {
        if (is_set(idx))
          result++;
      }
#endif
      return result;
    }

    //-------------------------------------------------------------------------
    template<unsigned int MAX>
    /*static*/ inline int PPCTLBitMask<MAX>::pop_count(
                                                 const PPCTLBitMask<MAX> &mask)
    //-------------------------------------------------------------------------
    {
      if (!mask.sum_mask)
        return 0;
      int result = 0;
#ifndef VALGRIND
      for (unsigned idx = 0; idx < BIT_ELMTS; idx++)
      {
        result += __builtin_popcountl(mask[idx]);
      }
#else
      for (unsigned idx = 0; idx < MAX; idx++)
      {
        if (mask.is_set(idx))
          result++;
      }
#endif
      return result;
    }

    //-------------------------------------------------------------------------
    template<unsigned int MAX>
    /*static*/ inline uint64_t PPCTLBitMask<MAX>::extract_mask(
                                             __vector unsigned long long value)
    //-------------------------------------------------------------------------
    {
      uint64_t left = value[0];
      uint64_t right = value[1];
      return (left | right);
    }
#undef BIT_ELMTS
#undef PPC_ELMTS
#endif // __ALTIVEC__

    //-------------------------------------------------------------------------
    template<typename BITMASK, unsigned int MAX, unsigned int WORDS>
    CompoundBitMask<BITMASK,MAX,WORDS>::CompoundBitMask(uint64_t init)
    //-------------------------------------------------------------------------
    {
      LEGION_STATIC_ASSERT(WORDS >= 2);
      LEGION_STATIC_ASSERT(VAL_BITS <= (8*sizeof(uint64_t)));
      LEGION_STATIC_ASSERT((1 << VAL_BITS) >= MAX);
      if (init == 0)
      {
        set_count(0);
      }
      else
      {
        set_count(DENSE_CNT);
        set_dense(new BITMASK(init));
      }
    }

    //-------------------------------------------------------------------------
    template<typename BITMASK, unsigned int MAX, unsigned int WORDS>
    CompoundBitMask<BITMASK,MAX,WORDS>::CompoundBitMask(
                                                    const CompoundBitMask &rhs)
    //-------------------------------------------------------------------------
    {
      int rhs_count = rhs.get_count();
      if (rhs_count == SPARSE_CNT)
      {
        set_count(SPARSE_CNT);
        set_sparse(new SparseSet(*rhs.get_sparse()));
      }
      else if (rhs_count == DENSE_CNT)
      {
        set_count(DENSE_CNT); 
        set_dense(new BITMASK(*rhs.get_dense()));
      }
      else
      {
        for (unsigned idx = 0; idx < WORDS; idx++)
          bits[idx] = rhs.bits[idx];
      }
    }

    //-------------------------------------------------------------------------
    template<typename BITMASK, unsigned int MAX, unsigned int WORDS>
    CompoundBitMask<BITMASK,MAX,WORDS>::~CompoundBitMask(void) 
    //-------------------------------------------------------------------------
    {
      int count = get_count();
      if (count == SPARSE_CNT)
        delete get_sparse();
      else if (count == DENSE_CNT)
        delete get_dense();
    }

    //-------------------------------------------------------------------------
    template<typename BITMASK, unsigned int MAX, unsigned int WORDS>
    inline int CompoundBitMask<BITMASK,MAX,WORDS>::get_count(void) const
    //-------------------------------------------------------------------------
    {
      return (CNT_MASK & bits[0]); 
    }

    //-------------------------------------------------------------------------
    template<typename BITMASK, unsigned int MAX, unsigned int WORDS>
    inline void CompoundBitMask<BITMASK,MAX,WORDS>::set_count(int size) 
    //-------------------------------------------------------------------------
    {
      bits[0] = (size & CNT_MASK) | (bits[0] & ~CNT_MASK);
    }

    //-------------------------------------------------------------------------
    template<typename BITMASK, unsigned int MAX, unsigned int WORDS>
    inline typename CompoundBitMask<BITMASK,MAX,WORDS>::SparseSet* 
                    CompoundBitMask<BITMASK,MAX,WORDS>::get_sparse(void) const
    //-------------------------------------------------------------------------
    {
#ifdef DEBUG_LEGION
      assert(get_count() == SPARSE_CNT);
#endif
      return reinterpret_cast<SparseSet*>(bits[1]);
    }

    //-------------------------------------------------------------------------
    template<typename BITMASK, unsigned int MAX, unsigned int WORDS>
    inline void CompoundBitMask<BITMASK,MAX,WORDS>::set_sparse(SparseSet *ptr)
    //-------------------------------------------------------------------------
    {
#ifdef DEBUG_LEGION
      assert(get_count() == SPARSE_CNT);
#endif
      bits[1] = reinterpret_cast<uint64_t>(ptr);
    }

    //-------------------------------------------------------------------------
    template<typename BITMASK, unsigned int MAX, unsigned int WORDS>
    inline BITMASK* CompoundBitMask<BITMASK,MAX,WORDS>::get_dense(void) const
    //-------------------------------------------------------------------------
    {
#ifdef DEBUG_LEGION
      assert(get_count() == DENSE_CNT);
#endif
      return reinterpret_cast<BITMASK*>(bits[1]);
    }

    //-------------------------------------------------------------------------
    template<typename BITMASK, unsigned int MAX, unsigned int WORDS>
    inline void CompoundBitMask<BITMASK,MAX,WORDS>::set_dense(BITMASK *ptr) 
    //-------------------------------------------------------------------------
    {
#ifdef DEBUG_LEGION
      assert(get_count() == DENSE_CNT);
#endif
      bits[1] = reinterpret_cast<uint64_t>(ptr);
    }

    //-------------------------------------------------------------------------
    template<typename BITMASK, unsigned int MAX, unsigned int WORDS>
      template<bool CAN_OVERLAP>
    inline int CompoundBitMask<BITMASK,MAX,WORDS>::get_value(int idx) const
    //-------------------------------------------------------------------------
    {
#ifdef DEBUG_LEGION
      assert(idx < MAX_CNT);
#endif
      int start_bit = CNT_BITS + idx*VAL_BITS;
      int start_index = start_bit >> WORD_BITS;
      start_bit &= WORD_MASK;
      if (CAN_OVERLAP)
      {
        // See if we straddle words 
        if ((start_bit + (VAL_BITS-1)) < WORD_SIZE)
        {
#ifdef DEBUG_LEGION
          assert(start_index < WORDS);
#endif
          // Common case, all in one word
          return (bits[start_index] & (VAL_MASK << start_bit)) >> start_bit;
        }
        else
        {
#ifdef DEBUG_LEGION
          assert((start_index+1) < WORDS);
#endif
          // Value split across words
          int first_word_bits = WORD_SIZE - start_bit;
          // Okay to shit off the end here
          int result = 
            int((bits[start_index] & (VAL_MASK << start_bit)) >> start_bit);
          // Okay to shift off the end here
          uint64_t next_mask = VAL_MASK >> first_word_bits;
          result |= int((bits[start_index+1] & next_mask) << first_word_bits);
          return result;
        }
      }
      else
      {
#ifdef DEBUG_LEGION
        assert(start_index < WORDS);
#endif
        return (bits[start_index] & (VAL_MASK << start_bit)) >> start_bit;
      }
    }

    //-------------------------------------------------------------------------
    template<typename BITMASK, unsigned int MAX, unsigned int WORDS>
      template<bool CAN_OVERLAP>
    inline void CompoundBitMask<BITMASK,MAX,WORDS>::set_value(int idx, 
                                                              int value) 
    //-------------------------------------------------------------------------
    {
#ifdef DEBUG_LEGION
      assert(idx < MAX_CNT);
#endif
      // Cast up the value
      uint64_t up_value = value;
      int start_bit = CNT_BITS + idx*VAL_BITS;
      int start_index = start_bit >> WORD_BITS;
      start_bit &= WORD_MASK;
      uint64_t negative_mask = ~(VAL_MASK << start_bit);
      if (CAN_OVERLAP)
      {
        // See if we straddle words
        if ((start_bit + (VAL_BITS-1)) < WORD_SIZE)
        {
#ifdef DEBUG_LEGION
          assert(start_index < WORDS);
#endif
          // Common case, all in one word
          bits[start_index] = (bits[start_index] & negative_mask) |
                              (up_value << start_bit);
        }
        else
        {
#ifdef DEBUG_LEGION
          assert((start_index+1) < WORDS);
#endif
          // Value split across words
          // Okay to shift off the end here
          bits[start_index] = (bits[start_index] & negative_mask) |
                              (up_value << start_bit);
          int first_word_bits = WORD_SIZE - start_bit;
          // Okay to shift off the end here
          uint64_t next_negative = ~(VAL_MASK >> first_word_bits);
          bits[start_index+1] = (bits[start_index+1] & next_negative) |
                                (up_value >> first_word_bits);
        }
      }
      else
      {
#ifdef DEBUG_LEGION
        assert(start_index < WORDS);
#endif
        bits[start_index] = (bits[start_index] & negative_mask) |
                            (up_value << start_bit);
      }
    }

    //-------------------------------------------------------------------------
    template<typename BITMASK, unsigned int MAX, unsigned int WORDS>
    inline void CompoundBitMask<BITMASK,MAX,WORDS>::set_bit(unsigned bit)
    //-------------------------------------------------------------------------
    {
      int count = get_count();
      if (count < MAX_CNT)
      {
        // Check to make sure it isn't already in our list
        for (int idx = 0; idx < count; idx++)
          if (get_value<OVERLAP>(idx) == bit)
            return;
        // Add it at the next available location
        set_value<OVERLAP>(count, bit); 
        set_count(count+1);
      }
      else if (count == MAX_CNT)
      {
        // We've maxed out, go to sparse or dense 
        if (SPARSE_MAX > MAX_CNT)
        {
          SparseSet *next = new SparseSet();
          next->insert(bit);
          for (int idx = 0; idx < MAX_CNT; idx++)
            next->insert(get_value<OVERLAP>(idx));
          set_count(SPARSE_CNT);
          set_sparse(next);
        }
        else
        {
          BITMASK *next = new BITMASK();
          next->set_bit(bit);
          for (int idx = 0; idx < MAX_CNT; idx++)
            next->set_bit(get_value<OVERLAP>(idx));
          set_count(DENSE_CNT);
          set_dense(next);
        }
      }
      else if (count == SPARSE_CNT)
      {
        // sparse case 
        SparseSet *sparse = get_sparse();
        if (sparse->size() == SPARSE_MAX)
        {
          // upgrade to dense 
          BITMASK *next = new BITMASK();
          for (SparseSet::const_iterator it = sparse->begin();
                it != sparse->end(); it++)
            next->set_bit(*it);
          delete sparse;
          set_count(DENSE_CNT);
          set_dense(next);
        }
        else // otherwise just insert
          sparse->insert(bit);
      }
      else
      {
        // Dense case
        get_dense()->set_bit(bit);
      }
    }

    //-------------------------------------------------------------------------
    template<typename BITMASK, unsigned int MAX, unsigned int WORDS>
    inline void CompoundBitMask<BITMASK,MAX,WORDS>::unset_bit(unsigned bit)
    //-------------------------------------------------------------------------
    {
      int count = get_count(); 
      if (count == 0)
        return;
      else if (count == SPARSE_CNT)
      {
        SparseSet *sparse = get_sparse();
        sparse->erase(bit);
        if (sparse->size() == MAX_CNT)
        {
          set_count(MAX_CNT);
          unsigned idx = 0;
          for (SparseSet::const_iterator it = sparse->begin();
                it != sparse->end(); it++, idx++)
            set_value<OVERLAP>(idx, *it);   
          delete sparse;
        }
      }
      else if (count == DENSE_CNT)
      {
        BITMASK *dense = get_dense();
        dense->unset_bit(bit);
        // If dense is empty come back to zero
        if (!(*dense))
        {
          delete dense;
          set_count(0);
        }
      }
      else
      {
        // Iterate through our elements and see if we find it
        int found_idx = -1;
        for (int idx = 0; idx < count; idx++)
        {
          if (get_value<OVERLAP>(idx) == bit)
          {
            found_idx = idx;
            break;
          }
        }
        if (found_idx >= 0)
        {
          // If we found it shift everyone down and decrement the count
          for (int idx = found_idx; idx < (count-1); idx++)
          {
            int next = get_value<OVERLAP>(idx+1);
            set_value<OVERLAP>(idx, next);
          }
          set_count(count-1);
        }
      }
    }

    //-------------------------------------------------------------------------
    template<typename BITMASK, unsigned int MAX, unsigned int WORDS>
    inline void CompoundBitMask<BITMASK,MAX,WORDS>::assign_bit(unsigned bit,  
                                                               bool val)
    //-------------------------------------------------------------------------
    {
      if (val)
        set_bit(bit);
      else
        unset_bit(bit);
    }

    //-------------------------------------------------------------------------
    template<typename BITMASK, unsigned int MAX, unsigned int WORDS>
    inline bool CompoundBitMask<BITMASK,MAX,WORDS>::is_set(unsigned bit) const
    //-------------------------------------------------------------------------
    {
      int count = get_count();
      if (count == 0)
        return false;
      else if (count == DENSE_CNT)
        return get_dense()->is_set(bit);
      else if (count == SPARSE_CNT)
      {
        SparseSet *sparse = get_sparse();
        return (sparse->find(bit) != sparse->end());
      }
      else
      {
        // Iterate through our elements and see if we have it
        for (int idx = 0; idx < count; idx++)
        {
          if (get_value<OVERLAP>(idx) == bit)
            return true;
        }
      }
      return false;
    }

    //-------------------------------------------------------------------------
    template<typename BITMASK, unsigned int MAX, unsigned int WORDS>
    inline int CompoundBitMask<BITMASK,MAX,WORDS>::find_first_set(void) const
    //-------------------------------------------------------------------------
    {
      int count = get_count();
      if (count == 0)
        return -1;
      if (count == SPARSE_CNT)
        return (*(get_sparse()->begin()));
      if (count == DENSE_CNT)
        return get_dense()->find_first_set();
      return get_value<OVERLAP>(0);
    }

    //-------------------------------------------------------------------------
    template<typename BITMASK, unsigned int MAX, unsigned int WORDS>
    inline int CompoundBitMask<BITMASK,MAX,WORDS>::find_index_set(
                                                               int index) const
    //-------------------------------------------------------------------------
    {
      int count = get_count();
      if (count == DENSE_CNT)
        return get_dense()->find_index_set(index);
      if (count == SPARSE_CNT)
      {
        SparseSet *sparse = get_sparse();
        if (index >= sparse->size())
          return -1;
        SparseSet::const_iterator it = sparse->begin();
        while (index > 0)
        {
          index--;
          it++;
        }
        return (*it);
      }
      if (index >= count)
        return -1;
      return get_value<OVERLAP>(index);
    }
    
    //-------------------------------------------------------------------------
    template<typename BITMASK, unsigned int MAX, unsigned int WORDS>
    inline void CompoundBitMask<BITMASK,MAX,WORDS>::clear(void)
    //-------------------------------------------------------------------------
    {
      int count = get_count();
      if (count == SPARSE_CNT)
        delete get_sparse();
      if (count == DENSE_CNT)
        delete get_dense();
      set_count(0);
    }

    //-------------------------------------------------------------------------
    template<typename BITMASK, unsigned int MAX, unsigned int WORDS>
    inline bool CompoundBitMask<BITMASK,MAX,WORDS>::operator==(
                                              const CompoundBitMask &rhs) const
    //-------------------------------------------------------------------------
    {
      int count = get_count();
      int rhs_count = rhs.get_count();
      if (count != rhs_count)
        return false;
      // If they are dense see if they are equal
      if (count == DENSE_CNT)
        return (*get_dense() == *rhs.get_dense());
      if (count == SPARSE_CNT)
        return (*get_sparse() == *rhs.get_sparse());
      // See if there are all matching bits
      for (int idx = 0; idx < count; idx++)
        if (!rhs.is_set(get_value<OVERLAP>(idx)))
          return false;
      return true;
    }

    //-------------------------------------------------------------------------
    template<typename BITMASK, unsigned int MAX, unsigned int WORDS>
    inline bool CompoundBitMask<BITMASK,MAX,WORDS>::operator<(
                                              const CompoundBitMask &rhs) const
    //-------------------------------------------------------------------------
    {
      int count = get_count();
      int rhs_count = rhs.get_count();
      if (count < rhs_count)
        return true;
      else if (count > rhs_count)
        return false;
      // Otherwise they are equal in size, see if they are actually equal
      if (count == DENSE_CNT)
        return (*get_dense() < *rhs.get_dense());
      if (count == SPARSE_CNT)
        return (*get_sparse() < *rhs.get_sparse());
      // Now we just have indexes, nothing good to do here, we
      // need to sort them so put them in stl sets and compare them
      std::set<int> local_set, rhs_set;
      for (int idx = 0; idx < count; idx++)
        local_set.insert(get_value<OVERLAP>(idx));
      for (int idx = 0; idx < rhs_count; idx++)
        rhs_set.insert(rhs.get_value<OVERLAP>(idx));
      return (local_set < rhs_set);
    }

    //-------------------------------------------------------------------------
    template<typename BITMASK, unsigned int MAX, unsigned int WORDS>
    inline bool CompoundBitMask<BITMASK,MAX,WORDS>::operator!=(
                                              const CompoundBitMask &rhs) const
    //-------------------------------------------------------------------------
    {
      return !(*this == rhs);
    }

    //-------------------------------------------------------------------------
    template<typename BITMASK, unsigned int MAX, unsigned int WORDS>
    inline CompoundBitMask<BITMASK,MAX,WORDS>& 
      CompoundBitMask<BITMASK,MAX,WORDS>::operator=(const CompoundBitMask &rhs)
    //-------------------------------------------------------------------------
    {
      int count = get_count();
      int rhs_count = rhs.get_count();
      if (count != rhs_count)
      {
        if (count == DENSE_CNT)
        {
          // Free our dense count and copy over bits
          delete get_dense();
          if (rhs_count == SPARSE_CNT)
          {
            set_count(SPARSE_CNT);
            set_sparse(new SparseSet(*rhs.get_sparse()));
          }
          else
          {
            for (int idx = 0; idx < WORDS; idx++)
              bits[idx] = rhs.bits[idx];
          }
        }
        else if (count == SPARSE_CNT)
        {
          // Free our set
          delete get_sparse();
          if (rhs_count == DENSE_CNT)
          {
            // If the rhs is dense copy it over
            set_count(DENSE_CNT);
            set_dense(new BITMASK(*rhs.get_dense()));
          }
          else
          {
            // Otherwise it is just bit, so copy it over
            for (int idx = 0; idx < WORDS; idx++)
              bits[idx] = rhs.bits[idx];
          }
        }
        else
        {
          // We are just bits, see if we need to copy over a set or a mask
          if (rhs_count == SPARSE_CNT)
          {
            set_count(SPARSE_CNT);
            set_sparse(new SparseSet(*rhs.get_sparse()));
          }
          else if (rhs_count == DENSE_CNT)
          {
            set_count(DENSE_CNT);
            set_dense(new BITMASK(*rhs.get_dense()));
          }
          else
          {
            for (int idx = 0; idx < WORDS; idx++)
              bits[idx] = rhs.bits[idx];
          }
        }
      }
      else
      {
        if (count == DENSE_CNT)
        {
          // both dense, just copy over dense masks
          *get_dense() = *rhs.get_dense();
        }
        else if (count == SPARSE_CNT)
        {
          *get_sparse() = *rhs.get_sparse();
        }
        else
        {
          // both not dense, copy over bits
          for (int idx = 0; idx < WORDS; idx++)
            bits[idx] = rhs.bits[idx];
        }
      }
      return *this;
    }

    //-------------------------------------------------------------------------
    template<typename BITMASK, unsigned int MAX, unsigned int WORDS>
    inline CompoundBitMask<BITMASK,MAX,WORDS> 
                      CompoundBitMask<BITMASK,MAX,WORDS>::operator~(void) const
    //-------------------------------------------------------------------------
    {
      CompoundBitMask<BITMASK,MAX,WORDS> result;
      int count = get_count();
      if (count == DENSE_CNT)
      {
        BITMASK next = ~(*get_dense());
        if (!!next)
        {
          result.set_count(DENSE_CNT);
          result.set_dense(new BITMASK(next));
        }
      }
      else if (count == SPARSE_CNT)
      {
        BITMASK *dense = new BITMASK(0xFFFFFFFFFFFFFFFF);
        SparseSet *sparse = get_sparse();
        for (SparseSet::const_iterator it = sparse->begin();
              it != sparse->end(); it++)
          dense->unset_bit(*it);
        result.set_count(DENSE_CNT);
        result.set_dense(dense);
      }
      else
      {
        BITMASK *dense = new BITMASK(0xFFFFFFFFFFFFFFFF); 
        for (int idx = 0; idx < count; idx++)
          dense->unset_bit(get_value<OVERLAP>(idx));
        result.set_count(DENSE_CNT);
        result.set_dense(dense);
      }
      return result;
    }

    //-------------------------------------------------------------------------
    template<typename BITMASK, unsigned int MAX, unsigned int WORDS>
    inline CompoundBitMask<BITMASK,MAX,WORDS> 
      CompoundBitMask<BITMASK,MAX,WORDS>::operator|(
                                              const CompoundBitMask &rhs) const
    //-------------------------------------------------------------------------
    {
      CompoundBitMask<BITMASK,MAX,WORDS> result;
      int count = get_count();
      int rhs_count = rhs.get_count();
      if (count == DENSE_CNT)
      {
        if (rhs_count == DENSE_CNT)
        {
          BITMASK *next = new BITMASK((*get_dense()) | (*rhs.get_dense()));
          result.set_count(DENSE_CNT);
          result.set_dense(next);
        }
        else if (rhs_count == SPARSE_CNT)
        {
          BITMASK *next = new BITMASK(*get_dense());
          SparseSet *other = rhs.get_sparse();
          for (SparseSet::const_iterator it = other->begin();
                it != other->end(); it++)
            next->set_bit(*it);
          result.set_count(DENSE_CNT);
          result.set_dense(next);
        }
        else
        {
          BITMASK *next = new BITMASK(*get_dense());
          for (int idx = 0; idx < rhs_count; idx++)
            next->set_bit(rhs.get_value<OVERLAP>(idx));
          result.set_count(DENSE_CNT);
          result.set_dense(next);
        }
      }
      else if (rhs_count == DENSE_CNT)
      {
        BITMASK *next = new BITMASK(*rhs.get_dense());
        if (count == SPARSE_CNT)
        {
          SparseSet *other = get_sparse();
          for (SparseSet::const_iterator it = other->begin();
                it != other->end(); it++)
            next->set_bit(*it);
        }
        else
        {
          for (int idx = 0; idx < count; idx++)
            next->set_bit(get_value<OVERLAP>(idx));
        }
        result.set_count(DENSE_CNT);
        result.set_dense(next);
      }
      else if (count == SPARSE_CNT)
      {
        SparseSet *next = new SparseSet(*get_sparse());
        result.set_count(SPARSE_CNT);
        result.set_sparse(next);
        if (rhs_count == SPARSE_CNT)
        {
          SparseSet *other = rhs.get_sparse();
          for (SparseSet::const_iterator it = other->begin();
                it != other->end(); it++)
            result.set_bit(*it);
        }
        else
        {
          for (int idx = 0; idx < rhs_count; idx++)
            result.set_bit(rhs.get_value<OVERLAP>(idx));
        }
      }
      else if (rhs_count == SPARSE_CNT)
      {
        SparseSet *next = new SparseSet(*rhs.get_sparse());
        result.set_count(SPARSE_CNT);
        result.set_sparse(next);
        for (int idx = 0; idx < count; idx++)
          result.set_bit(get_value<OVERLAP>(idx));
      }
      else
      {
        for (int idx = 0; idx < count; idx++)
          result.set_bit(get_value<OVERLAP>(idx));
        for (int idx = 0; idx < rhs_count; idx++)
          result.set_bit(rhs.get_value<OVERLAP>(idx));
      }
      return result;
    }

    //-------------------------------------------------------------------------
    template<typename BITMASK, unsigned int MAX, unsigned int WORDS>
    inline CompoundBitMask<BITMASK,MAX,WORDS> 
      CompoundBitMask<BITMASK,MAX,WORDS>::operator&(
                                              const CompoundBitMask &rhs) const
    //-------------------------------------------------------------------------
    {
      CompoundBitMask<BITMASK,MAX,WORDS> result;
      int count = get_count();
      int rhs_count = rhs.get_count();
      if (count < SPARSE_CNT)
      {
        for (int idx = 0; idx < count; idx++) 
        {
          int bit = get_value<OVERLAP>(idx);
          if (rhs.is_set(bit))
            result.set_bit(bit);
        }
      }
      else if (rhs_count < SPARSE_CNT)
      {
        for (int idx = 0; idx < rhs_count; idx++)
        {
          int bit = rhs.get_value<OVERLAP>(idx);
          if (is_set(bit))
            result.set_bit(bit);
        }
      }
      else if (count == SPARSE_CNT)
      {
        SparseSet *sparse = get_sparse();
        for (SparseSet::const_iterator it = sparse->begin();
              it != sparse->end(); it++)
        {
          if (rhs.is_set(*it))
            result.set_bit(*it);
        }
      }
      else if (rhs_count == SPARSE_CNT)
      {
        SparseSet *sparse = rhs.get_sparse();
        for (SparseSet::const_iterator it = sparse->begin();
              it != sparse->end(); it++)
        {
          if (is_set(*it))
            result.set_bit(*it);
        }
      }
      else
      {
        // both dense
        BITMASK next((*get_dense()) & (*rhs.get_dense()));
        if (!!next)
        {
          result.set_count(DENSE_CNT);
          result.set_dense(new BITMASK(next));
        }
      }
      return result;
    }

    //-------------------------------------------------------------------------
    template<typename BITMASK, unsigned int MAX, unsigned int WORDS>
    inline CompoundBitMask<BITMASK,MAX,WORDS> 
      CompoundBitMask<BITMASK,MAX,WORDS>::operator^(
                                              const CompoundBitMask &rhs) const
    //-------------------------------------------------------------------------
    {
      CompoundBitMask<BITMASK,MAX,WORDS> result;
      int count = get_count();
      int rhs_count = rhs.get_count();
      if (count == DENSE_CNT)
      {
        if (rhs_count == DENSE_CNT)
        {
          // both dense
          BITMASK next((*get_dense()) ^ (*rhs.get_dense()));
          if (!!next)
          {
            result.set_count(DENSE_CNT);
            result.set_dense(new BITMASK(next));
          }
        }
        else if (rhs_count == SPARSE_CNT)
        {
          BITMASK next((*get_dense()));
          SparseSet *sparse = rhs.get_sparse();
          for (SparseSet::const_iterator it = sparse->begin();
                it != sparse->end(); it++)
          {
            if (!next.is_set(*it))
              next.set_bit(*it);
            else
              next.unset_bit(*it);
          }
          if (!!next)
          {
            result.set_count(DENSE_CNT);
            result.set_dense(new BITMASK(next));
          }
        }
        else
        {
          BITMASK next((*get_dense()));
          for (int idx = 0; idx < rhs_count; idx++)
          {
            int bit = rhs.get_value<OVERLAP>(idx);
            if (!next.is_set(bit))
              next.set_bit(bit);
            else
              next.unset_bit(bit);
          }
          if (!!next)
          {
            result.set_count(DENSE_CNT);
            result.set_dense(new BITMASK(next));
          }
        }
      }
      else if (rhs_count == DENSE_CNT)
      {
        BITMASK next(*(rhs.get_dense()));
        if (count == SPARSE_CNT)
        {
          SparseSet *sparse = get_sparse();
          for (SparseSet::const_iterator it = sparse->begin();
                it != sparse->end(); it++)
          {
            if (!next.is_set(*it))
              next.set_bit(*it);
            else
              next.unset_bit(*it);
          }
        }
        else
        {
          for (int idx = 0; idx < count; idx++)
          {
            int bit = get_value<OVERLAP>(idx);
            if (!next.is_set(bit))
              next.set_bit(bit);
            else
              next.unset_bit(bit);
          }
        }
        if (!!next)
        {
          result.set_count(DENSE_CNT);
          result.set_dense(new BITMASK(next));
        }
      }
      else if (count == SPARSE_CNT)
      {
        SparseSet *next = new SparseSet(*get_sparse());
        if (rhs_count == SPARSE_CNT)
        {
          SparseSet *other = rhs.get_sparse();
          for (SparseSet::const_iterator it = other->begin();
                it != other->end(); it++)
          {
            SparseSet::iterator finder = next->find(*it);
            if (finder != next->end())
              next->erase(finder);
            else
              next->insert(*it);
          }
        }
        else
        {
          for (int idx = 0; idx < rhs_count; idx++)
          {
            int bit = rhs.get_value<OVERLAP>(idx);
            SparseSet::iterator finder = next->find(bit);
            if (finder != next->end())
              next->erase(finder);
            else
              next->insert(bit);
          }
        }
        if (!next->empty())
        {
          if (next->size() <= MAX_CNT)
          {
            for (SparseSet::const_iterator it = next->begin();
                  it != next->end(); it++)
              result.set_bit(*it);
            delete next;
          }
          else
          {
            result.set_count(SPARSE_CNT);
            result.set_sparse(next);
          }
        }
        else
          delete next;
      }
      else if (rhs_count == SPARSE_CNT)
      {
        SparseSet *next = new SparseSet(*rhs.get_sparse());
        for (int idx = 0; idx < count; idx++)
        {
          int bit = get_value<OVERLAP>(idx);
          SparseSet::iterator finder = next->find(bit);
          if (finder != next->end())
            next->erase(finder);
          else
            next->insert(bit);
        }
        if (!next->empty())
        {
          if (next->size() <= MAX_CNT)
          {
            for (SparseSet::const_iterator it = next->begin();
                  it != next->end(); it++)
              result.set_bit(*it);
            delete next;
          }
          else
          {
            result.set_count(SPARSE_CNT);
            result.set_sparse(next);
          }
        }
        else
          delete next;
      }
      else
      {
        if (count < rhs_count)
        {
          for (int idx = 0; idx < WORDS; idx++)
            result.bits[idx] = rhs.bits[idx];
          for (int idx = 0; idx < count; idx++)
          {
            int bit = get_value<OVERLAP>(idx); 
            if (!rhs.is_set(bit))
              result.set_bit(bit);
            else
              result.unset_bit(bit);
          }  
        }
        else
        {
          for (int idx = 0; idx < WORDS; idx++)
            result.bits[idx] = bits[idx];
          for (int idx = 0; idx < rhs_count; idx++)
          {
            int bit = rhs.get_value<OVERLAP>(idx);
            if (!is_set(bit))
              result.set_bit(bit);
            else
              result.unset_bit(bit);
          }
        }
      }
      return result;
    }

    //-------------------------------------------------------------------------
    template<typename BITMASK, unsigned int MAX, unsigned int WORDS>
    inline CompoundBitMask<BITMASK,MAX,WORDS>& 
     CompoundBitMask<BITMASK,MAX,WORDS>::operator|=(const CompoundBitMask &rhs)
    //-------------------------------------------------------------------------
    {
      int rhs_count = rhs.get_count();
      if (rhs_count == DENSE_CNT)
      {
        int count = get_count();
        if (count == DENSE_CNT)
        {
          BITMASK *mask = get_dense();
          (*mask) |= (*rhs.get_dense());
        }
        else
        {
          BITMASK *mask = new BITMASK(*rhs.get_dense());
          if (count == SPARSE_CNT)
          {
            SparseSet *sparse = get_sparse();
            for (SparseSet::const_iterator it = sparse->begin();
                  it != sparse->end(); it++)
              mask->set_bit(*it);
            delete sparse;
          }
          else
          {
            for (unsigned idx = 0; idx < count; idx++)
              mask->set_bit(get_value<OVERLAP>(idx));
          }
          set_count(DENSE_CNT);
          set_dense(mask);
        }
      }
      else if (rhs_count == SPARSE_CNT)
      {
        SparseSet *other = rhs.get_sparse();
        for (SparseSet::const_iterator it = other->begin();
              it != other->end(); it++)
          set_bit(*it);
      }
      else
      {
        for (int idx = 0; idx < rhs_count; idx++)
          set_bit(rhs.get_value<OVERLAP>(idx));
      }
      return *this;
    }

    //-------------------------------------------------------------------------
    template<typename BITMASK, unsigned int MAX, unsigned int WORDS>
    inline CompoundBitMask<BITMASK,MAX,WORDS>& 
     CompoundBitMask<BITMASK,MAX,WORDS>::operator&=(const CompoundBitMask &rhs)
    //-------------------------------------------------------------------------
    {
      int count = get_count();
      if (count == DENSE_CNT)
      {
        int rhs_count = rhs.get_count();
        BITMASK *dense = get_dense();
        if (rhs_count == DENSE_CNT)
        {
          (*dense) &= (*rhs.get_dense());  
          if (!(*dense))
          {
            delete dense;
            set_count(0);
          }
        }
        else if (rhs_count == SPARSE_CNT)
        {
          SparseSet *other = rhs.get_sparse();
          set_count(0);
          for (SparseSet::const_iterator it = other->begin();
                it != other->end(); it++)
          {
            if (dense->is_set(*it))
              set_bit(*it);
          }
          delete dense;
        }
        else
        {
          set_count(0);
          for (unsigned idx = 0; idx < rhs_count; idx++)
          {
            int bit = rhs.get_value<OVERLAP>(idx);
            if (dense->is_set(bit))
              set_bit(bit);
          }
          delete dense;
        }
      }
      else if (count == SPARSE_CNT)
      {
        SparseSet *sparse = get_sparse();
        std::vector<int> to_delete;
        for (SparseSet::const_iterator it = sparse->begin();
              it != sparse->end(); it++)
        {
          if (!rhs.is_set(*it))
            to_delete.push_back(*it);
        }
        if (!to_delete.empty())
        {
          for (std::vector<int>::const_iterator it = to_delete.begin();
                it != to_delete.end(); it++)
            unset_bit(*it);
        }
      }
      else
      {
        int next_idx = 0;
        for (int idx = 0; idx < count; idx++)
        {
          int bit = get_value<OVERLAP>(idx);
          if (rhs.is_set(bit))
          {
            if (next_idx != idx)
              set_value<OVERLAP>(next_idx++, bit);
            else
              next_idx++;
          }
        }
        if (next_idx != count)
          set_count(next_idx);
      }
      return *this;
    }

    //-------------------------------------------------------------------------
    template<typename BITMASK, unsigned int MAX, unsigned int WORDS>
    inline CompoundBitMask<BITMASK,MAX,WORDS>& 
     CompoundBitMask<BITMASK,MAX,WORDS>::operator^=(const CompoundBitMask &rhs)
    //-------------------------------------------------------------------------
    {
      int count = get_count();
      int rhs_count = rhs.get_count();
      if (count == DENSE_CNT)
      {
        BITMASK *dense = get_dense();
        if (rhs_count == DENSE_CNT)
          (*dense) ^= (*rhs.get_dense());
        else if (rhs_count == SPARSE_CNT)
        {
          SparseSet *other = rhs.get_sparse();
          for (SparseSet::const_iterator it = other->begin();
                it != other->end(); it++)
          {
            if (dense->is_set(*it))
              dense->unset_bit(*it);
            else
              dense->set_bit(*it);
          }
        }
        else
        {
          for (unsigned idx = 0; idx < rhs_count; idx++)
          {
            int bit = rhs.get_value<OVERLAP>(idx);
            if (dense->is_set(bit))
              dense->unset_bit(bit);
            else
              dense->set_bit(bit);
          }
        }
        if (!(*dense))
        {
          delete dense;
          set_count(0);
        }
      }
      else if (rhs_count == DENSE_CNT)
      {
        BITMASK next = *rhs.get_dense();
        if (count == SPARSE_CNT)
        {
          SparseSet *sparse = get_sparse();
          for (SparseSet::const_iterator it = sparse->begin();
                it != sparse->end(); it++)
          {
            if (next.is_set(*it))
              next.unset_bit(*it);
            else
              next.set_bit(*it);
          }
          delete sparse;
        }
        else
        {
          for (unsigned idx = 0; idx < count; idx++)
          {
            int bit = get_value<OVERLAP>(idx);
            if (next.is_set(bit))
              next.unset_bit(bit);
            else
              next.set_bit(bit);
          }
        }
        if (!!next)
        {
          set_count(DENSE_CNT);
          set_dense(new BITMASK(next));
        }
        else
          set_count(0);
      }
      else if (rhs_count == SPARSE_CNT)
      {
        SparseSet *other = rhs.get_sparse();
        for (SparseSet::const_iterator it = other->begin();
              it != other->end(); it++)
        {
          if (is_set(*it))
            unset_bit(*it);
          else
            set_bit(*it);
        }
      }
      else
      {
        for (unsigned idx = 0; idx < rhs_count; idx++)
        {
          int bit = rhs.get_value<OVERLAP>(idx);
          if (is_set(bit))
            unset_bit(bit);
          else
            set_bit(bit);
        }
      }
      return *this;
    }

    //-------------------------------------------------------------------------
    template<typename BITMASK, unsigned int MAX, unsigned int WORDS>
    inline bool CompoundBitMask<BITMASK,MAX,WORDS>::operator*(
                                              const CompoundBitMask &rhs) const 
    //-------------------------------------------------------------------------
    {
      int count = get_count();
      if (count == 0)
        return true;
      int rhs_count = rhs.get_count();
      if (rhs_count == 0)
        return true;
      if (count == DENSE_CNT)
      {
        if (rhs_count == DENSE_CNT)
          return ((*get_dense()) * (*rhs.get_dense()));
        else if (rhs_count == SPARSE_CNT)
        {
          SparseSet *other = rhs.get_sparse();
          for (SparseSet::const_iterator it = other->begin();
                it != other->end(); it++)
            if (is_set(*it))
              return false;
        }
        else
          for (int idx = 0; idx < rhs_count; idx++)
            if (is_set(rhs.get_value<OVERLAP>(idx)))
              return false;
      }
      else if (count == SPARSE_CNT)
      {
        SparseSet *sparse = get_sparse();
        for (SparseSet::const_iterator it = sparse->begin();
              it != sparse->end(); it++)
          if (rhs.is_set(*it))
            return false;
      }
      else
      {
        for (int idx = 0; idx < count; idx++)
          if (rhs.is_set(get_value<OVERLAP>(idx)))
            return false;
      }
      return true;
    }

    //-------------------------------------------------------------------------
    template<typename BITMASK, unsigned int MAX, unsigned int WORDS>
    inline bool CompoundBitMask<BITMASK,MAX,WORDS>::operator!(void) const
    //-------------------------------------------------------------------------
    {
      return (get_count() == 0); 
    }

    //-------------------------------------------------------------------------
    template<typename BITMASK, unsigned int MAX, unsigned int WORDS>
    inline CompoundBitMask<BITMASK,MAX,WORDS> 
      CompoundBitMask<BITMASK,MAX,WORDS>::operator-(
                                              const CompoundBitMask &rhs) const
    //-------------------------------------------------------------------------
    {
      CompoundBitMask<BITMASK,MAX,WORDS> result;
      int count = get_count();
      if (count == DENSE_CNT)
      {
        BITMASK next = *(get_dense());
        int rhs_count = rhs.get_count();
        if (rhs_count == DENSE_CNT)
        {
          next -= (*rhs.get_dense());
        }
        else if (rhs_count == SPARSE_CNT)
        {
          SparseSet *other = rhs.get_sparse();
          for (SparseSet::const_iterator it = other->begin();
                it != other->end(); it++)
            next.unset_bit(*it);
        }
        else
        {
          for (int idx = 0; idx < rhs_count; idx++)
            next.unset_bit(rhs.get_value<OVERLAP>(idx));
        }
        if (!!next)
        {
          result.set_count(DENSE_CNT);
          result.set_dense(new BITMASK(next));
        }
      }
      else if (count == SPARSE_CNT)
      {
        SparseSet *sparse = get_sparse();
        for (SparseSet::const_iterator it = sparse->begin();
              it != sparse->end(); it++)
        {
          if (!rhs.is_set(*it))
            result.set_bit(*it);
        }
      }
      else
      {
        for (int idx = 0; idx < count; idx++)
        {
          int bit = get_value<OVERLAP>(idx);
          if (!rhs.is_set(bit))
            result.set_bit(bit);
        }
      }
      return result;
    }

    //-------------------------------------------------------------------------
    template<typename BITMASK, unsigned int MAX, unsigned int WORDS>
    inline CompoundBitMask<BITMASK,MAX,WORDS>&
     CompoundBitMask<BITMASK,MAX,WORDS>::operator-=(const CompoundBitMask &rhs)
    //-------------------------------------------------------------------------
    {
      int count = get_count();
      if (count == DENSE_CNT)
      {
        int rhs_count = rhs.get_count();
        BITMASK *dense = get_dense();
        if (rhs_count == DENSE_CNT)
        {
          (*dense) -= (*rhs.get_dense());
        }
        else if (rhs_count == SPARSE_CNT)
        {
          SparseSet *other = rhs.get_sparse();
          for (SparseSet::const_iterator it = other->begin();
                it != other->end(); it++)
            dense->unset_bit(*it);
        }
        else
        {
          for (int idx = 0; idx < rhs_count; idx++)
            dense->unset_bit(rhs.get_value<OVERLAP>(idx));
        }
        if (!(*dense))
        {
          delete dense;
          set_count(0);
        }
      }
      else if (count == SPARSE_CNT)
      {
        std::vector<int> to_delete;
        SparseSet *sparse = get_sparse();
        for (SparseSet::const_iterator it = sparse->begin();
              it != sparse->end(); it++)
        {
          if (rhs.is_set(*it))
            to_delete.push_back(*it);
        }
        if (!to_delete.empty())
        {
          for (std::vector<int>::const_iterator it = to_delete.begin();
                it != to_delete.end(); it++)
            unset_bit(*it);
        }
      }
      else
      {
        int next_idx = 0;
        for (int idx = 0; idx < count; idx++)
        {
          int bit = get_value<OVERLAP>(idx);
          if (!rhs.is_set(bit))
          {
            if (next_idx != idx)
              set_value<OVERLAP>(next_idx++, bit);
            else
              next_idx++;
          }
        }
        if (next_idx != count)
          set_count(next_idx);
      }
      return *this;
    }

    //-------------------------------------------------------------------------
    template<typename BITMASK, unsigned int MAX, unsigned int WORDS>
    inline CompoundBitMask<BITMASK,MAX,WORDS> 
           CompoundBitMask<BITMASK,MAX,WORDS>::operator<<(unsigned shift) const
    //-------------------------------------------------------------------------
    {
      CompoundBitMask<BITMASK,MAX,WORDS> result;
      int count = get_count();
      if (count == DENSE_CNT)
      {
        BITMASK dense = (*get_dense()) << shift;
        if (!!dense)
        {
          result.set_count(DENSE_CNT);
          result.set_dense(new BITMASK(dense));
        }
      }
      else if (count == SPARSE_CNT)
      {
        SparseSet *sparse = get_sparse();
        for (SparseSet::const_iterator it = sparse->begin();
              it != sparse->end(); it++)
        {
          int bit = (*it) + shift;
          if (bit < MAX)
            result.set_bit(bit);
        }
      }
      else
      {
        int next_idx = 0;
        for (int idx = 0; idx < count; idx++)
        {
          int bit = get_value<OVERLAP>(idx) + shift;
          if (bit < MAX)
            result.set_value<OVERLAP>(next_idx++, bit);
        }
        if (next_idx > 0)
          result.set_count(next_idx);
      }
      return result;
    }

    //-------------------------------------------------------------------------
    template<typename BITMASK, unsigned int MAX, unsigned int WORDS>
    inline CompoundBitMask<BITMASK,MAX,WORDS> 
           CompoundBitMask<BITMASK,MAX,WORDS>::operator>>(unsigned shift) const
    //-------------------------------------------------------------------------
    {
      CompoundBitMask<BITMASK,MAX,WORDS> result;
      int count = get_count();
      if (count == DENSE_CNT)
      {
        BITMASK dense = (*get_dense()) >> shift;
        if (!!dense)
        {
          result.set_count(DENSE_CNT);
          result.set_dense(new BITMASK(dense));
        }
      }
      else if (count == SPARSE_CNT)
      {
        SparseSet *sparse = get_sparse();
        for (SparseSet::const_iterator it = sparse->begin();
              it != sparse->end(); it++)
        {
          int bit = (*it) - shift;
          if (bit >= 0)
            result.set_bit(bit);
        }
      }
      else
      {
        int next_idx = 0;
        for (int idx = 0; idx < count; idx++)
        {
          int bit = get_value<OVERLAP>(idx) - shift;
          if (bit >= 0)
            result.set_value<OVERLAP>(next_idx++, bit);
        }
        if (next_idx > 0)
          result.set_count(next_idx);
      }
      return result;
    }

    //-------------------------------------------------------------------------
    template<typename BITMASK, unsigned int MAX, unsigned int WORDS>
    inline CompoundBitMask<BITMASK,MAX,WORDS>& 
                CompoundBitMask<BITMASK,MAX,WORDS>::operator<<=(unsigned shift)
    //-------------------------------------------------------------------------
    {
      int count = get_count(); 
      if (count == DENSE_CNT)
      {
        BITMASK *dense = get_dense();
        (*dense) <<= shift;
        if (!(*dense))
        {
          delete dense;
          set_count(0);
        }
      }
      else if (count == SPARSE_CNT)
      {
        std::vector<int> to_delete;
        SparseSet *sparse = get_sparse();
        set_count(0);
        for (SparseSet::const_iterator it = sparse->begin();
              it != sparse->end(); it++)
        {
          int bit = (*it) + shift;
          if (bit < MAX)
            set_bit(bit);
        }
        delete sparse;
      }
      else
      {
        int next_idx = 0; 
        for (int idx = 0; idx < count; idx++)
        {
          int bit = get_value<OVERLAP>(idx) + shift;
          if (bit < MAX)
            set_value<OVERLAP>(next_idx++, bit);
        }
        if (next_idx != count)
          set_count(next_idx);
      }
      return *this;
    }

    //-------------------------------------------------------------------------
    template<typename BITMASK, unsigned int MAX, unsigned int WORDS>
    inline CompoundBitMask<BITMASK,MAX,WORDS>& 
                CompoundBitMask<BITMASK,MAX,WORDS>::operator>>=(unsigned shift)
    //-------------------------------------------------------------------------
    {
      int count = get_count();
      if (count == DENSE_CNT)
      {
        BITMASK *dense = get_dense();
        (*dense) >>= shift;
        if (!(*dense))
        {
          delete dense;
          set_count(0);
        }
      }
      else if (count == SPARSE_CNT)
      {
        SparseSet *sparse = get_sparse();
        set_count(0);
        for (SparseSet::const_iterator it = sparse->begin();
              it != sparse->end(); it++)
        {
          int bit = (*it) - shift;
          if (bit >= 0)
            set_bit(bit);
        }
        delete sparse;
      }
      else
      {
        int next_idx = 0;
        for (int idx = 0; idx < count; idx++)
        {
          int bit = get_value<OVERLAP>(idx) - shift;
          if (bit >= 0)
            set_value<OVERLAP>(next_idx++, bit);
        }
        if (next_idx != count)
          set_count(next_idx);
      }
      return *this;
    }

    //-------------------------------------------------------------------------
    template<typename BITMASK, unsigned int MAX, unsigned int WORDS>
    inline uint64_t CompoundBitMask<BITMASK,MAX,WORDS>::get_hash_key(void) 
                                                                          const
    //-------------------------------------------------------------------------
    {
      int count = get_count();
      if (count == DENSE_CNT)
        return get_dense()->get_hash_key();
      uint64_t result = 0;
      if (count == SPARSE_CNT)
      {
        SparseSet *sparse = get_sparse();
        for (SparseSet::const_iterator it = sparse->begin();
              it != sparse->end(); it++)
          result |= (1UL << ((*it) % (8*sizeof(result))));
      }
      else
      {
        for (int idx = 0; idx < count; idx++)
          result |= (1UL << (get_value<OVERLAP>(idx) % (8*sizeof(result))));
      }
      return result;
    }

    //-------------------------------------------------------------------------
    template<typename BITMASK, unsigned int MAX, unsigned int WORDS>
    inline void CompoundBitMask<BITMASK,MAX,WORDS>::serialize(Serializer &rez) 
                                                                          const
    //-------------------------------------------------------------------------
    {
      int count = get_count();
      rez.serialize(count);
      if (count == DENSE_CNT)
        get_dense()->serialize(rez); 
      else if (count == SPARSE_CNT)
      {
        SparseSet *sparse = get_sparse();
        rez.serialize<size_t>(sparse->size());
        for (SparseSet::const_iterator it = sparse->begin();
              it != sparse->end(); it++)
          rez.serialize(*it);
      }
      else
      {
        // Just serialize all the words, won't be that hard
        for (unsigned idx = 0; idx < WORDS; idx++)
          rez.serialize(bits[idx]);
      }
    }

    //-------------------------------------------------------------------------
    template<typename BITMASK, unsigned int MAX, unsigned int WORDS>
    inline void CompoundBitMask<BITMASK,MAX,WORDS>::deserialize(
                                                           Deserializer &derez)
    //-------------------------------------------------------------------------
    {
      int current_count = get_count();
      int next_count;
      derez.deserialize(next_count);
      if (next_count == DENSE_CNT)
      {
        BITMASK *dense;
        if (current_count != DENSE_CNT)
        {
          if (current_count == SPARSE_CNT)
            delete get_sparse();
          set_count(DENSE_CNT);
          dense = new BITMASK();
          set_dense(dense);
        }
        else
          dense = get_dense();
        dense->deserialize(derez);
      }
      else if (next_count == SPARSE_CNT)
      {
        SparseSet *sparse = new SparseSet();
        if (current_count == DENSE_CNT)
          delete get_dense();
        size_t num_elements;
        derez.deserialize(num_elements);
        for (unsigned idx = 0; idx < num_elements; idx++)
        {
          int bit;
          derez.deserialize(bit);
          sparse->insert(bit);
        }
        set_count(SPARSE_CNT);
        set_sparse(sparse);
      }
      else
      {
        if (current_count == DENSE_CNT)
          delete get_dense();
        else if (current_count == SPARSE_CNT)
          delete get_sparse();
        for (unsigned idx = 0; idx < WORDS; idx++)
          derez.deserialize(bits[idx]);
      }
    }

    //-------------------------------------------------------------------------
    template<typename BITMASK, unsigned int MAX, unsigned int WORDS>
    inline char* CompoundBitMask<BITMASK,MAX,WORDS>::to_string(void) const
    //-------------------------------------------------------------------------
    {
      int count = get_count();
      if (count == DENSE_CNT)
      {
        return get_dense()->to_string(); 
      }
      else if (count == SPARSE_CNT)
      {
        char *result = (char*)malloc(1024*sizeof(char));
        sprintf(result,"Compound Sparse %d:", count);
        SparseSet *sparse = get_sparse();
        for (SparseSet::const_iterator it = sparse->begin();
              it != sparse->end(); it++)
        {
          char temp[64];
          sprintf(temp, " %d", (*it));
          strcat(result,temp);
        }
        return result;
      }
      else
      {
        char *result = (char*)malloc(1024*sizeof(char));
        sprintf(result,"Compound Base %d:", count);
        for (int idx = 0; idx < count; idx++)
        {
          char temp[64];
          sprintf(temp, " %d", get_value<OVERLAP>(idx));
          strcat(result,temp);
        }
        return result;
      }
    }

    //-------------------------------------------------------------------------
    template<typename BITMASK, unsigned int MAX, unsigned int WORDS>
    /*static*/ inline int CompoundBitMask<BITMASK,MAX,WORDS>::pop_count(
                                                   const CompoundBitMask &mask)
    //-------------------------------------------------------------------------
    {
      int count = mask.get_count();
      if (count == DENSE_CNT)
        count = BITMASK::pop_count(*mask.get_dense());
      else if (count == SPARSE_CNT)
        count = mask.get_sparse()->size();
      return count;
    }

    //-------------------------------------------------------------------------
    template<typename BITMASK, unsigned LOG2MAX>
    BitPermutation<BITMASK,LOG2MAX>::BitPermutation(void)
      : dirty(false), identity(true)
    //-------------------------------------------------------------------------
    {
      // First zero everything out
      for (unsigned idx = 0; idx < LOG2MAX; idx++)
        p[idx] = BITMASK();
      // Initialize everything to the identity permutation
      for (unsigned idx = 0; idx < (1 << LOG2MAX); idx++)
        set_edge(idx, idx);
    }

    //-------------------------------------------------------------------------
    template<typename BITMASK, unsigned LOG2MAX>
    BitPermutation<BITMASK,LOG2MAX>::BitPermutation(const BitPermutation &rhs)
      : dirty(rhs.dirty), identity(rhs.identity)
    //-------------------------------------------------------------------------
    {
      for (unsigned idx = 0; idx < LOG2MAX; idx++)
      {
        p[idx] = rhs.p[idx];
        comp[idx] = rhs.comp[idx];
      }
    }

    //-------------------------------------------------------------------------
    template<typename BITMASK, unsigned LOG2MAX>
    inline bool BitPermutation<BITMASK,LOG2MAX>::is_identity(bool retest)
    //-------------------------------------------------------------------------
    {
      if (identity)
        return true;
      if (retest)
      {
        test_identity();
        return identity;
      }
      return false;
    }

    //-------------------------------------------------------------------------
=======
>>>>>>> 7774a332
    template<typename BITMASK, unsigned LOG2MAX>
    inline void BitPermutation<BITMASK,LOG2MAX>::send_to(unsigned src,
                                                         unsigned dst)
    //-------------------------------------------------------------------------
    {
      // If we're already in identity mode and the src
      // and dst are equal then we are done
      if (identity && (src == dst))
        return;
      unsigned old_dst = get_dst(src);
      unsigned old_src = get_src(dst);
      // Check to see if we already had this edge
      if ((old_src == src) && (old_dst == dst))
        return;
      // Otherwise flip the edges and mark that we are no longer
      // in identity mode
      set_edge(src, dst);
      set_edge(old_src, old_dst);
      identity = false;
      dirty = true;
    }

    //-------------------------------------------------------------------------
    template<typename BITMASK, unsigned LOG2MAX>
    inline BITMASK BitPermutation<BITMASK,LOG2MAX>::generate_permutation(
                                                          const BITMASK &mask)
    //-------------------------------------------------------------------------
    {
      if (dirty)
      {
        compress_representation();
        // If we're going to do an expensive operation retest for identity
        test_identity();
      }
      if (identity)
        return mask;
      BITMASK result = mask;
      for (unsigned idx = 0; idx < LOG2MAX; idx++)
        result = sheep_and_goats(result, comp[idx]);
      return result;
    }

    //-------------------------------------------------------------------------
    template<typename BITMASK, unsigned LOG2MAX>
    inline void BitPermutation<BITMASK,LOG2MAX>::permute(BITMASK &mask)
    //-------------------------------------------------------------------------
    {
      if (dirty)
      {
        compress_representation();
        // If we're going to do an expensive operation retest for identity
        test_identity();
      }
      if (identity)
        return;
      for (unsigned idx = 0; idx < LOG2MAX; idx++)
        mask = sheep_and_goats(mask, comp[idx]);
    }

    //-------------------------------------------------------------------------
    template<typename BITMASK, unsigned LOG2MAX>
    inline BITMASK BitPermutation<BITMASK,LOG2MAX>::sheep_and_goats(
                                            const BITMASK &x, const BITMASK &m)
    //-------------------------------------------------------------------------
    {
      return (compress_left(x, m) | compress_right(x, ~m));
    }

    //-------------------------------------------------------------------------
    template<typename BITMASK, unsigned LOG2MAX>
    inline BITMASK BitPermutation<BITMASK,LOG2MAX>::compress_left(
                                                          BITMASK x, BITMASK m)
    //-------------------------------------------------------------------------
    {
      BITMASK mk, mp, mv, t;

      x = x & m;
      mk = ~m >> 1;

      for (unsigned i = 0; i < LOG2MAX; i++)
      {
        mp = mk ^ (mk >> 1);
        for (unsigned idx = 1; idx < LOG2MAX; idx++)
          mp = mp ^ (mp >> (1 << idx));
        mv = mp & m;
        m = (m ^ mv) | (mv << (1 << i));
        t = x & mv;
        x = (x ^ t) | (t << (1 << i));
        mk = mk & ~mp;
      }
      return x;
    }
    
    //-------------------------------------------------------------------------
    template<typename BITMASK, unsigned LOG2MAX>
    inline BITMASK BitPermutation<BITMASK,LOG2MAX>::compress_right(
                                                          BITMASK x, BITMASK m)
    //-------------------------------------------------------------------------
    {
      BITMASK mk, mp, mv, t;

      x = x & m;
      mk = ~m << 1;

      for (unsigned i = 0; i < LOG2MAX; i++)
      {
        mp = mk ^ (mk << 1);
        for (unsigned idx = 1; idx < LOG2MAX; idx++)
          mp = mp ^ (mp << (1 << idx));
        mv = mp & m;
        m = (m ^ mv) | (mv >> (1 << i));
        t = x & mv;
        x = (x ^ t) | (t >> (1 << i));
        mk = mk & ~mp;
      }
      return x;
    }

    //-------------------------------------------------------------------------
    template<typename BITMASK, unsigned LOG2MAX>
    inline void BitPermutation<BITMASK,LOG2MAX>::set_edge(unsigned src,
                                                          unsigned dst)
    //-------------------------------------------------------------------------
    {
      for (unsigned idx = 0; idx < LOG2MAX; idx++)
      {
        unsigned bit = (dst & (1 << idx));
        if (bit)
          p[idx].set_bit(src);
        else
          p[idx].unset_bit(src);
      }
    }

    //-------------------------------------------------------------------------
    template<typename BITMASK, unsigned LOG2MAX>
    inline unsigned BitPermutation<BITMASK,LOG2MAX>::get_src(unsigned dst)
    //-------------------------------------------------------------------------
    {
      for (unsigned idx = 0; idx < (1 << LOG2MAX); idx++)
      {
        if (get_dst(idx) == dst)
          return idx;
      }
      // If we ever get here then we no longer had a permutation
      assert(false);
      return 0;
    }

    //-------------------------------------------------------------------------
    template<typename BITMASK, unsigned LOG2MAX>
    inline unsigned BitPermutation<BITMASK,LOG2MAX>::get_dst(unsigned src)
    //-------------------------------------------------------------------------
    {
      unsigned dst = 0;
      for (unsigned idx = 0; idx < LOG2MAX; idx++)
      {
        if (p[idx].is_set(src))
          dst |= (1 << idx);
      }
      return dst;
    }

    //-------------------------------------------------------------------------
    template<typename BITMASK, unsigned LOG2MAX>
    void BitPermutation<BITMASK,LOG2MAX>::compress_representation(void)
    //-------------------------------------------------------------------------
    {
      for (unsigned idx = 0; idx < LOG2MAX; idx++)
      {
        if (idx == 0)
          comp[0] = p[0];
        else
        {
          comp[idx] = sheep_and_goats(p[idx],comp[0]);
          for (unsigned i = 1; i < idx; i++)
            comp[idx] = sheep_and_goats(comp[idx],comp[i]);
        }
      }
      dirty = false;
    }

    //-------------------------------------------------------------------------
    template<typename BITMASK, unsigned LOG2MAX>
    void BitPermutation<BITMASK,LOG2MAX>::test_identity(void)
    //-------------------------------------------------------------------------
    {
      // If we're still the identity then we're done
      if (identity)
        return;
      for (unsigned idx = 0; idx < (1 << LOG2MAX); idx++)
      {
        unsigned src = 1 << idx;
        unsigned dst = get_dst(src);
        if (src != dst)
        {
          identity = false;
          return;
        }
      }
      identity = true;
    } 

    //-------------------------------------------------------------------------
    template<typename ALLOCATOR>
    DynamicTable<ALLOCATOR>::DynamicTable(void)
      : root(0)
    //-------------------------------------------------------------------------
    {
    }

    //-------------------------------------------------------------------------
    template<typename ALLOCATOR>
    DynamicTable<ALLOCATOR>::DynamicTable(const DynamicTable &rhs)
    //-------------------------------------------------------------------------
    {
      // should never be called
      assert(false);
    }

    //-------------------------------------------------------------------------
    template<typename ALLOCATOR>
    DynamicTable<ALLOCATOR>::~DynamicTable(void)
    //-------------------------------------------------------------------------
    {
      if (root != 0)
      {
        delete root;
        root = NULL;
      }
    }

    //-------------------------------------------------------------------------
    template<typename ALLOCATOR>
    DynamicTable<ALLOCATOR>& 
                    DynamicTable<ALLOCATOR>::operator=(const DynamicTable &rhs)
    //-------------------------------------------------------------------------
    {
      // should never be called
      assert(false);
      return *this;
    }

    //-------------------------------------------------------------------------
    template<typename ALLOCATOR>
    typename DynamicTable<ALLOCATOR>::NodeBase* 
              DynamicTable<ALLOCATOR>::new_tree_node(int level, IT first_index,
                                                     IT last_index)
    //-------------------------------------------------------------------------
    {
      if (level > 0)
      {
        // we know how to create inner nodes
        typename ALLOCATOR::INNER_TYPE *inner = 
          new typename ALLOCATOR::INNER_TYPE(level, first_index, last_index);
        return inner;
      }
      return ALLOCATOR::new_leaf_node(first_index, last_index);
    }

    //-------------------------------------------------------------------------
    template<typename ALLOCATOR>
    size_t DynamicTable<ALLOCATOR>::max_entries(void) const
    //-------------------------------------------------------------------------
    {
      if (!root)
        return 0;
      size_t elems_addressable = 1 << ALLOCATOR::LEAF_BITS;
      for (int i = 0; i < root->level; i++)
        elems_addressable <<= ALLOCATOR::INNER_BITS;
      return elems_addressable;
    }

    //-------------------------------------------------------------------------
    template<typename ALLOCATOR>
    bool DynamicTable<ALLOCATOR>::has_entry(IT index) const
    //-------------------------------------------------------------------------
    {
      // first, figure out how many levels the tree must have to find our index
      int level_needed = 0;
      int elems_addressable = 1 << ALLOCATOR::LEAF_BITS;
      while(index >= elems_addressable) {
	level_needed++;
	elems_addressable <<= ALLOCATOR::INNER_BITS;
      }

      NodeBase *n = root;
      if (!n || (n->level < level_needed))
        return false;

#ifdef DEBUG_LEGION
      // when we get here, root is high enough
      assert((level_needed <= n->level) &&
	     (index >= n->first_index) &&
	     (index <= n->last_index));
#endif
      // now walk tree, populating the path we need
      while (n->level > 0)
      {
        // intermediate nodes
        typename ALLOCATOR::INNER_TYPE *inner = 
          static_cast<typename ALLOCATOR::INNER_TYPE*>(n);
        IT i = ((index >> (ALLOCATOR::LEAF_BITS + (n->level - 1) *
            ALLOCATOR::INNER_BITS)) & ((((IT)1) << ALLOCATOR::INNER_BITS) - 1));
#ifdef DEBUG_LEGION
        assert((i >= 0) && (((size_t)i) < ALLOCATOR::INNER_TYPE::SIZE));
#endif
        NodeBase *child = inner->elems[i];
        if (child == 0)
          return false;
#ifdef DEBUG_LEGION
        assert((child != 0) && 
               (child->level == (n->level -1)) &&
               (index >= child->first_index) &&
               (index <= child->last_index));
#endif
        n = child;
      }
      return true;
    }

    //-------------------------------------------------------------------------
    template<typename ALLOCATOR>
    typename DynamicTable<ALLOCATOR>::ET* 
                                DynamicTable<ALLOCATOR>::lookup_entry(IT index)
    //-------------------------------------------------------------------------
    {
      NodeBase *n = lookup_leaf(index); 
      // Now we've made it to the leaf node
      typename ALLOCATOR::LEAF_TYPE *leaf = 
        static_cast<typename ALLOCATOR::LEAF_TYPE*>(n);
      int offset = (index & ((((IT)1) << ALLOCATOR::LEAF_BITS) - 1));
      ET *result = leaf->elems[offset];
      if (result == 0)
      {
        AutoLock l(leaf->lock);
        // Now that we have the lock, check to see if we lost the race
        if (leaf->elems[offset] == 0)
          leaf->elems[offset] = new ET();
        result = leaf->elems[offset];
      }
#ifdef DEBUG_LEGION
      assert(result != 0);
#endif
      return result;
    }

    //-------------------------------------------------------------------------
    template<typename ALLOCATOR> template<typename T>
    typename DynamicTable<ALLOCATOR>::ET*
                  DynamicTable<ALLOCATOR>::lookup_entry(IT index, const T &arg)
    //-------------------------------------------------------------------------
    {
      NodeBase *n = lookup_leaf(index); 
      // Now we've made it to the leaf node
      typename ALLOCATOR::LEAF_TYPE *leaf = 
        static_cast<typename ALLOCATOR::LEAF_TYPE*>(n);
      int offset = (index & ((((IT)1) << ALLOCATOR::LEAF_BITS) - 1));
      ET *result = leaf->elems[offset];
      if (result == 0)
      {
        AutoLock l(leaf->lock);
        // Now that we have the lock, check to see if we lost the race
        if (leaf->elems[offset] == 0)
          leaf->elems[offset] = new ET(arg);
        result = leaf->elems[offset];
      }
#ifdef DEBUG_LEGION
      assert(result != 0);
#endif
      return result;
    }

    //-------------------------------------------------------------------------
    template<typename ALLOCATOR> template<typename T1, typename T2>
    typename DynamicTable<ALLOCATOR>::ET*
          DynamicTable<ALLOCATOR>::lookup_entry(IT index, 
                                                const T1 &arg1, const T2 &arg2)
    //-------------------------------------------------------------------------
    {
      NodeBase *n = lookup_leaf(index); 
      // Now we've made it to the leaf node
      typename ALLOCATOR::LEAF_TYPE *leaf = 
        static_cast<typename ALLOCATOR::LEAF_TYPE*>(n);
      int offset = (index & ((((IT)1) << ALLOCATOR::LEAF_BITS) - 1));
      ET *result = leaf->elems[offset];
      if (result == 0)
      {
        AutoLock l(leaf->lock);
        // Now that we have the lock, check to see if we lost the race
        if (leaf->elems[offset] == 0)
          leaf->elems[offset] = new ET(arg1, arg2);
        result = leaf->elems[offset];
      }
#ifdef DEBUG_LEGION
      assert(result != 0);
#endif
      return result;
    }

    //-------------------------------------------------------------------------
    template<typename ALLOCATOR>
    typename DynamicTable<ALLOCATOR>::NodeBase* 
                                 DynamicTable<ALLOCATOR>::lookup_leaf(IT index)
    //-------------------------------------------------------------------------
    {
      // Figure out how many levels need to be in the tree
      int level_needed = 0;  
      int elems_addressable = 1 << ALLOCATOR::LEAF_BITS;
      while (index >= elems_addressable)
      {
        level_needed++;
        elems_addressable <<= ALLOCATOR::INNER_BITS;
      }

      // In most cases we won't need to add levels to the tree, but
      // if we do, then do it now
      NodeBase *n = root;
      if (!n || (n->level < level_needed)) 
      {
        AutoLock l(lock); 
        if (root)
        {
          // some of the tree exists - add new layers on top
          while (root->level < level_needed)
          {
            int parent_level = root->level + 1;
            IT parent_first = 0;
            IT parent_last = 
              (((root->last_index + 1) << ALLOCATOR::INNER_BITS) - 1);
            NodeBase *parent = new_tree_node(parent_level, 
                                             parent_first, parent_last);
            typename ALLOCATOR::INNER_TYPE *inner = 
              static_cast<typename ALLOCATOR::INNER_TYPE*>(parent);
            inner->elems[0] = root;
            root = parent;
          }
        }
        else
          root = new_tree_node(level_needed, 0, elems_addressable - 1);
        n = root;
      }
      // root should be high-enough now
#ifdef DEBUG_LEGION
      assert((level_needed <= n->level) &&
             (index >= n->first_index) &&
             (index <= n->last_index));
#endif
      // now walk the path, instantiating the path we need
      while (n->level > 0)
      {
        typename ALLOCATOR::INNER_TYPE *inner = 
          static_cast<typename ALLOCATOR::INNER_TYPE*>(n);

        IT i = ((index >> (ALLOCATOR::LEAF_BITS + (n->level - 1) *
                ALLOCATOR::INNER_BITS)) & 
                ((((IT)1) << ALLOCATOR::INNER_BITS) - 1));
#ifdef DEBUG_LEGION
        assert((i >= 0) && (((size_t)i) < ALLOCATOR::INNER_TYPE::SIZE));
#endif
        NodeBase *child = inner->elems[i];
        if (child == 0)
        {
          AutoLock l(inner->lock);
          // Now that the lock is held, check to see if we lost the race
          if (inner->elems[i] == 0)
          {
            int child_level = inner->level - 1;
            int child_shift = 
              (ALLOCATOR::LEAF_BITS + child_level * ALLOCATOR::INNER_BITS);
            IT child_first = inner->first_index + (i << child_shift);
            IT child_last = inner->first_index + ((i + 1) << child_shift) - 1;

            inner->elems[i] = new_tree_node(child_level, 
                                            child_first, child_last);
          }
          child = inner->elems[i];
        }
#ifdef DEBUG_LEGION
        assert((child != 0) &&
               (child->level == (n->level - 1)) &&
               (index >= child->first_index) &&
               (index <= child->last_index));
#endif
        n = child;
      }
#ifdef DEBUG_LEGION
      assert(n->level == 0);
#endif
      return n;
    }

    /**
     * \struct FieldSet
     * A helper template class for the method below for describing
     * sets of members that all contain the same fields
     */
    template<typename T>
    struct FieldSet {
    public:
      FieldSet(void) { }
      FieldSet(const FieldMask &m)
        : set_mask(m) { }
    public:
      FieldMask set_mask;
      std::set<T> elements;
    };

    //--------------------------------------------------------------------------
    template<typename T>
    inline void compute_field_sets(FieldMask universe_mask,
                        const typename LegionMap<T,FieldMask>::aligned &inputs,
                        typename LegionList<FieldSet<T> >::aligned &output_sets)
    //--------------------------------------------------------------------------
    {
      // Special cases for empty and size 1 sets
      if (inputs.empty())
      {
        if (!!universe_mask)
          output_sets.push_back(FieldSet<T>(universe_mask));
        return;
      }
      else if (inputs.size() == 1)
      {
        typename LegionMap<T,FieldMask>::aligned::const_iterator first = 
          inputs.begin();
        output_sets.push_back(FieldSet<T>(first->second));
        FieldSet<T> &last = output_sets.back();
        last.elements.insert(first->first);
        if (!!universe_mask)
        {
          universe_mask -= first->second;
          if (!!universe_mask)
            output_sets.push_back(FieldSet<T>(universe_mask));
        }
        return;
      }
      for (typename LegionMap<T,FieldMask>::aligned::const_iterator pit = 
            inputs.begin(); pit != inputs.end(); pit++)
      {
        bool inserted = false;
        // Also keep track of which fields have updates
        // but don't have any members 
        if (!!universe_mask)
          universe_mask -= pit->second;
        FieldMask remaining = pit->second;
        // Insert this event into the precondition sets 
        for (typename LegionList<FieldSet<T> >::aligned::iterator it = 
              output_sets.begin(); it != output_sets.end(); it++)
        {
          // Easy case, check for equality
          if (remaining == it->set_mask)
          {
            it->elements.insert(pit->first);
            inserted = true;
            break;
          }
          FieldMask overlap = remaining & it->set_mask;
          // Easy case, they are disjoint so keep going
          if (!overlap)
            continue;
          // Moderate case, we are dominated, split into two sets
          // reusing existing set and making a new set
          if (overlap == remaining)
          {
            // Leave the existing set and make it the difference 
            it->set_mask -= overlap;
            output_sets.push_back(FieldSet<T>(overlap));
            FieldSet<T> &last = output_sets.back();
            last.elements = it->elements;
            last.elements.insert(pit->first);
            inserted = true;
            break;
          }
          // Moderate case, we dominate the existing set
          if (overlap == it->set_mask)
          {
            // Add ourselves to the existing set and then
            // keep going for the remaining fields
            it->elements.insert(pit->first);
            remaining -= overlap;
            // Can't consider ourselves added yet
            continue;
          }
          // Hard case, neither dominates, compute three
          // distinct sets of fields, keep left one in
          // place and reduce scope, add new one at the
          // end for overlap, continue iterating for right one
          it->set_mask -= overlap;
          const std::set<T> &temp_elements = it->elements;
          it = output_sets.insert(it, FieldSet<T>(overlap));
          it->elements = temp_elements;
          it->elements.insert(pit->first);
          remaining -= overlap;
          continue;
        }
        if (!inserted)
        {
          output_sets.push_back(FieldSet<T>(remaining));
          FieldSet<T> &last = output_sets.back();
          last.elements.insert(pit->first);
        }
      }
      // For any fields which need copies but don't have
      // any elements, but them in their own set.
      // Put it on the front because it is the copy with
      // no elements so it can start right away!
      if (!!universe_mask)
        output_sets.push_front(FieldSet<T>(universe_mask));
    }

    /**
     * \class FieldMaskSet 
     * A template helper class for tracking collections of 
     * objects associated with different sets of fields
     */
    template<typename T>
    class FieldMaskSet : 
      public LegionHeapify<FieldMaskSet<T> > {
    public:
      // forward declaration
      class const_iterator;
      class iterator : public std::iterator<std::input_iterator_tag,
                              std::pair<T*const,FieldMask> > {
      public:
        iterator(FieldMaskSet *_set, 
            std::pair<T*const,FieldMask> *_result)
          : set(_set), result(_result), single(true) { }
        iterator(FieldMaskSet *_set,
            typename LegionMap<T*,FieldMask>::aligned::iterator _it)
          : set(_set), result(&(*_it)), it(_it), single(false) { }
      public:
        iterator(const iterator &rhs)
          : set(rhs.set), result(rhs.result), 
            it(rhs.it), single(rhs.single) { }
        ~iterator(void) { }
      public:
        inline iterator& operator=(const iterator &rhs)
          { set = rhs.set; result = rhs.result; 
            it = rhs.it; single = rhs.single; return *this; }
      public:
        inline bool operator==(const iterator &rhs) const
          { 
            if (set != rhs.set) 
              return false;
            if (single)
              return (result == rhs.result);
            else
              return (it == rhs.it);
          }
        inline bool operator!=(const iterator &rhs) const
          {
            if (set != rhs.set)
              return true;
            if (single)
              return (result != rhs.result);
            else
              return (it != rhs.it);
          }
      public:
        inline const std::pair<T*const,FieldMask> operator*(void) 
          { return *result; }
        inline const std::pair<T*const,FieldMask>* operator->(void)
          { return result; }
        inline iterator& operator++(/*prefix*/void)
          {
            if (!single)
            {
              ++it;
              if ((*this) != set->end())
                result = &(*it);
              else
                result = NULL;
            }
            else
              result = NULL;
            return *this;
          }
        inline iterator operator++(/*postfix*/int)
          {
            iterator copy(*this);
            if (!single)
            {
              ++it;
              if ((*this) != set->end())
                result = &(*it);
              else
                result = NULL;
            }
            else
              result = NULL;
            return copy;
          }
      public:
        inline operator bool(void) const
          { return (result != NULL); }
      public:
        inline void merge(const FieldMask &mask)
          {
            result->second |= mask;
            if (!single)
              set->valid_fields |= mask;
          }
        inline void filter(const FieldMask &mask)
          {
            result->second -= mask;
            // Don't filter valid fields since its unsound
          }
      public:
        inline void erase(typename LegionMap<T*,FieldMask>::aligned &target)
        {
#ifdef DEBUG_LEGION
          assert(!single);
#endif
          // Erase it from the target
          target.erase(it);
          // Invalidate the iterator
          it = target.end();
          result = NULL;
        }
      private:
        friend class const_iterator;
        FieldMaskSet *set;
        std::pair<T*const,FieldMask> *result;
        typename LegionMap<T*,FieldMask>::aligned::iterator it;
        bool single;
      };
    public:
      class const_iterator : public std::iterator<std::input_iterator_tag,
                              std::pair<T*const,FieldMask> > {
      public:
        const_iterator(const FieldMaskSet *_set, 
            const std::pair<T*const,FieldMask> *_result)
          : set(_set), result(_result), single(true) { }
        const_iterator(const FieldMaskSet *_set,
            typename LegionMap<T*,FieldMask>::aligned::const_iterator _it)
          : set(_set), result(&(*_it)), it(_it), single(false) { }
      public:
        const_iterator(const const_iterator &rhs)
          : set(rhs.set), result(rhs.result), it(rhs.it), single(rhs.single) { }
        // We can also make a const_iterator from a normal iterator
        const_iterator(const iterator &rhs)
          : set(rhs.set), result(rhs.result), it(rhs.it), single(rhs.single) { }
        ~const_iterator(void) { }
      public:
        inline const_iterator& operator=(const const_iterator &rhs)
          { set = rhs.set; result = rhs.result; it = rhs.it;
            single = rhs.single; return *this; }
        inline const_iterator& operator=(const iterator &rhs)
          { set = rhs.set; result = rhs.result; it = rhs.it;
            single = rhs.single; return *this; }
      public:
        inline bool operator==(const const_iterator &rhs) const
          { 
            if (set != rhs.set) 
              return false;
            if (single)
              return (result == rhs.result);
            else
              return (it == rhs.it);
          }
        inline bool operator!=(const const_iterator &rhs) const
          {
            if (set != rhs.set)
              return true;
            if (single)
              return (result != rhs.result);
            else
              return (it != rhs.it);
          }
      public:
        inline const std::pair<T*const,FieldMask> operator*(void) 
          { return *result; }
        inline const std::pair<T*const,FieldMask>* operator->(void)
          { return result; }
        inline const_iterator& operator++(/*prefix*/void)
          {
            if (!single)
            {
              ++it;
              if ((*this) != set->end())
                result = &(*it);
              else
                result = NULL;
            }
            else
              result = NULL;
            return *this;
          }
        inline const_iterator operator++(/*postfix*/int)
          {
            const_iterator copy(*this);
            if (!single)
            {
              ++it;
              if ((*this) != set->end())
                result = &(*it);
              else
                result = NULL;
            }
            else
              result = NULL;
            return copy;
          }
      public:
        inline operator bool(void) const
          { return (result != NULL); }
      private:
        const FieldMaskSet *set;
        const std::pair<T*const,FieldMask> *result;
        typename LegionMap<T*,FieldMask>::aligned::const_iterator it;
        bool single;
      };
    public:
      FieldMaskSet(void)
        : single(true) { entries.single_entry = NULL; }
      inline FieldMaskSet(const FieldMaskSet &rhs);
      ~FieldMaskSet(void) { clear(); }
    public:
      inline FieldMaskSet& operator=(const FieldMaskSet &rhs);
    public:
      inline bool empty(void) const 
        { return single && (entries.single_entry == NULL); }
      inline const FieldMask& get_valid_mask(void) const 
        { return valid_fields; }
      inline const FieldMask& tighten_valid_mask(void);
    public:
      inline const FieldMask& operator[](T *entry) const;
    public:
      // Return true if we actually added the entry, false if it already existed
      inline bool insert(T *entry, const FieldMask &mask); 
      inline void filter(const FieldMask &filter);
      inline void erase(T *to_erase);
      inline void clear(void);
      inline size_t size(void) const;
    public:
      inline void swap(FieldMaskSet &other);
    public:
      inline iterator begin(void);
      inline iterator find(T *entry);
      inline void erase(iterator &it);
      inline iterator end(void);
    public:
      inline const_iterator begin(void) const;
      inline const_iterator find(T *entry) const;
      inline const_iterator end(void) const;
    public:
      inline void compute_field_sets(FieldMask universe_mask,
          typename LegionList<FieldSet<T*> >::aligned &output_sets) const;
    protected:
      // Fun with C, keep these two fields first and in this order
      // so that a FieldMaskSet of size 1 looks the same as an entry
      // in the STL Map in the multi-entries case, 
      // provides goodness for the iterator
      union {
        T *single_entry;
        typename LegionMap<T*,FieldMask>::aligned *multi_entries;
      } entries;
      // This can be an overapproximation if we have multiple entries
      FieldMask valid_fields;
      bool single;
    };

    //--------------------------------------------------------------------------
    template<typename T>
    inline FieldMaskSet<T>::FieldMaskSet(const FieldMaskSet<T> &rhs)
      : valid_fields(rhs.valid_fields), single(rhs.single)
    //--------------------------------------------------------------------------
    {
      if (single)
        entries.single_entry = rhs.entries.single_entry;
      else
        entries.multi_entries = new typename LegionMap<T*,FieldMask>::aligned(
            rhs.entries.multi_entries->begin(),
            rhs.entries.multi_entries->end());
    }

    //--------------------------------------------------------------------------
    template<typename T>
    inline FieldMaskSet<T>& FieldMaskSet<T>::operator=(
                                                     const FieldMaskSet<T> &rhs)
    //--------------------------------------------------------------------------
    {
      // Check our current state
      if (single != rhs.single)
      {
        // Different data structures
        if (single)
        {
          entries.multi_entries = new typename LegionMap<T*,FieldMask>::aligned(
              rhs.entries.multi_entries->begin(),
              rhs.entries.multi_entries->end());
        }
        else
        {
          // Free our map
          delete entries.multi_entries;
          entries.single_entry = rhs.entries.single_entry;
        }
        single = rhs.single;
      }
      else
      {
        // Same data structures so we can just copy things over
        if (single)
          entries.single_entry = rhs.entries.single_entry;
        else
        {
          entries.multi_entries->clear();
          entries.multi_entries->insert(
              rhs.entries.multi_entries->begin(),
              rhs.entries.multi_entries->end());
        }
      }
      valid_fields = rhs.valid_fields;
      return *this;
    }

    //--------------------------------------------------------------------------
    template<typename T>
    inline const FieldMask& FieldMaskSet<T>::tighten_valid_mask(void)
    //--------------------------------------------------------------------------
    {
      // If we're single then there is nothing to do as we're already tight
      if (single)
        return valid_fields;
      valid_fields.clear();
      for (typename LegionMap<T*,FieldMask>::aligned::const_iterator it = 
            entries.multi_entries->begin(); it !=
            entries.multi_entries->end(); it++)
        valid_fields |= it->second;
      return valid_fields;
    }

    //--------------------------------------------------------------------------
    template<typename T>
    inline const FieldMask& FieldMaskSet<T>::operator[](T *entry) const
    //--------------------------------------------------------------------------
    {
      if (single)
      {
#ifdef DEBUG_LEGION
        assert(entry == entries.single_entry);
#endif
        return valid_fields;
      }
      else
      {
        typename LegionMap<T*,FieldMask>::aligned::const_iterator finder =
          entries.multi_entries->find(entry);
#ifdef DEBUG_LEGION
        assert(finder != entries.multi_entries->end());
#endif
        return finder->second;
      }
    }

    //--------------------------------------------------------------------------
    template<typename T>
    inline bool FieldMaskSet<T>::insert(T *entry, const FieldMask &mask)
    //--------------------------------------------------------------------------
    {
      bool result = true;
      if (single)
      {
        if (entries.single_entry == NULL)
        {
          entries.single_entry = entry;
          valid_fields = mask;
        }
        else if (entries.single_entry == entry)
        {
          valid_fields |= mask;
          result = false;
        }
        else
        {
          // Go to multi
          typename LegionMap<T*,FieldMask>::aligned *multi = 
            new typename LegionMap<T*,FieldMask>::aligned();
          (*multi)[entries.single_entry] = valid_fields;
          (*multi)[entry] = mask;
          entries.multi_entries = multi;
          single = false;
          valid_fields |= mask;
        }
      }
      else
      {
 #ifdef DEBUG_LEGION
        assert(entries.multi_entries != NULL);
#endif   
        typename LegionMap<T*,FieldMask>::aligned::iterator finder = 
          entries.multi_entries->find(entry);
        if (finder == entries.multi_entries->end())
          (*entries.multi_entries)[entry] = mask;
        else
        {
          finder->second |= mask;
          result = false;
        }
        valid_fields |= mask;
      }
      return result;
    }

    //--------------------------------------------------------------------------
    template<typename T>
    inline void FieldMaskSet<T>::filter(const FieldMask &filter)
    //--------------------------------------------------------------------------
    {
      if (single)
      {
        if (entries.single_entry != NULL)
        {
          valid_fields -= filter;
          if (!valid_fields)
            entries.single_entry = NULL;
        }
      }
      else
      {
        valid_fields -= filter;
        if (!valid_fields)
        {
          // No fields left so just clean everything up
          delete entries.multi_entries;
          entries.multi_entries = NULL;
          single = true;
        }
        else
        {
          // Manually remove entries
          typename std::vector<T*> to_delete;
          for (typename LegionMap<T*,FieldMask>::aligned::iterator it = 
                entries.multi_entries->begin(); it !=
                entries.multi_entries->end(); it++)
          {
            it->second -= filter;
            if (!it->second)
              to_delete.push_back(it->first);
          }
          if (!to_delete.empty())
          {
            for (typename std::vector<T*>::const_iterator it = 
                  to_delete.begin(); it != to_delete.end(); it++)
              entries.multi_entries->erase(*it);
            if (entries.multi_entries->empty())
            {
              delete entries.multi_entries;
              entries.multi_entries = NULL;
              single = true;
            }
            else if (entries.multi_entries->size() == 1)
            {
              typename LegionMap<T*,FieldMask>::aligned::iterator last = 
                entries.multi_entries->begin();     
              T *temp = last->first; 
              valid_fields = last->second;
              delete entries.multi_entries;
              entries.single_entry = temp;
              single = true;
            }
          }
        }
      }
    }

    //--------------------------------------------------------------------------
    template<typename T>
    inline void FieldMaskSet<T>::erase(T *to_erase)
    //--------------------------------------------------------------------------
    {
      if (single)
      {
#ifdef DEBUG_LEGION
        assert(entries.single_entry == to_erase);
#endif
        entries.single_entry = NULL;
        valid_fields.clear();
      }
      else
      {
        typename LegionMap<T*,FieldMask>::aligned::iterator finder = 
          entries.multi_entries->find(to_erase);
#ifdef DEBUG_LEGION
        assert(finder != entries.multi_entries->end());
#endif
        entries.multi_entries->erase(finder);
        if (entries.multi_entries->size() == 1)
        {
          // go back to single
          finder = entries.multi_entries->begin();
          valid_fields = finder->second;
          T *first = finder->first;
          delete entries.multi_entries;
          entries.single_entry = first;
          single = true;
        }
      }
    }

    //--------------------------------------------------------------------------
    template<typename T>
    inline void FieldMaskSet<T>::clear(void)
    //--------------------------------------------------------------------------
    {
      if (single)
        entries.single_entry = NULL;
      else
      {
#ifdef DEBUG_LEGION
        assert(entries.multi_entries != NULL);
#endif
        delete entries.multi_entries;
        entries.multi_entries = NULL;
        single = true;
      }
      valid_fields.clear();
    }

    //--------------------------------------------------------------------------
    template<typename T>
    inline size_t FieldMaskSet<T>::size(void) const
    //--------------------------------------------------------------------------
    {
      if (single)
      {
        if (entries.single_entry == NULL)
          return 0;
        else
          return 1;
      }
      else
        return entries.multi_entries->size();
    }

    //--------------------------------------------------------------------------
    template<typename T>
    inline void FieldMaskSet<T>::swap(FieldMaskSet &other)
    //--------------------------------------------------------------------------
    {
      // Just use single, doesn't matter for swap
      T *temp_entry = other.entries.single_entry;
      other.entries.single_entry = entries.single_entry;
      entries.single_entry = temp_entry;

      bool temp_single = other.single;
      other.single = single;
      single = temp_single;

      FieldMask temp_valid_fields = other.valid_fields;
      other.valid_fields = valid_fields;
      valid_fields = temp_valid_fields;
    }

    //--------------------------------------------------------------------------
    template<typename T>
    inline typename FieldMaskSet<T>::iterator FieldMaskSet<T>::begin(void)
    //--------------------------------------------------------------------------
    {
      // Scariness!
      if (single)
      {
        // If we're empty return end
        if (entries.single_entry == NULL)
          return end();
        return iterator(this, 
            reinterpret_cast<std::pair<T*const,FieldMask>*>(
              const_cast<FieldMaskSet<T>*>(this)));
      }
      else
        return iterator(this, entries.multi_entries->begin());
    }

    //--------------------------------------------------------------------------
    template<typename T>
    inline typename FieldMaskSet<T>::iterator FieldMaskSet<T>::find(T *e)
    //--------------------------------------------------------------------------
    {
      if (single)
      {
        if ((entries.single_entry == NULL) || (entries.single_entry != e))
          return end();
        return iterator(this, 
            reinterpret_cast<std::pair<T*const,FieldMask>*>(
              const_cast<FieldMaskSet<T>*>(this)));
      }
      else
      {
        typename LegionMap<T*,FieldMask>::aligned::iterator finder = 
          entries.multi_entries->find(e);
        if (finder == entries.multi_entries->end())
          return end();
        return iterator(this, finder);
      }
    }

    //--------------------------------------------------------------------------
    template<typename T>
    inline void FieldMaskSet<T>::erase(iterator &it)
    //--------------------------------------------------------------------------
    {
#ifdef DEBUG_LEGION
      assert(it != end());
#endif
      if (single)
      {
#ifdef DEBUG_LEGION
        assert(entries.single_entry == it->first);
#endif
        entries.single_entry = NULL;
        valid_fields.clear();
      }
      else
      {
        it.erase(*(entries.multi_entries));
        if (entries.multi_entries->size() == 1)
        {
          // go back to single
          typename LegionMap<T*,FieldMask>::aligned::iterator finder = 
            entries.multi_entries->begin();
          valid_fields = finder->second;
          T *first = finder->first;
          delete entries.multi_entries;
          entries.single_entry = first;
          single = true;
        }
      }
    }

    //--------------------------------------------------------------------------
    template<typename T>
    inline typename FieldMaskSet<T>::iterator FieldMaskSet<T>::end(void)
    //--------------------------------------------------------------------------
    {
      if (single)
        return iterator(this, NULL);
      else
        return iterator(this, entries.multi_entries->end());
    }

    //--------------------------------------------------------------------------
    template<typename T>
    inline typename FieldMaskSet<T>::const_iterator 
                                              FieldMaskSet<T>::begin(void) const
    //--------------------------------------------------------------------------
    {
      // Scariness!
      if (single)
      {
        // If we're empty return end
        if (entries.single_entry == NULL)
          return end();
        return const_iterator(this, 
            reinterpret_cast<const std::pair<T*const,FieldMask>*>(
              const_cast<FieldMaskSet<T>*>(this)));
      }
      else
        return const_iterator(this, entries.multi_entries->begin());
    }

    //--------------------------------------------------------------------------
    template<typename T>
    inline typename FieldMaskSet<T>::const_iterator 
                                               FieldMaskSet<T>::find(T *e) const
    //--------------------------------------------------------------------------
    {
      if (single)
      {
        if ((entries.single_entry == NULL) || (entries.single_entry != e))
          return end();
        return const_iterator(this, 
            reinterpret_cast<const std::pair<T*const,FieldMask>*>(
              const_cast<FieldMaskSet<T>*>(this)));
      }
      else
      {
        typename LegionMap<T*,FieldMask>::aligned::const_iterator finder = 
          entries.multi_entries->find(e);
        if (finder == entries.multi_entries->end())
          return end();
        return const_iterator(this, finder);
      }
    }

    //--------------------------------------------------------------------------
    template<typename T>
    inline typename FieldMaskSet<T>::const_iterator 
                                                FieldMaskSet<T>::end(void) const
    //--------------------------------------------------------------------------
    {
      if (single)
        return const_iterator(this, NULL);
      else
        return const_iterator(this, entries.multi_entries->end());
    }

    //--------------------------------------------------------------------------
    template<typename T>
    inline void FieldMaskSet<T>::compute_field_sets(FieldMask universe_mask,
                 typename LegionList<FieldSet<T*> >::aligned &output_sets) const
    //--------------------------------------------------------------------------
    {
      // Handle special cases for single entry and single fields
      if (empty())
      {
        if (!!universe_mask)
          output_sets.push_back(FieldSet<T*>(universe_mask));
        return;
      }
      else if (single)
      {
        output_sets.push_back(FieldSet<T*>(valid_fields));
        FieldSet<T*> &last = output_sets.back();
        last.elements.insert(entries.single_entry);
        if (!!universe_mask)
        {
          universe_mask -= valid_fields;
          if (!!universe_mask)
            output_sets.push_back(FieldSet<T*>(universe_mask));
        }
        return;
      }
      else if (valid_fields.pop_count() == 1)
      {
        output_sets.push_back(FieldSet<T*>(valid_fields));
        FieldSet<T*> &last = output_sets.back();
        bool has_empty = false;
        for (const_iterator pit = this->begin(); pit != this->end(); pit++)
        {
          if (!!pit->second)
            last.elements.insert(pit->first);
          else
            has_empty = true;
        }
        if (has_empty)
        {
          output_sets.push_back(FieldSet<T*>(FieldMask()));
          last = output_sets.back();
          for (const_iterator pit = this->begin(); pit != this->end(); pit++)
            if (!pit->second)
              last.elements.insert(pit->first);
        }
        if (!!universe_mask)
        {
          universe_mask -= valid_fields;
          if (!!universe_mask)
            output_sets.push_back(FieldSet<T*>(universe_mask));
        }
        return;
      }
      // Otherwise we fall through and do the full thing
      for (const_iterator pit = this->begin(); pit != this->end(); pit++)
      {
        bool inserted = false;
        // Also keep track of which fields have updates
        // but don't have any members 
        if (!!universe_mask)
          universe_mask -= pit->second;
        FieldMask remaining = pit->second;
        // Insert this event into the precondition sets 
        for (typename LegionList<FieldSet<T*> >::aligned::iterator it = 
              output_sets.begin(); it != output_sets.end(); it++)
        {
          // Easy case, check for equality
          if (remaining == it->set_mask)
          {
            it->elements.insert(pit->first);
            inserted = true;
            break;
          }
          FieldMask overlap = remaining & it->set_mask;
          // Easy case, they are disjoint so keep going
          if (!overlap)
            continue;
          // Moderate case, we are dominated, split into two sets
          // reusing existing set and making a new set
          if (overlap == remaining)
          {
            // Leave the existing set and make it the difference 
            it->set_mask -= overlap;
            output_sets.push_back(FieldSet<T*>(overlap));
            FieldSet<T*> &last = output_sets.back();
            last.elements = it->elements;
            last.elements.insert(pit->first);
            inserted = true;
            break;
          }
          // Moderate case, we dominate the existing set
          if (overlap == it->set_mask)
          {
            // Add ourselves to the existing set and then
            // keep going for the remaining fields
            it->elements.insert(pit->first);
            remaining -= overlap;
            // Can't consider ourselves added yet
            continue;
          }
          // Hard case, neither dominates, compute three
          // distinct sets of fields, keep left one in
          // place and reduce scope, add new one at the
          // end for overlap, continue iterating for right one
          it->set_mask -= overlap;
          const std::set<T*> &temp_elements = it->elements;
          it = output_sets.insert(it, FieldSet<T*>(overlap));
          it->elements = temp_elements;
          it->elements.insert(pit->first);
          remaining -= overlap;
          continue;
        }
        if (!inserted)
        {
          output_sets.push_back(FieldSet<T*>(remaining));
          FieldSet<T*> &last = output_sets.back();
          last.elements.insert(pit->first);
        }
      }
      // For any fields which need copies but don't have
      // any elements, but them in their own set.
      // Put it on the front because it is the copy with
      // no elements so it can start right away!
      if (!!universe_mask)
        output_sets.push_front(FieldSet<T*>(universe_mask));
    }

  }; // namespace Internal
}; // namespace Legion 

#endif // __LEGION_UTILITIES_H__<|MERGE_RESOLUTION|>--- conflicted
+++ resolved
@@ -412,763 +412,6 @@
       T denominator;
     };
 
-<<<<<<< HEAD
-    class BitMaskHelper {
-    public:
-      // Allocates memory that becomes owned by the caller
-      static char* to_string(const uint64_t *bits, int count);
-    };
-
-    /////////////////////////////////////////////////////////////
-    // Bit Mask 
-    /////////////////////////////////////////////////////////////
-    template<typename T, unsigned int MAX,
-             unsigned int SHIFT, unsigned int MASK>
-    class BitMask : public Internal::LegionHeapify<BitMask<T,MAX,SHIFT,MASK> > {
-    public:
-      explicit BitMask(T init = 0);
-      BitMask(const BitMask &rhs);
-      ~BitMask(void);
-    public:
-      inline void set_bit(unsigned bit);
-      inline void unset_bit(unsigned bit);
-      inline void assign_bit(unsigned bit, bool val);
-      inline bool is_set(unsigned bit) const;
-      inline int find_first_set(void) const;
-      inline int find_index_set(int index) const;
-      inline int find_next_set(int start) const;
-      inline void clear(void);
-    public:
-      inline bool operator==(const BitMask &rhs) const;
-      inline bool operator<(const BitMask &rhs) const;
-      inline bool operator!=(const BitMask &rhs) const;
-    public:
-      inline const T& operator[](const unsigned &idx) const;
-      inline T& operator[](const unsigned &idx);
-      inline BitMask& operator=(const BitMask &rhs);
-    public:
-      inline BitMask operator~(void) const; 
-      inline BitMask operator|(const BitMask &rhs) const;
-      inline BitMask operator&(const BitMask &rhs) const;
-      inline BitMask operator^(const BitMask &rhs) const;
-    public:
-      inline BitMask& operator|=(const BitMask &rhs);
-      inline BitMask& operator&=(const BitMask &rhs);
-      inline BitMask& operator^=(const BitMask &rhs);
-    public:
-      // Use * for disjointness testing
-      inline bool operator*(const BitMask &rhs) const;
-      // Set difference
-      inline BitMask operator-(const BitMask &rhs) const;
-      inline BitMask& operator-=(const BitMask &rhs);
-      // Test to see if everything is zeros
-      inline bool operator!(void) const;
-    public:
-      inline BitMask operator<<(unsigned shift) const;
-      inline BitMask operator>>(unsigned shift) const;
-    public:
-      inline BitMask& operator<<=(unsigned shift);
-      inline BitMask& operator>>=(unsigned shift);
-    public:
-      inline T get_hash_key(void) const;
-      inline void serialize(Serializer &rez) const;
-      inline void deserialize(Deserializer &derez);
-    public:
-      // Allocates memory that becomes owned by the caller
-      inline char* to_string(void) const;
-    public:
-      inline int pop_count(void) const;
-      static inline int pop_count(
-            const BitMask<unsigned,MAX,SHIFT,MASK> &mask);
-      static inline int pop_count(
-            const BitMask<unsigned long,MAX,SHIFT,MASK> &mask);
-      static inline int pop_count(
-            const BitMask<unsigned long long,MAX,SHIFT,MASK> &mask);
-    protected:
-      T bit_vector[MAX/(8*sizeof(T))];
-    public:
-      static const unsigned ELEMENT_SIZE = 8*sizeof(T);
-      static const unsigned ELEMENTS = MAX/ELEMENT_SIZE;
-    };
-
-    /////////////////////////////////////////////////////////////
-    // Two-Level Bit Mask 
-    /////////////////////////////////////////////////////////////
-    /*
-     * This class is a two-level bit mask which makes the 
-     * operations * ! & all faster at the cost of making the
-     * other operations slower.  This done by using a summary
-     * mask which keeps track of whether any bits are set in
-     * the word at a given location in the summary mask.  The
-     * summary is a single instance of the summary type ST.
-     */
-    template<typename T, unsigned int MAX, unsigned SHIFT, unsigned MASK>
-    class TLBitMask : 
-      public Internal::LegionHeapify<TLBitMask<T,MAX,SHIFT,MASK> > {
-    public:
-      explicit TLBitMask(T init = 0);
-      TLBitMask(const TLBitMask &rhs);
-      ~TLBitMask(void);
-    public:
-      inline void set_bit(unsigned bit);
-      inline void unset_bit(unsigned bit);
-      inline void assign_bit(unsigned bit, bool val);
-      inline bool is_set(unsigned bit) const;
-      inline int find_first_set(void) const;
-      inline int find_index_set(int index) const;
-      inline int find_next_set(int start) const;
-      inline void clear(void);
-    public:
-      inline bool operator==(const TLBitMask &rhs) const;
-      inline bool operator<(const TLBitMask &rhs) const;
-      inline bool operator!=(const TLBitMask &rhs) const;
-    public:
-      inline const T& operator[](const unsigned &idx) const;
-      inline T& operator[](const unsigned &idx);
-      inline TLBitMask& operator=(const TLBitMask &rhs);
-    public:
-      inline TLBitMask operator~(void) const;
-      inline TLBitMask operator|(const TLBitMask &rhs) const;
-      inline TLBitMask operator&(const TLBitMask &rhs) const;
-      inline TLBitMask operator^(const TLBitMask &rhs) const;
-    public:
-      inline TLBitMask& operator|=(const TLBitMask &rhs);
-      inline TLBitMask& operator&=(const TLBitMask &rhs);
-      inline TLBitMask& operator^=(const TLBitMask &rhs);
-    public:
-      // Use * for disjointness testing
-      inline bool operator*(const TLBitMask &rhs) const;
-      // Set difference
-      inline TLBitMask operator-(const TLBitMask &rhs) const;
-      inline TLBitMask& operator-=(const TLBitMask &rhs);
-      // Test to see if everything is zeros
-      inline bool operator!(void) const;
-    public:
-      inline TLBitMask operator<<(unsigned shift) const;
-      inline TLBitMask operator>>(unsigned shift) const;
-    public:
-      inline TLBitMask& operator<<=(unsigned shift);
-      inline TLBitMask& operator>>=(unsigned shift);
-    public:
-      inline T get_hash_key(void) const;
-      inline void serialize(Serializer &rez) const;
-      inline void deserialize(Deserializer &derez);
-    public:
-      // Allocates memory that becomes owned by the caller
-      inline char* to_string(void) const;
-    public:
-      inline int pop_count(void) const;
-      static inline int pop_count(
-            const TLBitMask<unsigned,MAX,SHIFT,MASK> &mask);
-      static inline int pop_count(
-            const TLBitMask<unsigned long,MAX,SHIFT,MASK> &mask);
-      static inline int pop_count(
-            const TLBitMask<unsigned long long,MAX,SHIFT,MASK> &mask);
-    protected:
-      T bit_vector[MAX/(8*sizeof(T))];
-      T sum_mask;
-    public:
-      static const unsigned ELEMENT_SIZE = 8*sizeof(T);
-      static const unsigned ELEMENTS = MAX/ELEMENT_SIZE;
-    };
-
-#ifdef __SSE2__
-    /////////////////////////////////////////////////////////////
-    // SSE Bit Mask  
-    /////////////////////////////////////////////////////////////
-    template<unsigned int MAX>
-#if __cplusplus >= 201103L
-    class alignas(16) SSEBitMask 
-#else
-    class SSEBitMask // alignment handled below
-#endif
-      : public Internal::LegionHeapify<SSEBitMask<MAX> > {
-    public:
-      explicit SSEBitMask(uint64_t init = 0);
-      SSEBitMask(const SSEBitMask &rhs);
-      ~SSEBitMask(void);
-    public:
-      inline void set_bit(unsigned bit);
-      inline void unset_bit(unsigned bit);
-      inline void assign_bit(unsigned bit, bool val);
-      inline bool is_set(unsigned bit) const;
-      inline int find_first_set(void) const;
-      inline int find_index_set(int index) const;
-      inline int find_next_set(int start) const;
-      inline void clear(void);
-    public:
-      inline bool operator==(const SSEBitMask &rhs) const;
-      inline bool operator<(const SSEBitMask &rhs) const;
-      inline bool operator!=(const SSEBitMask &rhs) const;
-    public:
-      inline const __m128i& operator()(const unsigned &idx) const;
-      inline __m128i& operator()(const unsigned &idx);
-      inline const uint64_t& operator[](const unsigned &idx) const;
-      inline uint64_t& operator[](const unsigned &idx);
-      inline SSEBitMask& operator=(const SSEBitMask &rhs);
-    public:
-      inline SSEBitMask operator~(void) const;
-      inline SSEBitMask operator|(const SSEBitMask &rhs) const;
-      inline SSEBitMask operator&(const SSEBitMask &rhs) const;
-      inline SSEBitMask operator^(const SSEBitMask &rhs) const;
-    public:
-      inline SSEBitMask& operator|=(const SSEBitMask &rhs);
-      inline SSEBitMask& operator&=(const SSEBitMask &rhs);
-      inline SSEBitMask& operator^=(const SSEBitMask &rhs);
-    public:
-      // Use * for disjointness testing
-      inline bool operator*(const SSEBitMask &rhs) const;
-      // Set difference
-      inline SSEBitMask operator-(const SSEBitMask &rhs) const;
-      inline SSEBitMask& operator-=(const SSEBitMask &rhs);
-      // Test to see if everything is zeros
-      inline bool operator!(void) const;
-    public:
-      inline SSEBitMask operator<<(unsigned shift) const;
-      inline SSEBitMask operator>>(unsigned shift) const;
-    public:
-      inline SSEBitMask& operator<<=(unsigned shift);
-      inline SSEBitMask& operator>>=(unsigned shift);
-    public:
-      inline uint64_t get_hash_key(void) const;
-      inline const uint64_t* base(void) const;
-      inline void serialize(Serializer &rez) const;
-      inline void deserialize(Deserializer &derez);
-    public:
-      // Allocates memory that becomes owned by the caller
-      inline char* to_string(void) const;
-    public:
-      inline int pop_count(void) const;
-      static inline int pop_count(const SSEBitMask<MAX> &mask);
-    protected:
-      union {
-        __m128i sse_vector[MAX/128];
-        uint64_t bit_vector[MAX/64];
-      } bits;
-    public:
-      static const unsigned ELEMENT_SIZE = 64;
-      static const unsigned ELEMENTS = MAX/ELEMENT_SIZE;
-#if __cplusplus >= 201103L
-    }; // alignment handled above
-#else
-    } __attribute__((aligned(16)));
-#endif
-
-    /////////////////////////////////////////////////////////////
-    // SSE Two-Level Bit Mask  
-    /////////////////////////////////////////////////////////////
-    template<unsigned int MAX>
-#if __cplusplus >= 201103L
-    class alignas(16) SSETLBitMask
-#else
-    class SSETLBitMask 
-#endif
-      : public Internal::LegionHeapify<SSETLBitMask<MAX> > {
-    public:
-      explicit SSETLBitMask(uint64_t init = 0);
-      SSETLBitMask(const SSETLBitMask &rhs);
-      ~SSETLBitMask(void);
-    public:
-      inline void set_bit(unsigned bit);
-      inline void unset_bit(unsigned bit);
-      inline void assign_bit(unsigned bit, bool val);
-      inline bool is_set(unsigned bit) const;
-      inline int find_first_set(void) const;
-      inline int find_index_set(int index) const;
-      inline int find_next_set(int start) const;
-      inline void clear(void);
-    public:
-      inline bool operator==(const SSETLBitMask &rhs) const;
-      inline bool operator<(const SSETLBitMask &rhs) const;
-      inline bool operator!=(const SSETLBitMask &rhs) const;
-    public:
-      inline const __m128i& operator()(const unsigned &idx) const;
-      inline __m128i& operator()(const unsigned &idx);
-      inline const uint64_t& operator[](const unsigned &idx) const;
-      inline uint64_t& operator[](const unsigned &idx);
-      inline SSETLBitMask& operator=(const SSETLBitMask &rhs);
-    public:
-      inline SSETLBitMask operator~(void) const;
-      inline SSETLBitMask operator|(const SSETLBitMask &rhs) const;
-      inline SSETLBitMask operator&(const SSETLBitMask &rhs) const;
-      inline SSETLBitMask operator^(const SSETLBitMask &rhs) const;
-    public:
-      inline SSETLBitMask& operator|=(const SSETLBitMask &rhs);
-      inline SSETLBitMask& operator&=(const SSETLBitMask &rhs);
-      inline SSETLBitMask& operator^=(const SSETLBitMask &rhs);
-    public:
-      // Use * for disjointness testing
-      inline bool operator*(const SSETLBitMask &rhs) const;
-      // Set difference
-      inline SSETLBitMask operator-(const SSETLBitMask &rhs) const;
-      inline SSETLBitMask& operator-=(const SSETLBitMask &rhs);
-      // Test to see if everything is zeros
-      inline bool operator!(void) const;
-    public:
-      inline SSETLBitMask operator<<(unsigned shift) const;
-      inline SSETLBitMask operator>>(unsigned shift) const;
-    public:
-      inline SSETLBitMask& operator<<=(unsigned shift);
-      inline SSETLBitMask& operator>>=(unsigned shift);
-    public:
-      inline uint64_t get_hash_key(void) const;
-      inline const uint64_t* base(void) const;
-      inline void serialize(Serializer &rez) const;
-      inline void deserialize(Deserializer &derez);
-    public:
-      // Allocates memory that becomes owned by the caller
-      inline char* to_string(void) const;
-    public:
-      inline int pop_count(void) const;
-      static inline int pop_count(const SSETLBitMask<MAX> &mask);
-      static inline uint64_t extract_mask(__m128i value);
-    protected:
-      union {
-        __m128i sse_vector[MAX/128];
-        uint64_t bit_vector[MAX/64];
-      } bits;
-      uint64_t sum_mask;
-    public:
-      static const unsigned ELEMENT_SIZE = 64;
-      static const unsigned ELEMENTS = MAX/ELEMENT_SIZE;
-#if __cplusplus >= 201103L
-    };
-#else
-    } __attribute__((aligned(16)));
-#endif
-#endif // __SSE2__
-
-#ifdef __AVX__
-    /////////////////////////////////////////////////////////////
-    // AVX Bit Mask  
-    /////////////////////////////////////////////////////////////
-    template<unsigned int MAX>
-#if __cplusplus >= 201103L
-    class alignas(32) AVXBitMask 
-#else
-    class AVXBitMask // alignment handled below
-#endif
-      : public Internal::LegionHeapify<AVXBitMask<MAX> > {
-    public:
-      explicit AVXBitMask(uint64_t init = 0);
-      AVXBitMask(const AVXBitMask &rhs);
-      ~AVXBitMask(void);
-    public:
-      inline void set_bit(unsigned bit);
-      inline void unset_bit(unsigned bit);
-      inline void assign_bit(unsigned bit, bool val);
-      inline bool is_set(unsigned bit) const;
-      inline int find_first_set(void) const;
-      inline int find_index_set(int index) const;
-      inline int find_next_set(int start) const;
-      inline void clear(void);
-    public:
-      inline bool operator==(const AVXBitMask &rhs) const;
-      inline bool operator<(const AVXBitMask &rhs) const;
-      inline bool operator!=(const AVXBitMask &rhs) const;
-    public:
-      inline const __m256i& operator()(const unsigned &idx) const;
-      inline __m256i& operator()(const unsigned &idx);
-      inline const uint64_t& operator[](const unsigned &idx) const;
-      inline uint64_t& operator[](const unsigned &idx);
-      inline AVXBitMask& operator=(const AVXBitMask &rhs);
-      inline const __m256d& elem(const unsigned &idx) const;
-      inline __m256d& elem(const unsigned &idx);
-    public:
-      inline AVXBitMask operator~(void) const;
-      inline AVXBitMask operator|(const AVXBitMask &rhs) const;
-      inline AVXBitMask operator&(const AVXBitMask &rhs) const;
-      inline AVXBitMask operator^(const AVXBitMask &rhs) const;
-    public:
-      inline AVXBitMask& operator|=(const AVXBitMask &rhs);
-      inline AVXBitMask& operator&=(const AVXBitMask &rhs);
-      inline AVXBitMask& operator^=(const AVXBitMask &rhs);
-    public:
-      // Use * for disjointness testing
-      inline bool operator*(const AVXBitMask &rhs) const;
-      // Set difference
-      inline AVXBitMask operator-(const AVXBitMask &rhs) const;
-      inline AVXBitMask& operator-=(const AVXBitMask &rhs);
-      // Test to see if everything is zeros
-      inline bool operator!(void) const;
-    public:
-      inline AVXBitMask operator<<(unsigned shift) const;
-      inline AVXBitMask operator>>(unsigned shift) const;
-    public:
-      inline AVXBitMask& operator<<=(unsigned shift);
-      inline AVXBitMask& operator>>=(unsigned shift);
-    public:
-      inline uint64_t get_hash_key(void) const;
-      inline const uint64_t* base(void) const;
-      inline void serialize(Serializer &rez) const;
-      inline void deserialize(Deserializer &derez);
-    public:
-      // Allocates memory that becomes owned by the caller
-      inline char* to_string(void) const;
-    public:
-      inline int pop_count(void) const;
-      static inline int pop_count(const AVXBitMask<MAX> &mask);
-    protected:
-      union {
-        __m256i avx_vector[MAX/256];
-        __m256d avx_double[MAX/256];
-        uint64_t bit_vector[MAX/64];
-      } bits;
-    public:
-      static const unsigned ELEMENT_SIZE = 64;
-      static const unsigned ELEMENTS = MAX/ELEMENT_SIZE;
-#if __cplusplus >= 201103L
-    }; // alignment handled above
-#else
-    } __attribute__((aligned(32)));
-#endif
-    
-    /////////////////////////////////////////////////////////////
-    // AVX Two-Level Bit Mask  
-    /////////////////////////////////////////////////////////////
-    template<unsigned int MAX>
-#if __cplusplus >= 201103L
-    class alignas(32) AVXTLBitMask
-#else
-    class AVXTLBitMask // alignment handled below
-#endif
-      : public Internal::LegionHeapify<AVXTLBitMask<MAX> > {
-    public:
-      explicit AVXTLBitMask(uint64_t init = 0);
-      AVXTLBitMask(const AVXTLBitMask &rhs);
-      ~AVXTLBitMask(void);
-    public:
-      inline void set_bit(unsigned bit);
-      inline void unset_bit(unsigned bit);
-      inline void assign_bit(unsigned bit, bool val);
-      inline bool is_set(unsigned bit) const;
-      inline int find_first_set(void) const;
-      inline int find_index_set(int index) const;
-      inline int find_next_set(int start) const;
-      inline void clear(void);
-    public:
-      inline bool operator==(const AVXTLBitMask &rhs) const;
-      inline bool operator<(const AVXTLBitMask &rhs) const;
-      inline bool operator!=(const AVXTLBitMask &rhs) const;
-    public:
-      inline const __m256i& operator()(const unsigned &idx) const;
-      inline __m256i& operator()(const unsigned &idx);
-      inline const uint64_t& operator[](const unsigned &idx) const;
-      inline uint64_t& operator[](const unsigned &idx);
-      inline AVXTLBitMask& operator=(const AVXTLBitMask &rhs);
-      inline const __m256d& elem(const unsigned &idx) const;
-      inline __m256d& elem(const unsigned &idx);
-    public:
-      inline AVXTLBitMask operator~(void) const;
-      inline AVXTLBitMask operator|(const AVXTLBitMask &rhs) const;
-      inline AVXTLBitMask operator&(const AVXTLBitMask &rhs) const;
-      inline AVXTLBitMask operator^(const AVXTLBitMask &rhs) const;
-    public:
-      inline AVXTLBitMask& operator|=(const AVXTLBitMask &rhs);
-      inline AVXTLBitMask& operator&=(const AVXTLBitMask &rhs);
-      inline AVXTLBitMask& operator^=(const AVXTLBitMask &rhs);
-    public:
-      // Use * for disjointness testing
-      inline bool operator*(const AVXTLBitMask &rhs) const;
-      // Set difference
-      inline AVXTLBitMask operator-(const AVXTLBitMask &rhs) const;
-      inline AVXTLBitMask& operator-=(const AVXTLBitMask &rhs);
-      // Test to see if everything is zeros
-      inline bool operator!(void) const;
-    public:
-      inline AVXTLBitMask operator<<(unsigned shift) const;
-      inline AVXTLBitMask operator>>(unsigned shift) const;
-    public:
-      inline AVXTLBitMask& operator<<=(unsigned shift);
-      inline AVXTLBitMask& operator>>=(unsigned shift);
-    public:
-      inline uint64_t get_hash_key(void) const;
-      inline const uint64_t* base(void) const;
-      inline void serialize(Serializer &rez) const;
-      inline void deserialize(Deserializer &derez);
-    public:
-      // Allocates memory that becomes owned by the caller
-      inline char* to_string(void) const;
-    public:
-      inline int pop_count(void) const;
-      static inline int pop_count(const AVXTLBitMask<MAX> &mask);
-      static inline uint64_t extract_mask(__m256i value);
-      static inline uint64_t extract_mask(__m256d value);
-    protected:
-      union {
-        __m256i avx_vector[MAX/256];
-        __m256d avx_double[MAX/256];
-        uint64_t bit_vector[MAX/64];
-      } bits;
-      uint64_t sum_mask;
-    public:
-      static const unsigned ELEMENT_SIZE = 64;
-      static const unsigned ELEMENTS = MAX/ELEMENT_SIZE;
-#if __cplusplus >= 201103L
-    }; // alignment handled above
-#else
-    } __attribute__((aligned(32)));
-#endif
-#endif // __AVX__
-
-#ifdef __ALTIVEC__
-    /////////////////////////////////////////////////////////////
-    // PPC Bit Mask  
-    /////////////////////////////////////////////////////////////
-    template<unsigned int MAX>
-    class PPCBitMask // alignment handled below
-      : public Internal::LegionHeapify<PPCBitMask<MAX> > {
-    public:
-      explicit PPCBitMask(uint64_t init = 0);
-      PPCBitMask(const PPCBitMask &rhs);
-      ~PPCBitMask(void);
-    public:
-      inline void set_bit(unsigned bit);
-      inline void unset_bit(unsigned bit);
-      inline void assign_bit(unsigned bit, bool val);
-      inline bool is_set(unsigned bit) const;
-      inline int find_first_set(void) const;
-      inline int find_index_set(int index) const;
-      inline int find_next_set(int start) const;
-      inline void clear(void);
-    public:
-      inline bool operator==(const PPCBitMask &rhs) const;
-      inline bool operator<(const PPCBitMask &rhs) const;
-      inline bool operator!=(const PPCBitMask &rhs) const;
-    public:
-      inline const __vector unsigned long long& 
-        operator()(const unsigned &idx) const;
-      inline __vector unsigned long long& operator()(const unsigned &idx);
-      inline const uint64_t& operator[](const unsigned &idx) const;
-      inline uint64_t& operator[](const unsigned &idx);
-      inline PPCBitMask& operator=(const PPCBitMask &rhs);
-      inline const __vector double& elem(const unsigned &idx) const;
-      inline __vector double& elem(const unsigned &idx);
-    public:
-      inline PPCBitMask operator~(void) const;
-      inline PPCBitMask operator|(const PPCBitMask &rhs) const;
-      inline PPCBitMask operator&(const PPCBitMask &rhs) const;
-      inline PPCBitMask operator^(const PPCBitMask &rhs) const;
-    public:
-      inline PPCBitMask& operator|=(const PPCBitMask &rhs);
-      inline PPCBitMask& operator&=(const PPCBitMask &rhs);
-      inline PPCBitMask& operator^=(const PPCBitMask &rhs);
-    public:
-      // Use * for disjointness testing
-      inline bool operator*(const PPCBitMask &rhs) const;
-      // Set difference
-      inline PPCBitMask operator-(const PPCBitMask &rhs) const;
-      inline PPCBitMask& operator-=(const PPCBitMask &rhs);
-      // Test to see if everything is zeros
-      inline bool operator!(void) const;
-    public:
-      inline PPCBitMask operator<<(unsigned shift) const;
-      inline PPCBitMask operator>>(unsigned shift) const;
-    public:
-      inline PPCBitMask& operator<<=(unsigned shift);
-      inline PPCBitMask& operator>>=(unsigned shift);
-    public:
-      inline uint64_t get_hash_key(void) const;
-      inline const uint64_t* base(void) const;
-      inline void serialize(Serializer &rez) const;
-      inline void deserialize(Deserializer &derez);
-    public:
-      // Allocates memory that becomes owned by the caller
-      inline char* to_string(void) const;
-    public:
-      inline int pop_count(void) const;
-      static inline int pop_count(const PPCBitMask<MAX> &mask);
-    protected:
-      union {
-        __vector unsigned long long ppc_vector[MAX/128];
-        __vector double ppc_double[MAX/128];
-        uint64_t bit_vector[MAX/64];
-      } bits;
-    public:
-      static const unsigned ELEMENT_SIZE = 64;
-      static const unsigned ELEMENTS = MAX/ELEMENT_SIZE;
-    } __attribute__((aligned(16)));
-    
-    /////////////////////////////////////////////////////////////
-    // PPC Two-Level Bit Mask  
-    /////////////////////////////////////////////////////////////
-    template<unsigned int MAX>
-    class PPCTLBitMask // alignment handled below
-      : public Internal::LegionHeapify<PPCTLBitMask<MAX> > {
-    public:
-      explicit PPCTLBitMask(uint64_t init = 0);
-      PPCTLBitMask(const PPCTLBitMask &rhs);
-      ~PPCTLBitMask(void);
-    public:
-      inline void set_bit(unsigned bit);
-      inline void unset_bit(unsigned bit);
-      inline void assign_bit(unsigned bit, bool val);
-      inline bool is_set(unsigned bit) const;
-      inline int find_first_set(void) const;
-      inline int find_index_set(int index) const;
-      inline int find_next_set(int start) const;
-      inline void clear(void);
-    public:
-      inline bool operator==(const PPCTLBitMask &rhs) const;
-      inline bool operator<(const PPCTLBitMask &rhs) const;
-      inline bool operator!=(const PPCTLBitMask &rhs) const;
-    public:
-      inline const __vector unsigned long long& 
-        operator()(const unsigned &idx) const;
-      inline __vector unsigned long long& operator()(const unsigned &idx);
-      inline const uint64_t& operator[](const unsigned &idx) const;
-      inline uint64_t& operator[](const unsigned &idx);
-      inline PPCTLBitMask& operator=(const PPCTLBitMask &rhs);
-      inline const __vector double& elem(const unsigned &idx) const;
-      inline __vector double& elem(const unsigned &idx);
-    public:
-      inline PPCTLBitMask operator~(void) const;
-      inline PPCTLBitMask operator|(const PPCTLBitMask &rhs) const;
-      inline PPCTLBitMask operator&(const PPCTLBitMask &rhs) const;
-      inline PPCTLBitMask operator^(const PPCTLBitMask &rhs) const;
-    public:
-      inline PPCTLBitMask& operator|=(const PPCTLBitMask &rhs);
-      inline PPCTLBitMask& operator&=(const PPCTLBitMask &rhs);
-      inline PPCTLBitMask& operator^=(const PPCTLBitMask &rhs);
-    public:
-      // Use * for disjointness testing
-      inline bool operator*(const PPCTLBitMask &rhs) const;
-      // Set difference
-      inline PPCTLBitMask operator-(const PPCTLBitMask &rhs) const;
-      inline PPCTLBitMask& operator-=(const PPCTLBitMask &rhs);
-      // Test to see if everything is zeros
-      inline bool operator!(void) const;
-    public:
-      inline PPCTLBitMask operator<<(unsigned shift) const;
-      inline PPCTLBitMask operator>>(unsigned shift) const;
-    public:
-      inline PPCTLBitMask& operator<<=(unsigned shift);
-      inline PPCTLBitMask& operator>>=(unsigned shift);
-    public:
-      inline uint64_t get_hash_key(void) const;
-      inline const uint64_t* base(void) const;
-      inline void serialize(Serializer &rez) const;
-      inline void deserialize(Deserializer &derez);
-    public:
-      // Allocates memory that becomes owned by the caller
-      inline char* to_string(void) const;
-    public:
-      inline int pop_count(void) const;
-      static inline int pop_count(const PPCTLBitMask<MAX> &mask);
-      static inline uint64_t extract_mask(__vector unsigned long long value);
-    protected:
-      union {
-        __vector unsigned long long ppc_vector[MAX/128];
-        __vector double ppc_double[MAX/128];
-        uint64_t bit_vector[MAX/64];
-      } bits;
-      uint64_t sum_mask;
-    public:
-      static const unsigned ELEMENT_SIZE = 64;
-      static const unsigned ELEMENTS = MAX/ELEMENT_SIZE;
-    } __attribute__((aligned(16)));
-#endif // __ALTIVEC__
-
-    template<typename BITMASK, unsigned int MAX, unsigned int WORDS>
-    class CompoundBitMask {
-    public:
-      static const int CNT_BITS = 8; // default this to 8 for now
-      static const uint64_t CNT_MASK = (1UL << CNT_BITS) - 1UL;
-    public:
-      static const int VAL_BITS = STATIC_LOG2(MAX);
-      static const uint64_t VAL_MASK = (1UL << VAL_BITS) - 1UL;
-    public:
-      static const int MAX_CNT = 
-        (WORDS*8*sizeof(uint64_t) - CNT_BITS)/VAL_BITS;
-      static const int SPARSE_CNT = MAX_CNT+1;
-      static const int DENSE_CNT = SPARSE_CNT+1;
-    public:
-      static const int WORD_SIZE = 64;
-      static const int WORD_BITS = STATIC_LOG2(WORD_SIZE);
-      static const uint64_t WORD_MASK = 0x3F;
-    public:
-      static const bool OVERLAP = ((WORD_SIZE % VAL_BITS) != 0) ||
-                          (((WORD_SIZE - CNT_BITS) % VAL_BITS) != 0);
-    public:
-      typedef std::set<int> SparseSet;
-      // Size of an STL Node object in bytes
-      // This value is approximated over different STL
-      // implementations but in general it should be close
-      static const size_t STL_SET_NODE_SIZE = 32;
-      static const int SPARSE_MAX = 
-        sizeof(BITMASK) / (sizeof(int) + sizeof(STL_SET_NODE_SIZE));
-    public:
-      explicit CompoundBitMask(uint64_t init = 0);
-      CompoundBitMask(const CompoundBitMask &rhs);
-      ~CompoundBitMask(void);
-    public:
-      inline int get_count(void) const;
-      inline void set_count(int size);
-      inline SparseSet* get_sparse(void) const;
-      inline void set_sparse(SparseSet *ptr);
-      inline BITMASK* get_dense(void) const;
-      inline void set_dense(BITMASK *ptr);
-      template<bool CAN_OVERLAP>
-      inline int get_value(int idx) const;
-      template<bool CAN_OVERLAP>
-      inline void set_value(int idx, int value);
-    public:
-      inline void set_bit(unsigned bit);
-      inline void unset_bit(unsigned bit);
-      inline void assign_bit(unsigned bit, bool val);
-      inline bool is_set(unsigned bit) const;
-      inline int find_first_set(void) const;
-      inline int find_index_set(int index) const;
-      inline void clear(void);
-    public:
-      inline bool operator==(const CompoundBitMask &rhs) const;
-      inline bool operator<(const CompoundBitMask &rhs) const;
-      inline bool operator!=(const CompoundBitMask &rhs) const;
-    public:
-      inline CompoundBitMask& operator=(const CompoundBitMask &rhs);
-    public:
-      inline CompoundBitMask operator~(void) const;
-      inline CompoundBitMask operator|(const CompoundBitMask &rhs) const;
-      inline CompoundBitMask operator&(const CompoundBitMask &rhs) const;
-      inline CompoundBitMask operator^(const CompoundBitMask &rhs) const;
-    public:
-      inline CompoundBitMask& operator|=(const CompoundBitMask &rhs);
-      inline CompoundBitMask& operator&=(const CompoundBitMask &rhs);
-      inline CompoundBitMask& operator^=(const CompoundBitMask &rhs);
-    public:
-      // Use * for disjointness testing
-      inline bool operator*(const CompoundBitMask &rhs) const;
-      // Set difference
-      inline CompoundBitMask operator-(const CompoundBitMask &rhs) const;
-      inline CompoundBitMask& operator-=(const CompoundBitMask &rhs);
-      // Test to see if everything is zeros
-      inline bool operator!(void) const;
-    public:
-      inline CompoundBitMask operator<<(unsigned shift) const;
-      inline CompoundBitMask operator>>(unsigned shift) const;
-    public:
-      inline CompoundBitMask& operator<<=(unsigned shift);
-      inline CompoundBitMask& operator>>=(unsigned shift);
-    public:
-      inline uint64_t get_hash_key(void) const;
-      inline void serialize(Serializer &rez) const;
-      inline void deserialize(Deserializer &derez);
-    public:
-      // Allocates memory that becomes owned by the caller
-      inline char* to_string(void) const;
-    public:
-      inline int pop_count(void) const;
-      static inline int pop_count(const 
-                        CompoundBitMask<BITMASK,MAX,WORDS> &mask);
-    protected:
-      uint64_t bits[WORDS];
-    public:
-      static const int ELEMENTS = 1;
-      static const int ELEMENT_SIZE = MAX;
-    };
-
-=======
->>>>>>> 7774a332
     /////////////////////////////////////////////////////////////
     // Bit Permutation 
     /////////////////////////////////////////////////////////////
@@ -2057,7427 +1300,6 @@
     }
 
     //-------------------------------------------------------------------------
-<<<<<<< HEAD
-    template<typename T, unsigned int MAX, unsigned SHIFT, unsigned MASK>
-    inline void BitMask<T,MAX,SHIFT,MASK>::unset_bit(unsigned bit)
-    //-------------------------------------------------------------------------
-    {
-#ifdef DEBUG_LEGION
-      assert(bit < MAX);
-#endif
-      unsigned idx = bit >> SHIFT;
-      bit_vector[idx] &= ~((1ULL << (bit & MASK)));
-    }
-
-    //-------------------------------------------------------------------------
-    template<typename T, unsigned int MAX, unsigned SHIFT, unsigned MASK>
-    inline void BitMask<T,MAX,SHIFT,MASK>::assign_bit(unsigned bit, bool val)
-    //-------------------------------------------------------------------------
-    {
-      if (val)
-        set_bit(bit);
-      else
-        unset_bit(bit);
-    }
-
-    //-------------------------------------------------------------------------
-    template<typename T, unsigned int MAX, unsigned SHIFT, unsigned MASK> 
-    inline bool BitMask<T,MAX,SHIFT,MASK>::is_set(unsigned bit) const
-    //-------------------------------------------------------------------------
-    {
-#ifdef DEBUG_LEGION
-      assert(bit < MAX);
-#endif
-      unsigned idx = bit >> SHIFT;
-      return (bit_vector[idx] & (1ULL << (bit & MASK)));
-    }
-
-    //-------------------------------------------------------------------------
-    template<typename T, unsigned int MAX, unsigned SHIFT, unsigned MASK>
-    inline int BitMask<T,MAX,SHIFT,MASK>::find_first_set(void) const
-    //-------------------------------------------------------------------------
-    {
-      for (unsigned idx = 0; idx < BIT_ELMTS; idx++)
-      {
-        if (bit_vector[idx])
-        {
-          for (unsigned j = 0; j < 8*sizeof(T); j++)
-          {
-            if (bit_vector[idx] & (1ULL << j))
-            {
-              return (idx*8*sizeof(T) + j);
-            }
-          }
-        }
-      }
-      return -1;
-    }
-
-    //-------------------------------------------------------------------------
-    template<typename T, unsigned int MAX, unsigned SHIFT, unsigned MASK>
-    inline int BitMask<T,MAX,SHIFT,MASK>::find_index_set(int index) const
-    //-------------------------------------------------------------------------
-    {
-      int offset = 0;
-      for (unsigned idx = 0; idx < BIT_ELMTS; idx++)
-      {
-        int local = __builtin_popcount(bit_vector[idx]);
-        if (index <= local)
-        {
-          for (unsigned j = 0; j < ELEMENT_SIZE; j++)
-          {
-            if (bit_vector[idx] & (1ULL << j))
-            {
-              if (index == 0)
-                return (offset + j);
-              index--;
-            }
-          }
-        }
-        index -= local;
-        offset += ELEMENT_SIZE;
-      }
-      return -1;
-    }
-
-    //-------------------------------------------------------------------------
-    template<typename T, unsigned int MAX, unsigned SHIFT, unsigned MASK>
-    inline int BitMask<T,MAX,SHIFT,MASK>::find_next_set(int start) const
-    //-------------------------------------------------------------------------
-    {
-      if (start < 0)
-        start = 0;
-      int idx = start / ELEMENT_SIZE; // truncate
-      int offset = idx * ELEMENT_SIZE; 
-      int j = start % ELEMENT_SIZE;
-      if (j > 0) // if we are already in the middle of element search it
-      {
-        for ( ; j < int(ELEMENT_SIZE); j++)
-        {
-          if (bit_vector[idx] & (1ULL << j))
-            return (offset + j);
-        }
-        idx++;
-        offset += ELEMENT_SIZE;
-      }
-      for ( ; idx < int(BIT_ELMTS); idx++)
-      {
-        if (bit_vector[idx] > 0) // if it has any valid entries, find the next
-        {
-          for (j = 0; j < int(ELEMENT_SIZE); j++)
-          {
-            if (bit_vector[idx] & (1ULL << j))
-              return (offset + j);
-          }
-        }
-        offset += ELEMENT_SIZE;
-      }
-      return -1;
-    }
-
-    //-------------------------------------------------------------------------
-    template<typename T, unsigned MAX, unsigned SHIFT, unsigned MASK>
-    inline void BitMask<T,MAX,SHIFT,MASK>::clear(void)
-    //-------------------------------------------------------------------------
-    {
-      for (unsigned idx = 0; idx < BIT_ELMTS; idx++)
-      {
-        bit_vector[idx] = 0;
-      }
-    }
-
-    //-------------------------------------------------------------------------
-    template<typename T, unsigned int MAX, unsigned SHIFT, unsigned MASK>
-    inline const T& BitMask<T,MAX,SHIFT,MASK>::operator[](
-                                                    const unsigned &idx) const
-    //-------------------------------------------------------------------------
-    {
-      return bit_vector[idx];
-    }
-
-    //-------------------------------------------------------------------------
-    template<typename T, unsigned int MAX, unsigned SHIFT, unsigned MASK>
-    inline T& BitMask<T,MAX,SHIFT,MASK>::operator[](const unsigned &idx) 
-    //-------------------------------------------------------------------------
-    {
-      return bit_vector[idx];
-    }
-
-    //-------------------------------------------------------------------------
-    template<typename T, unsigned int MAX, unsigned SHIFT, unsigned MASK>
-    inline bool BitMask<T,MAX,SHIFT,MASK>::operator==(const BitMask &rhs) const
-    //-------------------------------------------------------------------------
-    {
-      for (unsigned idx = 0; idx < BIT_ELMTS; idx++)
-      {
-        if (bit_vector[idx] != rhs[idx]) 
-          return false;
-      }
-      return true;
-    }
-
-    //-------------------------------------------------------------------------
-    template<typename T, unsigned int MAX, unsigned SHIFT, unsigned MASK>
-    inline bool BitMask<T,MAX,SHIFT,MASK>::operator<(const BitMask &rhs) const
-    //-------------------------------------------------------------------------
-    {
-      // Only be less than if the bits are a subset of the rhs bits
-      for (unsigned idx = 0; idx < BIT_ELMTS; idx++)
-      {
-        if (bit_vector[idx] < rhs[idx])
-          return true;
-        else if (bit_vector[idx] > rhs[idx])
-          return false;
-      }
-      // Otherwise they are equal so false
-      return false;
-    }
-
-    //-------------------------------------------------------------------------
-    template<typename T, unsigned int MAX, unsigned SHIFT, unsigned MASK>
-    inline bool BitMask<T,MAX,SHIFT,MASK>::operator!=(const BitMask &rhs) const
-    //-------------------------------------------------------------------------
-    {
-      return !(*this == rhs);
-    }
-
-    //-------------------------------------------------------------------------
-    template<typename T, unsigned int MAX, unsigned SHIFT, unsigned MASK>
-    inline BitMask<T,MAX,SHIFT,MASK>& 
-                      BitMask<T,MAX,SHIFT,MASK>::operator=(const BitMask &rhs)
-    //-------------------------------------------------------------------------
-    {
-      for (unsigned idx = 0; idx < BIT_ELMTS; idx++)
-      {
-        bit_vector[idx] = rhs[idx];
-      }
-      return *this;
-    }
-
-    //-------------------------------------------------------------------------
-    template<typename T, unsigned int MAX, unsigned SHIFT, unsigned MASK>
-    inline BitMask<T,MAX,SHIFT,MASK> 
-                              BitMask<T,MAX,SHIFT,MASK>::operator~(void) const
-    //-------------------------------------------------------------------------
-    {
-      BitMask<T,MAX,SHIFT,MASK> result;
-      for (unsigned idx = 0; idx < BIT_ELMTS; idx++)
-      {
-        result[idx] = ~bit_vector[idx];
-      }
-      return result;
-    }
-
-    //-------------------------------------------------------------------------
-    template<typename T, unsigned int MAX, unsigned SHIFT, unsigned MASK>
-    inline BitMask<T,MAX,SHIFT,MASK> 
-                BitMask<T,MAX,SHIFT,MASK>::operator|(const BitMask &rhs) const
-    //-------------------------------------------------------------------------
-    {
-      BitMask<T,MAX,SHIFT,MASK> result;
-      for (unsigned idx = 0; idx < BIT_ELMTS; idx++)
-      {
-        result[idx] = bit_vector[idx] | rhs[idx];
-      }
-      return result;
-    }
-
-    //-------------------------------------------------------------------------
-    template<typename T, unsigned int MAX, unsigned SHIFT, unsigned MASK>
-    inline BitMask<T,MAX,SHIFT,MASK> 
-                BitMask<T,MAX,SHIFT,MASK>::operator&(const BitMask &rhs) const
-    //-------------------------------------------------------------------------
-    {
-      BitMask<T,MAX,SHIFT,MASK> result;
-      for (unsigned idx = 0; idx < BIT_ELMTS; idx++)
-      {
-        result[idx] = bit_vector[idx] & rhs[idx];
-      }
-      return result;
-    }
-
-    //-------------------------------------------------------------------------
-    template<typename T, unsigned int MAX, unsigned SHIFT, unsigned MASK>
-    inline BitMask<T,MAX,SHIFT,MASK> 
-                BitMask<T,MAX,SHIFT,MASK>::operator^(const BitMask &rhs) const
-    //-------------------------------------------------------------------------
-    {
-      BitMask<T,MAX,SHIFT,MASK> result;
-      for (unsigned idx = 0; idx < BIT_ELMTS; idx++)
-      {
-        result[idx] = bit_vector[idx] ^ rhs[idx];
-      }
-      return result;
-    }
-
-    //-------------------------------------------------------------------------
-    template<typename T, unsigned int MAX, unsigned SHIFT, unsigned MASK>
-    inline BitMask<T,MAX,SHIFT,MASK>& 
-                      BitMask<T,MAX,SHIFT,MASK>::operator|=(const BitMask &rhs)
-    //-------------------------------------------------------------------------
-    {
-      for (unsigned idx = 0; idx < BIT_ELMTS; idx++)
-      {
-        bit_vector[idx] |= rhs[idx];
-      }
-      return *this;
-    }
-
-    //-------------------------------------------------------------------------
-    template<typename T, unsigned int MAX, unsigned SHIFT, unsigned MASK>
-    inline BitMask<T,MAX,SHIFT,MASK>& 
-                      BitMask<T,MAX,SHIFT,MASK>::operator&=(const BitMask &rhs)
-    //-------------------------------------------------------------------------
-    {
-      for (unsigned idx = 0; idx < BIT_ELMTS; idx++)
-      {
-        bit_vector[idx] &= rhs[idx];
-      }
-      return *this;
-    }
-
-    //-------------------------------------------------------------------------
-    template<typename T, unsigned int MAX, unsigned SHIFT, unsigned MASK>
-    inline BitMask<T,MAX,SHIFT,MASK>& 
-                      BitMask<T,MAX,SHIFT,MASK>::operator^=(const BitMask &rhs)
-    //-------------------------------------------------------------------------
-    {
-      for (unsigned idx = 0; idx < BIT_ELMTS; idx++)
-      {
-        bit_vector[idx] ^= rhs[idx];
-      }
-      return *this;
-    }
-
-    //-------------------------------------------------------------------------
-    template<typename T, unsigned int MAX, unsigned SHIFT, unsigned MASK>
-    inline bool BitMask<T,MAX,SHIFT,MASK>::operator*(const BitMask &rhs) const
-    //-------------------------------------------------------------------------
-    {
-      for (unsigned idx = 0; idx < BIT_ELMTS; idx++)
-      {
-        if (bit_vector[idx] & rhs[idx])
-          return false;
-      }
-      return true;
-    }
-
-    //-------------------------------------------------------------------------
-    template<typename T, unsigned int MAX, unsigned SHIFT, unsigned MASK>
-    inline BitMask<T,MAX,SHIFT,MASK> 
-                BitMask<T,MAX,SHIFT,MASK>::operator-(const BitMask &rhs) const
-    //-------------------------------------------------------------------------
-    {
-      BitMask<T,MAX,SHIFT,MASK> result;
-      for (unsigned idx = 0; idx < BIT_ELMTS; idx++)
-      {
-        result[idx] = bit_vector[idx] & ~(rhs[idx]);
-      }
-      return result;
-    }
-
-    //-------------------------------------------------------------------------
-    template<typename T, unsigned int MAX, unsigned SHIFT, unsigned MASK>
-    inline BitMask<T,MAX,SHIFT,MASK>& 
-                      BitMask<T,MAX,SHIFT,MASK>::operator-=(const BitMask &rhs)
-    //-------------------------------------------------------------------------
-    {
-      for (unsigned idx = 0; idx < BIT_ELMTS; idx++)
-      {
-        bit_vector[idx] &= ~(rhs[idx]);
-      }
-      return *this;
-    }
-
-    //-------------------------------------------------------------------------
-    template<typename T, unsigned int MAX, unsigned SHIFT, unsigned MASK>
-    inline bool BitMask<T,MAX,SHIFT,MASK>::operator!(void) const
-    //-------------------------------------------------------------------------
-    {
-      for (unsigned idx = 0; idx < BIT_ELMTS; idx++)
-      {
-        if (bit_vector[idx] != 0)
-          return false;
-      }
-      return true;
-    }
-
-    //-------------------------------------------------------------------------
-    template<typename T, unsigned MAX, unsigned SHIFT, unsigned MASK>
-    inline BitMask<T,MAX,SHIFT,MASK>
-                    BitMask<T,MAX,SHIFT,MASK>::operator<<(unsigned shift) const
-    //-------------------------------------------------------------------------
-    {
-      // Find the range
-      unsigned range = shift >> SHIFT;
-      unsigned local = shift & MASK;
-      BitMask<T,MAX,SHIFT,MASK> result;
-      if (!local)
-      {
-        // Fast case where we just have to move the individual words
-        for (int idx = (BIT_ELMTS-1); idx >= int(range); idx--)
-        {
-          result[idx] = bit_vector[idx-range]; 
-        }
-        // fill in everything else with zeros
-        for (unsigned idx = 0; idx < range; idx++)
-          result[idx] = 0;
-      }
-      else
-      {
-        // Slow case with merging words
-        for (int idx = (BIT_ELMTS-1); idx > int(range); idx--)
-        {
-          T left = bit_vector[idx-range] << local;
-          T right = bit_vector[idx-(range+1)] >> ((1 << SHIFT) - local);
-          result[idx] = left | right;
-        }
-        // Handle the last case
-        result[range] = bit_vector[0] << local; 
-        // Fill in everything else with zeros
-        for (unsigned idx = 0; idx < range; idx++)
-          result[idx] = 0;
-      }
-      return result;
-    }
-
-    //-------------------------------------------------------------------------
-    template<typename T, unsigned MAX, unsigned SHIFT, unsigned MASK>
-    inline BitMask<T,MAX,SHIFT,MASK>
-                    BitMask<T,MAX,SHIFT,MASK>::operator>>(unsigned shift) const
-    //-------------------------------------------------------------------------
-    {
-      unsigned range = shift >> SHIFT;
-      unsigned local = shift & MASK;
-      BitMask<T,MAX,SHIFT,MASK> result;
-      if (!local)
-      {
-        // Fast case where we just have to move individual words
-        for (unsigned idx = 0; idx < (BIT_ELMTS-range); idx++)
-        {
-          result[idx] = bit_vector[idx+range];
-        }
-        // Fill in everything else with zeros
-        for (unsigned idx = (BIT_ELMTS-range); idx < (BIT_ELMTS); idx++)
-          result[idx] = 0;
-      }
-      else
-      {
-        // Slow case with merging words
-        for (unsigned idx = 0; idx < (BIT_ELMTS-(range+1)); idx++)
-        {
-          T right = bit_vector[idx+range] >> local;
-          T left = bit_vector[idx+range+1] << ((1 << SHIFT) - local);
-          result[idx] = left | right;
-        }
-        // Handle the last case
-        result[BIT_ELMTS-(range+1)] = bit_vector[BIT_ELMTS-1] >> local;
-        // Fill in everything else with zeros
-        for (unsigned idx = (BIT_ELMTS-range); idx < BIT_ELMTS; idx++)
-          result[idx] = 0;
-      }
-      return result;
-    }
-
-    //-------------------------------------------------------------------------
-    template<typename T, unsigned MAX, unsigned SHIFT, unsigned MASK>
-    inline BitMask<T,MAX,SHIFT,MASK>&
-                        BitMask<T,MAX,SHIFT,MASK>::operator<<=(unsigned shift)
-    //-------------------------------------------------------------------------
-    {
-      // Find the range
-      unsigned range = shift >> SHIFT;
-      unsigned local = shift & MASK;
-      if (!local)
-      {
-        // Fast case where we just have to move the individual words
-        for (int idx = (BIT_ELMTS-1); idx >= int(range); idx--)
-        {
-          bit_vector[idx] = bit_vector[idx-range]; 
-        }
-        // fill in everything else with zeros
-        for (unsigned idx = 0; idx < range; idx++)
-          bit_vector[idx] = 0;
-      }
-      else
-      {
-        // Slow case with merging words
-        for (int idx = (BIT_ELMTS-1); idx > int(range); idx--)
-        {
-          T left = bit_vector[idx-range] << local;
-          T right = bit_vector[idx-(range+1)] >> ((1 << SHIFT) - local);
-          bit_vector[idx] = left | right;
-        }
-        // Handle the last case
-        bit_vector[range] = bit_vector[0] << local; 
-        // Fill in everything else with zeros
-        for (unsigned idx = 0; idx < range; idx++)
-          bit_vector[idx] = 0;
-      }
-      return *this;
-    }
-
-    //-------------------------------------------------------------------------
-    template<typename T, unsigned MAX, unsigned SHIFT, unsigned MASK>
-    inline BitMask<T,MAX,SHIFT,MASK>&
-                        BitMask<T,MAX,SHIFT,MASK>::operator>>=(unsigned shift)
-    //-------------------------------------------------------------------------
-    {
-      unsigned range = shift >> SHIFT;
-      unsigned local = shift & MASK;
-      if (!local)
-      {
-        // Fast case where we just have to move individual words
-        for (unsigned idx = 0; idx < (BIT_ELMTS-range); idx++)
-        {
-          bit_vector[idx] = bit_vector[idx+range];
-        }
-        // Fill in everything else with zeros
-        for (unsigned idx = (BIT_ELMTS-range); idx < (BIT_ELMTS); idx++)
-          bit_vector[idx] = 0;
-      }
-      else
-      {
-        // Slow case with merging words
-        T carry_mask = 0;
-        for (unsigned idx = 0; idx < local; idx++)
-          carry_mask |= (1 << idx);
-        for (unsigned idx = 0; idx < (BIT_ELMTS-(range+1)); idx++)
-        {
-          T right = bit_vector[idx+range] >> local;
-          T left = bit_vector[idx+range+1] << ((1 << SHIFT) - local);
-          bit_vector[idx] = left | right;
-        }
-        // Handle the last case
-        bit_vector[BIT_ELMTS-(range+1)] = bit_vector[BIT_ELMTS-1] >> local;
-        // Fill in everything else with zeros
-        for (unsigned idx = (BIT_ELMTS-range); idx < BIT_ELMTS; idx++)
-          bit_vector[idx] = 0;
-      }
-      return *this;
-    }
-
-    //-------------------------------------------------------------------------
-    template<typename T, unsigned MAX, unsigned SHIFT, unsigned MASK>
-    inline T BitMask<T,MAX,SHIFT,MASK>::get_hash_key(void) const
-    //-------------------------------------------------------------------------
-    {
-      T result = 0;
-      for (unsigned idx = 0; idx < BIT_ELMTS; idx++)
-      {
-        result |= bit_vector[idx];
-      }
-      return result;
-    }
-
-    //-------------------------------------------------------------------------
-    template<typename T, unsigned MAX, unsigned SHIFT, unsigned MASK>
-    inline void BitMask<T,MAX,SHIFT,MASK>::serialize(Serializer &rez) const
-    //-------------------------------------------------------------------------
-    {
-      rez.serialize(bit_vector, (MAX/8));
-    }
-
-    //-------------------------------------------------------------------------
-    template<typename T, unsigned MAX, unsigned SHIFT, unsigned MASK>
-    inline void BitMask<T,MAX,SHIFT,MASK>::deserialize(Deserializer &derez)
-    //-------------------------------------------------------------------------
-    {
-      derez.deserialize(bit_vector, (MAX/8));
-    }
-
-    //-------------------------------------------------------------------------
-    template<typename T, unsigned MAX, unsigned SHIFT, unsigned MASK>
-    inline char* BitMask<T,MAX,SHIFT,MASK>::to_string(void) const
-    //-------------------------------------------------------------------------
-    {
-      return BitMaskHelper::to_string(bit_vector, MAX);
-    }
-
-    //-------------------------------------------------------------------------
-    template<typename T, unsigned int MAX, unsigned SHIFT, unsigned MASK>
-    inline int BitMask<T,MAX,SHIFT,MASK>::pop_count(void) const
-    //-------------------------------------------------------------------------
-    {
-      int result = 0;
-      for (unsigned idx = 0; idx < BIT_ELMTS; idx++)
-      {
-        result += __builtin_popcount(bit_vector[idx]);
-      }
-      return result;
-    }
-
-    //-------------------------------------------------------------------------
-    template<typename T, unsigned int MAX, unsigned SHIFT, unsigned MASK>
-    /*static*/ inline int BitMask<T,MAX,SHIFT,MASK>::pop_count(
-                                  const BitMask<unsigned,MAX,SHIFT,MASK> &mask)
-    //-------------------------------------------------------------------------
-    {
-      int result = 0;
-#ifndef VALGRIND
-      for (unsigned idx = 0; idx < BIT_ELMTS; idx++)
-      {
-        result += __builtin_popcount(mask[idx]);
-      }
-#else
-      for (unsigned idx = 0; idx < MAX; idx++)
-      {
-        if (mask.is_set(idx))
-          result++;
-      }
-#endif
-      return result;
-    }
-
-    //-------------------------------------------------------------------------
-    template<typename T, unsigned int MAX, unsigned SHIFT, unsigned MASK>
-    /*static*/ inline int BitMask<T,MAX,SHIFT,MASK>::pop_count(
-                            const BitMask<unsigned long,MAX,SHIFT,MASK> &mask)
-    //-------------------------------------------------------------------------
-    {
-      int result = 0;
-#ifndef VALGRIND
-      for (unsigned idx = 0; idx < BIT_ELMTS; idx++)
-      {
-        result += __builtin_popcountl(mask[idx]);
-      }
-#else
-      for (unsigned idx = 0; idx < MAX; idx++)
-      {
-        if (mask.is_set(idx))
-          result++;
-      }
-#endif
-      return result;
-    }
-
-    //-------------------------------------------------------------------------
-    template<typename T, unsigned int MAX, unsigned SHIFT, unsigned MASK>
-    /*static*/ inline int BitMask<T,MAX,SHIFT,MASK>::pop_count(
-                        const BitMask<unsigned long long,MAX,SHIFT,MASK> &mask)
-    //-------------------------------------------------------------------------
-    {
-      int result = 0;
-#ifndef VALGRIND
-      for (unsigned idx = 0; idx < BIT_ELMTS; idx++)
-      {
-        result += __builtin_popcountll(mask[idx]);
-      }
-#else
-      for (unsigned idx = 0; idx < MAX; idx++)
-      {
-        if (mask.is_set(idx))
-          result++;
-      }
-#endif
-      return result;
-    }
-
-    //-------------------------------------------------------------------------
-    template<typename T, unsigned int MAX, unsigned SHIFT, unsigned MASK>
-    TLBitMask<T,MAX,SHIFT,MASK>::TLBitMask(T init /*= 0*/)
-      : sum_mask(init)
-    //-------------------------------------------------------------------------
-    {
-      LEGION_STATIC_ASSERT((MAX % (8*sizeof(T))) == 0);
-      for (unsigned idx = 0; idx < BIT_ELMTS; idx++)
-        bit_vector[idx] = init;
-    }
-
-    //-------------------------------------------------------------------------
-    template<typename T, unsigned int MAX, unsigned SHIFT, unsigned MASK>
-    TLBitMask<T,MAX,SHIFT,MASK>::TLBitMask(const TLBitMask &rhs)
-      : sum_mask(rhs.sum_mask)
-    //-------------------------------------------------------------------------
-    {
-      LEGION_STATIC_ASSERT((MAX % (8*sizeof(T))) == 0);
-      for (unsigned idx = 0; idx < BIT_ELMTS; idx++)
-      {
-        bit_vector[idx] = rhs[idx];
-      }
-    }
-
-    //-------------------------------------------------------------------------
-    template<typename T, unsigned int MAX, unsigned SHIFT, unsigned MASK>
-    TLBitMask<T,MAX,SHIFT,MASK>::~TLBitMask(void)
-    //-------------------------------------------------------------------------
-    {
-    }
-
-    //-------------------------------------------------------------------------
-    template<typename T, unsigned int MAX, unsigned SHIFT, unsigned MASK>
-    inline void TLBitMask<T,MAX,SHIFT,MASK>::set_bit(unsigned bit)
-    //-------------------------------------------------------------------------
-    {
-#ifdef DEBUG_LEGION
-      assert(bit < MAX);
-#endif
-      unsigned idx = bit >> SHIFT;
-      const T set_mask = (1ULL << (bit & MASK));
-      bit_vector[idx] |= set_mask;
-      sum_mask |= set_mask;
-    }
-
-    //-------------------------------------------------------------------------
-    template<typename T, unsigned int MAX, unsigned SHIFT, unsigned MASK>
-    inline void TLBitMask<T,MAX,SHIFT,MASK>::unset_bit(unsigned bit)
-    //-------------------------------------------------------------------------
-    {
-#ifdef DEBUG_LEGION
-      assert(bit < MAX);
-#endif
-      unsigned idx = bit >> SHIFT;
-      const T set_mask = (1ULL << (bit & MASK));
-      const T unset_mask = ~set_mask;
-      bit_vector[idx] &= unset_mask;
-      // Unset the summary mask and then reset if necessary
-      sum_mask &= unset_mask;
-      for (unsigned i = 0; i < BIT_ELMTS; i++)
-        sum_mask |= bit_vector[i];
-    }
-
-    //-------------------------------------------------------------------------
-    template<typename T, unsigned int MAX, unsigned SHIFT, unsigned MASK>
-    inline void TLBitMask<T,MAX,SHIFT,MASK>::assign_bit(unsigned b, bool v)
-    //-------------------------------------------------------------------------
-    {
-      if (v)
-        set_bit(b);
-      else
-        unset_bit(b);
-    }
-
-    //-------------------------------------------------------------------------
-    template<typename T, unsigned int MAX, unsigned SHIFT, unsigned MASK>
-    inline bool TLBitMask<T,MAX,SHIFT,MASK>::is_set(unsigned bit) const
-    //-------------------------------------------------------------------------
-    {
-#ifdef DEBUG_LEGION
-      assert(bit < MAX);
-#endif
-      unsigned idx = bit >> SHIFT;
-      return (bit_vector[idx] & (1ULL << (bit & MASK)));
-    }
-
-    //-------------------------------------------------------------------------
-    template<typename T, unsigned int MAX, unsigned SHIFT, unsigned MASK>
-    inline int TLBitMask<T,MAX,SHIFT,MASK>::find_first_set(void) const
-    //-------------------------------------------------------------------------
-    {
-      for (unsigned idx = 0; idx < BIT_ELMTS; idx++)
-      {
-        if (bit_vector[idx])
-        {
-          for (unsigned j = 0; j < 8*sizeof(T); j++)
-          {
-            if (bit_vector[idx] & (1ULL << j))
-            {
-              return (idx*8*sizeof(T) + j);
-            }
-          }
-        }
-      }
-      return -1;
-    }
-
-    //-------------------------------------------------------------------------
-    template<typename T, unsigned int MAX, unsigned SHIFT, unsigned MASK>
-    inline int TLBitMask<T,MAX,SHIFT,MASK>::find_index_set(int index) const
-    //-------------------------------------------------------------------------
-    {
-      int offset = 0;
-      for (unsigned idx = 0; idx < BIT_ELMTS; idx++)
-      {
-        int local = __builtin_popcount(bit_vector[idx]);
-        if (index <= local)
-        {
-          for (unsigned j = 0; j < ELEMENT_SIZE; j++)
-          {
-            if (bit_vector[idx] & (1ULL << j))
-            {
-              if (index == 0)
-                return (offset + j);
-              index--;
-            }
-          }
-        }
-        index -= local;
-        offset += ELEMENT_SIZE;
-      }
-      return -1;
-    }
-
-    //-------------------------------------------------------------------------
-    template<typename T, unsigned int MAX, unsigned SHIFT, unsigned MASK>
-    inline int TLBitMask<T,MAX,SHIFT,MASK>::find_next_set(int start) const
-    //-------------------------------------------------------------------------
-    {
-      if (start < 0)
-        start = 0;
-      int idx = start / ELEMENT_SIZE; // truncate
-      int offset = idx * ELEMENT_SIZE; 
-      int j = start % ELEMENT_SIZE;
-      if (j > 0) // if we are already in the middle of element search it
-      {
-        for ( ; j < int(ELEMENT_SIZE); j++)
-        {
-          if (bit_vector[idx] & (1ULL << j))
-            return (offset + j);
-        }
-        idx++;
-        offset += ELEMENT_SIZE;
-      }
-      for ( ; idx < int(BIT_ELMTS); idx++)
-      {
-        if (bit_vector[idx] > 0) // if it has any valid entries, find the next
-        {
-          for (j = 0; j < int(ELEMENT_SIZE); j++)
-          {
-            if (bit_vector[idx] & (1ULL << j))
-              return (offset + j);
-          }
-        }
-        offset += ELEMENT_SIZE;
-      }
-      return -1;
-    }
-
-    //-------------------------------------------------------------------------
-    template<typename T, unsigned int MAX, unsigned SHIFT, unsigned MASK>
-    inline void TLBitMask<T,MAX,SHIFT,MASK>::clear(void)
-    //-------------------------------------------------------------------------
-    {
-      for (unsigned idx = 0; idx < BIT_ELMTS; idx++)
-      {
-        bit_vector[idx] = 0;
-      }
-      sum_mask = 0;
-    }
-
-    //-------------------------------------------------------------------------
-    template<typename T, unsigned int MAX, unsigned SHIFT, unsigned MASK>
-    inline const T& TLBitMask<T,MAX,SHIFT,MASK>::operator[](
-                                                    const unsigned &idx) const
-    //-------------------------------------------------------------------------
-    {
-      return bit_vector[idx];
-    }
-
-    //-------------------------------------------------------------------------
-    template<typename T, unsigned int MAX, unsigned SHIFT, unsigned MASK>
-    inline T& TLBitMask<T,MAX,SHIFT,MASK>::operator[](const unsigned &idx)
-    //-------------------------------------------------------------------------
-    {
-      return bit_vector[idx];
-    }
-
-    //-------------------------------------------------------------------------
-    template<typename T, unsigned int MAX, unsigned SHIFT, unsigned MASK>
-    inline bool TLBitMask<T,MAX,SHIFT,MASK>::operator==(
-                                                    const TLBitMask &rhs) const
-    //-------------------------------------------------------------------------
-    {
-      if (sum_mask != rhs.sum_mask)
-        return false;
-      for (unsigned idx = 0; idx < BIT_ELMTS; idx++)
-      {
-        if (bit_vector[idx] != rhs[idx])
-          return false;
-      }
-      return true;
-    }
-
-    //-------------------------------------------------------------------------
-    template<typename T, unsigned int MAX, unsigned SHIFT, unsigned MASK>
-    inline bool TLBitMask<T,MAX,SHIFT,MASK>::operator<(const TLBitMask &rhs)
-                                                                        const
-    //-------------------------------------------------------------------------
-    {
-      // Only be less than if the bits are a subets of the rhs bits 
-      for (unsigned idx = 0; idx < BIT_ELMTS; idx++)
-      {
-        if (bit_vector[idx] < rhs[idx])
-          return true;
-        else if (bit_vector[idx] > rhs[idx])
-          return false;
-      }
-      // Otherwise they are equal so false
-      return false;
-    }
-
-    //-------------------------------------------------------------------------
-    template<typename T, unsigned int MAX, unsigned SHIFT, unsigned MASK>
-    inline bool TLBitMask<T,MAX,SHIFT,MASK>::operator!=(
-                                                    const TLBitMask &rhs) const
-    //-------------------------------------------------------------------------
-    {
-      return !(*this == rhs);
-    }
-
-    //-------------------------------------------------------------------------
-    template<typename T, unsigned int MAX, unsigned SHIFT, unsigned MASK>
-    inline TLBitMask<T,MAX,SHIFT,MASK>&
-                  TLBitMask<T,MAX,SHIFT,MASK>::operator=(const TLBitMask &rhs)
-    //-------------------------------------------------------------------------
-    {
-      sum_mask = rhs.sum_mask;
-      for (unsigned idx = 0; idx < BIT_ELMTS; idx++)
-      {
-        bit_vector[idx] = rhs[idx];
-      }
-      return *this;
-    }
-
-    //-------------------------------------------------------------------------
-    template<typename T, unsigned int MAX, unsigned SHIFT, unsigned MASK>
-    inline TLBitMask<T,MAX,SHIFT,MASK>
-                            TLBitMask<T,MAX,SHIFT,MASK>::operator~(void) const
-    //-------------------------------------------------------------------------
-    {
-      TLBitMask<T,MAX,SHIFT,MASK> result; 
-      for (unsigned idx = 0; idx < BIT_ELMTS; idx++)
-      {
-        result[idx] = ~bit_vector[idx];
-        result.sum_mask |= result[idx];
-      }
-      return result;
-    }
-
-    //-------------------------------------------------------------------------
-    template<typename T, unsigned int MAX, unsigned SHIFT, unsigned MASK>
-    inline TLBitMask<T,MAX,SHIFT,MASK>
-            TLBitMask<T,MAX,SHIFT,MASK>::operator|(const TLBitMask &rhs) const
-    //-------------------------------------------------------------------------
-    {
-      TLBitMask<T,MAX,SHIFT,MASK> result; 
-      result.sum_mask = sum_mask | rhs.sum_mask;
-      for (unsigned idx = 0; idx < BIT_ELMTS; idx++)
-      {
-        result[idx] = bit_vector[idx] | rhs[idx];
-      }
-      return result;
-    }
-
-    //-------------------------------------------------------------------------
-    template<typename T, unsigned int MAX, unsigned SHIFT, unsigned MASK>
-    inline TLBitMask<T,MAX,SHIFT,MASK>
-          TLBitMask<T,MAX,SHIFT,MASK>::operator&(const TLBitMask &rhs) const
-    //-------------------------------------------------------------------------
-    {
-      TLBitMask<T,MAX,SHIFT,MASK> result; 
-      // If they are independent then we are done
-      if (sum_mask & rhs.sum_mask)
-      {
-        for (unsigned idx = 0; idx < BIT_ELMTS; idx++)
-        {
-          result[idx] = bit_vector[idx] & rhs[idx];
-          result.sum_mask |= result[idx];
-        }
-      }
-      return result;
-    }
-
-    //-------------------------------------------------------------------------
-    template<typename T, unsigned int MAX, unsigned SHIFT, unsigned MASK>
-    inline TLBitMask<T,MAX,SHIFT,MASK>
-            TLBitMask<T,MAX,SHIFT,MASK>::operator^(const TLBitMask &rhs) const
-    //-------------------------------------------------------------------------
-    {
-      TLBitMask<T,MAX,SHIFT,MASK> result; 
-      for (unsigned idx = 0; idx < BIT_ELMTS; idx++)
-      {
-        result[idx] = bit_vector[idx] ^ rhs[idx];
-        result.sum_mask |= result[idx];
-      }
-      return result;
-    }
-
-    //-------------------------------------------------------------------------
-    template<typename T, unsigned int MAX, unsigned SHIFT, unsigned MASK>
-    inline TLBitMask<T,MAX,SHIFT,MASK>&
-                 TLBitMask<T,MAX,SHIFT,MASK>::operator|=(const TLBitMask &rhs)
-    //-------------------------------------------------------------------------
-    {
-      sum_mask |= rhs.sum_mask;
-      for (unsigned idx = 0; idx < BIT_ELMTS; idx++)
-      {
-        bit_vector[idx] |= rhs[idx];
-      }
-      return *this;
-    }
-
-    //-------------------------------------------------------------------------
-    template<typename T, unsigned int MAX, unsigned SHIFT, unsigned MASK>
-    inline TLBitMask<T,MAX,SHIFT,MASK>&
-                 TLBitMask<T,MAX,SHIFT,MASK>::operator&=(const TLBitMask &rhs)
-    //-------------------------------------------------------------------------
-    {
-      if (sum_mask & rhs.sum_mask)
-      {
-        sum_mask = 0;
-        for (unsigned idx = 0; idx < BIT_ELMTS; idx++)
-        {
-          bit_vector[idx] &= rhs[idx];
-          sum_mask |= bit_vector[idx];
-        }
-      }
-      else
-      {
-        sum_mask = 0;
-        for (unsigned idx = 0; idx < BIT_ELMTS; idx++)
-          bit_vector[idx] = 0;
-      }
-      return *this;
-    }
-
-    //-------------------------------------------------------------------------
-    template<typename T, unsigned int MAX, unsigned SHIFT, unsigned MASK>
-    inline TLBitMask<T,MAX,SHIFT,MASK>&
-                 TLBitMask<T,MAX,SHIFT,MASK>::operator^=(const TLBitMask &rhs)
-    //-------------------------------------------------------------------------
-    {
-      sum_mask = 0;
-      for (unsigned idx = 0; idx < BIT_ELMTS; idx++)
-      {
-        bit_vector[idx] ^= rhs[idx];
-        sum_mask |= bit_vector[idx];
-      }
-      return *this;
-    }
-
-    //-------------------------------------------------------------------------
-    template<typename T, unsigned int MAX, unsigned SHIFT, unsigned MASK>
-    inline bool TLBitMask<T,MAX,SHIFT,MASK>::operator*(const TLBitMask &rhs)
-                                                                          const
-    //-------------------------------------------------------------------------
-    {
-      // This is the whole reason we have sum mask right here
-      if (sum_mask & rhs.sum_mask)
-      {
-        for (unsigned idx = 0; idx < BIT_ELMTS; idx++)
-        {
-          if (bit_vector[idx] & rhs[idx])
-            return false;
-        }
-      }
-      return true;
-    }
-
-    //-------------------------------------------------------------------------
-    template<typename T, unsigned int MAX, unsigned SHIFT, unsigned MASK>
-    inline TLBitMask<T,MAX,SHIFT,MASK>
-            TLBitMask<T,MAX,SHIFT,MASK>::operator-(const TLBitMask &rhs) const
-    //-------------------------------------------------------------------------
-    {
-      TLBitMask<T,MAX,SHIFT,MASK> result;
-      for (unsigned idx = 0; idx < BIT_ELMTS; idx++)
-      {
-        result[idx] = bit_vector[idx] & ~(rhs[idx]);
-        result.sum_mask |= result[idx];
-      }
-      return result;
-    }
-
-    //-------------------------------------------------------------------------
-    template<typename T, unsigned int MAX, unsigned SHIFT, unsigned MASK>
-    inline TLBitMask<T,MAX,SHIFT,MASK>&
-                 TLBitMask<T,MAX,SHIFT,MASK>::operator-=(const TLBitMask &rhs)
-    //-------------------------------------------------------------------------
-    {
-      sum_mask = 0;
-      for (unsigned idx = 0; idx < BIT_ELMTS; idx++)
-      {
-        bit_vector[idx] &= ~(rhs[idx]);
-        sum_mask |= bit_vector[idx];
-      }
-      return *this;
-    }
-
-    //-------------------------------------------------------------------------
-    template<typename T, unsigned int MAX, unsigned SHIFT, unsigned MASK>
-    inline bool TLBitMask<T,MAX,SHIFT,MASK>::operator!(void) const
-    //-------------------------------------------------------------------------
-    {
-      // Here is another great reason to have sum mask
-      return (sum_mask == 0);
-    }
-
-    //-------------------------------------------------------------------------
-    template<typename T, unsigned MAX, unsigned SHIFT, unsigned MASK>
-    inline TLBitMask<T,MAX,SHIFT,MASK>
-                 TLBitMask<T,MAX,SHIFT,MASK>::operator<<(unsigned shift) const
-    //-------------------------------------------------------------------------
-    {
-      // Find the range
-      unsigned range = shift >> SHIFT;
-      unsigned local = shift & MASK;
-      TLBitMask<T,MAX,SHIFT,MASK> result;
-      if (!local)
-      {
-        // Fast case where we just have to move the individual words
-        for (int idx = (BIT_ELMTS-1); idx >= int(range); idx--)
-        {
-          result[idx] = bit_vector[idx-range]; 
-          result.sum_mask |= result[idx];
-        }
-        // fill in everything else with zeros
-        for (unsigned idx = 0; idx < range; idx++)
-          result[idx] = 0;
-      }
-      else
-      {
-        // Slow case with merging words
-        for (int idx = (BIT_ELMTS-1); idx > int(range); idx--)
-        {
-          T left = bit_vector[idx-range] << local;
-          T right = bit_vector[idx-(range+1)] >> ((1 << SHIFT) - local);
-          result[idx] = left | right;
-          result.sum_mask |= result[idx];
-        }
-        // Handle the last case
-        result[range] = bit_vector[0] << local; 
-        result.sum_mask |= result[range];
-        // Fill in everything else with zeros
-        for (unsigned idx = 0; idx < range; idx++)
-          result[idx] = 0;
-      }
-      return result;
-    }
-
-    //-------------------------------------------------------------------------
-    template<typename T, unsigned int MAX, unsigned SHIFT, unsigned MASK>
-    inline TLBitMask<T,MAX,SHIFT,MASK>
-                 TLBitMask<T,MAX,SHIFT,MASK>::operator>>(unsigned shift) const
-    //-------------------------------------------------------------------------
-    {
-      unsigned range = shift >> SHIFT;
-      unsigned local = shift & MASK;
-      TLBitMask<T,MAX,SHIFT,MASK> result;
-      if (!local)
-      {
-        // Fast case where we just have to move individual words
-        for (unsigned idx = 0; idx < (BIT_ELMTS-range); idx++)
-        {
-          result[idx] = bit_vector[idx+range];
-          result.sum_mask |= result[idx];
-        }
-        // Fill in everything else with zeros
-        for (unsigned idx = (BIT_ELMTS-range); idx < (BIT_ELMTS); idx++)
-          result[idx] = 0;
-      }
-      else
-      {
-        // Slow case with merging words
-        for (unsigned idx = 0; idx < (BIT_ELMTS-(range+1)); idx++)
-        {
-          T right = bit_vector[idx+range] >> local;
-          T left = bit_vector[idx+range+1] << ((1 << SHIFT) - local);
-          result[idx] = left | right;
-          result.sum_mask |= result[idx];
-        }
-        // Handle the last case
-        result[BIT_ELMTS-(range+1)] = bit_vector[BIT_ELMTS-1] >> local;
-        result.sum_mask |= result[BIT_ELMTS-(range+1)];
-        // Fill in everything else with zeros
-        for (unsigned idx = (BIT_ELMTS-range); idx < BIT_ELMTS; idx++)
-          result[idx] = 0;
-      }
-      return result;
-    }
-
-    //-------------------------------------------------------------------------
-    template<typename T, unsigned int MAX, unsigned SHIFT, unsigned MASK>
-    inline TLBitMask<T,MAX,SHIFT,MASK>&
-                      TLBitMask<T,MAX,SHIFT,MASK>::operator<<=(unsigned shift)
-    //-------------------------------------------------------------------------
-    {
-      // Find the range
-      unsigned range = shift >> SHIFT;
-      unsigned local = shift & MASK;
-      sum_mask = 0;
-      if (!local)
-      {
-        // Fast case where we just have to move the individual words
-        for (int idx = (BIT_ELMTS-1); idx >= int(range); idx--)
-        {
-          bit_vector[idx] = bit_vector[idx-range]; 
-          sum_mask |= bit_vector[idx];
-        }
-        // fill in everything else with zeros
-        for (unsigned idx = 0; idx < range; idx++)
-          bit_vector[idx] = 0;
-      }
-      else
-      {
-        // Slow case with merging words
-        for (int idx = (BIT_ELMTS-1); idx > int(range); idx--)
-        {
-          T left = bit_vector[idx-range] << local;
-          T right = bit_vector[idx-(range+1)] >> ((1 << SHIFT) - local);
-          bit_vector[idx] = left | right;
-          sum_mask |= bit_vector[idx];
-        }
-        // Handle the last case
-        bit_vector[range] = bit_vector[0] << local; 
-        sum_mask |= bit_vector[range];
-        // Fill in everything else with zeros
-        for (unsigned idx = 0; idx < range; idx++)
-          bit_vector[idx] = 0;
-      }
-      return *this;
-    }
-
-    //-------------------------------------------------------------------------
-    template<typename T, unsigned int MAX, unsigned SHIFT, unsigned MASK>
-    inline TLBitMask<T,MAX,SHIFT,MASK>&
-                      TLBitMask<T,MAX,SHIFT,MASK>::operator>>=(unsigned shift)
-    //-------------------------------------------------------------------------
-    {
-      unsigned range = shift >> SHIFT;
-      unsigned local = shift & MASK;
-      sum_mask = 0;
-      if (!local)
-      {
-        // Fast case where we just have to move individual words
-        for (unsigned idx = 0; idx < (BIT_ELMTS-range); idx++)
-        {
-          bit_vector[idx] = bit_vector[idx+range];
-          sum_mask |= bit_vector[idx];
-        }
-        // Fill in everything else with zeros
-        for (unsigned idx = (BIT_ELMTS-range); idx < (BIT_ELMTS); idx++)
-          bit_vector[idx] = 0;
-      }
-      else
-      {
-        // Slow case with merging words
-        T carry_mask = 0;
-        for (unsigned idx = 0; idx < local; idx++)
-          carry_mask |= (1 << idx);
-        for (unsigned idx = 0; idx < (BIT_ELMTS-(range+1)); idx++)
-        {
-          T right = bit_vector[idx+range] >> local;
-          T left = bit_vector[idx+range+1] << ((1 << SHIFT) - local);
-          bit_vector[idx] = left | right;
-          sum_mask |= bit_vector[idx];
-        }
-        // Handle the last case
-        bit_vector[BIT_ELMTS-(range+1)] = bit_vector[BIT_ELMTS-1] >> local;
-        sum_mask |= bit_vector[BIT_ELMTS-(range+1)];
-        // Fill in everything else with zeros
-        for (unsigned idx = (BIT_ELMTS-range); idx < BIT_ELMTS; idx++)
-          bit_vector[idx] = 0;
-      }
-      return *this;
-    }
-
-    //-------------------------------------------------------------------------
-    template<typename T, unsigned int MAX, unsigned SHIFT, unsigned MASK>
-    inline T TLBitMask<T,MAX,SHIFT,MASK>::get_hash_key(void) const
-    //-------------------------------------------------------------------------
-    {
-      return sum_mask;
-    }
-
-    //-------------------------------------------------------------------------
-    template<typename T, unsigned int MAX, unsigned SHIFT, unsigned MASK>
-    inline void TLBitMask<T,MAX,SHIFT,MASK>::serialize(Serializer &rez) const
-    //-------------------------------------------------------------------------
-    {
-      rez.template serialize(sum_mask);
-      rez.serialize(bit_vector, (MAX/8));
-    }
-
-    //-------------------------------------------------------------------------
-    template<typename T, unsigned int MAX, unsigned SHIFT, unsigned MASK>
-    inline void TLBitMask<T,MAX,SHIFT,MASK>::deserialize(Deserializer &derez)
-    //-------------------------------------------------------------------------
-    {
-      derez.template deserialize(sum_mask);
-      derez.deserialize(bit_vector, (MAX/8));
-    }
-
-    //-------------------------------------------------------------------------
-    template<typename T, unsigned int MAX, unsigned SHIFT, unsigned MASK>
-    inline char* TLBitMask<T,MAX,SHIFT,MASK>::to_string(void) const
-    //-------------------------------------------------------------------------
-    {
-      return BitMaskHelper::to_string(bit_vector, MAX);
-    }
-
-    //-------------------------------------------------------------------------
-    template<typename T, unsigned int MAX, unsigned SHIFT, unsigned MASK>
-    inline int TLBitMask<T,MAX,SHIFT,MASK>::pop_count(void) const
-    //-------------------------------------------------------------------------
-    {
-      if (!sum_mask)
-        return 0;
-      int result = 0;
-#ifndef VALGRIND
-      for (unsigned idx = 0; idx < BIT_ELMTS; idx++)
-      {
-        result += __builtin_popcount(bit_vector[idx]);
-      }
-#else
-      for (unsigned idx = 0; idx < MAX; idx++)
-      {
-        if (is_set(idx))
-          result++;
-      }
-#endif
-      return result;
-    }
-
-    //-------------------------------------------------------------------------
-    template<typename T, unsigned int MAX, unsigned SHIFT, unsigned MASK>
-    /*static*/ inline int TLBitMask<T,MAX,SHIFT,MASK>::pop_count(
-                               const TLBitMask<unsigned,MAX,SHIFT,MASK> &mask)
-    //-------------------------------------------------------------------------
-    {
-      if (!mask.sum_mask)
-        return 0;
-      int result = 0;
-#ifndef VALGRIND
-      for (unsigned idx = 0; idx < BIT_ELMTS; idx++)
-      {
-        result += __builtin_popcount(mask[idx]);
-      }
-#else
-      for (unsigned idx = 0; idx < MAX; idx++)
-      {
-        if (mask.is_set(idx))
-          result++;
-      }
-#endif
-      return result;
-    }
-
-    //-------------------------------------------------------------------------
-    template<typename T, unsigned int MAX, unsigned SHIFT, unsigned MASK>
-    /*static*/ inline int TLBitMask<T,MAX,SHIFT,MASK>::pop_count(
-                          const TLBitMask<unsigned long,MAX,SHIFT,MASK> &mask)
-    //-------------------------------------------------------------------------
-    {
-      if (!mask.sum_mask)
-        return 0;
-      int result = 0;
-#ifndef VALGRIND
-      for (unsigned idx = 0; idx < BIT_ELMTS; idx++)
-      {
-        result += __builtin_popcountl(mask[idx]);
-      }
-#else
-      for (unsigned idx = 0; idx < MAX; idx++)
-      {
-        if (mask.is_set(idx))
-          result++;
-      }
-#endif
-      return result;
-    }
-
-    //-------------------------------------------------------------------------
-    template<typename T, unsigned int MAX, unsigned SHIFT, unsigned MASK>
-    /*static*/ inline int TLBitMask<T,MAX,SHIFT,MASK>::pop_count(
-                     const TLBitMask<unsigned long long,MAX,SHIFT,MASK> &mask)
-    //-------------------------------------------------------------------------
-    {
-      if (!mask.sum_mask)
-        return 0;
-      int result = 0;
-#ifndef VALGRIND
-      for (unsigned idx = 0; idx < BIT_ELMTS; idx++)
-      {
-        result += __builtin_popcountll(mask[idx]);
-      }
-#else
-      for (unsigned idx = 0; idx < MAX; idx++)
-      {
-        if (mask.is_set(idx))
-          result++;
-      }
-#endif
-      return result;
-    }
-#undef BIT_ELMTS
-
-#ifdef __SSE2__
-#define SSE_ELMTS (MAX/128)
-#define BIT_ELMTS (MAX/64)
-    //-------------------------------------------------------------------------
-    template<unsigned int MAX>
-    SSEBitMask<MAX>::SSEBitMask(uint64_t init /*= 0*/)
-    //-------------------------------------------------------------------------
-    {
-      LEGION_STATIC_ASSERT((MAX % 128) == 0);
-      for (unsigned idx = 0; idx < BIT_ELMTS; idx++)
-      {
-        bits.bit_vector[idx] = init;
-      }
-    }
-
-    //-------------------------------------------------------------------------
-    template<unsigned int MAX>
-    SSEBitMask<MAX>::SSEBitMask(const SSEBitMask &rhs)
-    //-------------------------------------------------------------------------
-    {
-      LEGION_STATIC_ASSERT((MAX % 128) == 0);
-      for (unsigned idx = 0; idx < SSE_ELMTS; idx++)
-      {
-        bits.sse_vector[idx] = rhs(idx);
-      }
-    }
-
-    //-------------------------------------------------------------------------
-    template<unsigned int MAX>
-    SSEBitMask<MAX>::~SSEBitMask(void)
-    //-------------------------------------------------------------------------
-    {
-    }
-
-    //-------------------------------------------------------------------------
-    template<unsigned int MAX>
-    inline void SSEBitMask<MAX>::set_bit(unsigned bit)
-    //-------------------------------------------------------------------------
-    {
-#ifdef DEBUG_LEGION
-      assert(bit < MAX);
-#endif
-      unsigned idx = bit >> 6;
-      bits.bit_vector[idx] |= (1UL << (bit & 0x3F));
-    }
-
-    //-------------------------------------------------------------------------
-    template<unsigned int MAX>
-    inline void SSEBitMask<MAX>::unset_bit(unsigned bit)
-    //-------------------------------------------------------------------------
-    {
-#ifdef DEBUG_LEGION
-      assert(bit < MAX);
-#endif
-      unsigned idx = bit >> 6;
-      bits.bit_vector[idx] &= ~(1UL << (bit & 0x3F));
-    }
-
-    //-------------------------------------------------------------------------
-    template<unsigned int MAX>
-    inline void SSEBitMask<MAX>::assign_bit(unsigned bit, bool val)
-    //-------------------------------------------------------------------------
-    {
-      if (val)
-        set_bit(bit);
-      else
-        unset_bit(bit);
-    }
-
-    //-------------------------------------------------------------------------
-    template<unsigned int MAX>
-    inline bool SSEBitMask<MAX>::is_set(unsigned bit) const
-    //-------------------------------------------------------------------------
-    {
-#ifdef DEBUG_LEGION
-      assert(bit < MAX);
-#endif
-      unsigned idx = bit >> 6;
-      return (bits.bit_vector[idx] & (1UL << (bit & 0x3F)));
-    }
-
-    //-------------------------------------------------------------------------
-    template<unsigned int MAX>
-    inline int SSEBitMask<MAX>::find_first_set(void) const
-    //-------------------------------------------------------------------------
-    {
-      for (unsigned idx = 0; idx < BIT_ELMTS; idx++)
-      {
-        if (bits.bit_vector[idx])
-        {
-          for (unsigned j = 0; j < ELEMENT_SIZE; j++)
-          {
-            if (bits.bit_vector[idx] & (1UL << j))
-            {
-              return (idx*ELEMENT_SIZE + j);
-            }
-          }
-        }
-      }
-      return -1;
-    }
-
-    //-------------------------------------------------------------------------
-    template<unsigned int MAX>
-    inline int SSEBitMask<MAX>::find_index_set(int index) const
-    //-------------------------------------------------------------------------
-    {
-      int offset = 0;
-      for (unsigned idx = 0; idx < BIT_ELMTS; idx++)
-      {
-        int local = __builtin_popcount(bits.bit_vector[idx]);
-        if (index <= local)
-        {
-          for (unsigned j = 0; j < ELEMENT_SIZE; j++)
-          {
-            if (bits.bit_vector[idx] & (1ULL << j))
-            {
-              if (index == 0)
-                return (offset + j);
-              index--;
-            }
-          }
-        }
-        index -= local;
-        offset += ELEMENT_SIZE;
-      }
-      return -1;
-    }
-
-    //-------------------------------------------------------------------------
-    template<unsigned int MAX>
-    inline int SSEBitMask<MAX>::find_next_set(int start) const
-    //-------------------------------------------------------------------------
-    {
-      if (start < 0)
-        start = 0;
-      int idx = start / ELEMENT_SIZE; // truncate
-      int offset = idx * ELEMENT_SIZE; 
-      int j = start % ELEMENT_SIZE;
-      if (j > 0) // if we are already in the middle of element search it
-      {
-        for ( ; j < int(ELEMENT_SIZE); j++)
-        {
-          if (bits.bit_vector[idx] & (1ULL << j))
-            return (offset + j);
-        }
-        idx++;
-        offset += ELEMENT_SIZE;
-      }
-      for ( ; idx < int(BIT_ELMTS); idx++)
-      {
-        if (bits.bit_vector[idx] > 0) // if it has any valid entries, find next
-        {
-          for (j = 0; j < int(ELEMENT_SIZE); j++)
-          {
-            if (bits.bit_vector[idx] & (1ULL << j))
-              return (offset + j);
-          }
-        }
-        offset += ELEMENT_SIZE;
-      }
-      return -1;
-    }
-
-    //-------------------------------------------------------------------------
-    template<unsigned int MAX>
-    inline void SSEBitMask<MAX>::clear(void)
-    //-------------------------------------------------------------------------
-    {
-      for (unsigned idx = 0; idx < SSE_ELMTS; idx++)
-      {
-        bits.sse_vector[idx] = _mm_set1_epi32(0);
-      }
-    }
-
-    //-------------------------------------------------------------------------
-    template<unsigned int MAX>
-    inline const __m128i& SSEBitMask<MAX>::operator()(
-                                                 const unsigned int &idx) const
-    //-------------------------------------------------------------------------
-    {
-      return bits.sse_vector[idx];
-    }
-
-    //-------------------------------------------------------------------------
-    template<unsigned int MAX>
-    inline __m128i& SSEBitMask<MAX>::operator()(const unsigned int &idx)
-    //-------------------------------------------------------------------------
-    {
-      return bits.sse_vector[idx];
-    }
-
-    //-------------------------------------------------------------------------
-    template<unsigned int MAX>
-    inline const uint64_t& SSEBitMask<MAX>::operator[](
-                                                 const unsigned int &idx) const
-    //-------------------------------------------------------------------------
-    {
-      return bits.bit_vector[idx];
-    }
-
-    //-------------------------------------------------------------------------
-    template<unsigned int MAX>
-    inline uint64_t& SSEBitMask<MAX>::operator[](const unsigned int &idx) 
-    //-------------------------------------------------------------------------
-    {
-      return bits.bit_vector[idx]; 
-    }
-
-    //-------------------------------------------------------------------------
-    template<unsigned int MAX>
-    inline bool SSEBitMask<MAX>::operator==(const SSEBitMask &rhs) const
-    //-------------------------------------------------------------------------
-    {
-      for (unsigned idx = 0; idx < BIT_ELMTS; idx++)
-      {
-        if (bits.bit_vector[idx] != rhs[idx]) 
-          return false;
-      }
-      return true;
-    }
-
-    //-------------------------------------------------------------------------
-    template<unsigned int MAX>
-    inline bool SSEBitMask<MAX>::operator<(const SSEBitMask &rhs) const
-    //-------------------------------------------------------------------------
-    {
-      // Only be less than if the bits are a subset of the rhs bits
-      for (unsigned idx = 0; idx < BIT_ELMTS; idx++)
-      {
-        if (bits.bit_vector[idx] < rhs[idx])
-          return true;
-        else if (bits.bit_vector[idx] > rhs[idx])
-          return false;
-      }
-      // Otherwise they are equal so false
-      return false;
-    }
-
-    //-------------------------------------------------------------------------
-    template<unsigned int MAX>
-    inline bool SSEBitMask<MAX>::operator!=(const SSEBitMask &rhs) const
-    //-------------------------------------------------------------------------
-    {
-      return !(*this == rhs);
-    }
-
-    //-------------------------------------------------------------------------
-    template<unsigned int MAX>
-    inline SSEBitMask<MAX>& SSEBitMask<MAX>::operator=(const SSEBitMask &rhs)
-    //-------------------------------------------------------------------------
-    {
-      for (unsigned idx = 0; idx < SSE_ELMTS; idx++)
-      {
-        bits.sse_vector[idx] = rhs(idx);
-      }
-      return *this;
-    }
-
-    //-------------------------------------------------------------------------
-    template<unsigned int MAX>
-    inline SSEBitMask<MAX> SSEBitMask<MAX>::operator~(void) const
-    //-------------------------------------------------------------------------
-    {
-      SSEBitMask<MAX> result;
-      for (unsigned idx = 0; idx < BIT_ELMTS; idx++)
-      {
-        result[idx] = ~(bits.bit_vector[idx]);
-      }
-      return result;
-    }
-
-    //-------------------------------------------------------------------------
-    template<unsigned int MAX>
-    inline SSEBitMask<MAX> SSEBitMask<MAX>::operator|(
-                                                   const SSEBitMask &rhs) const
-    //-------------------------------------------------------------------------
-    {
-      SSEBitMask<MAX> result;
-      for (unsigned idx = 0; idx < SSE_ELMTS; idx++)
-      {
-        result(idx) = _mm_or_si128(bits.sse_vector[idx], rhs(idx));
-      }
-      return result;
-    }
-
-    //-------------------------------------------------------------------------
-    template<unsigned int MAX>
-    inline SSEBitMask<MAX> SSEBitMask<MAX>::operator&(
-                                                   const SSEBitMask &rhs) const
-    //-------------------------------------------------------------------------
-    {
-      SSEBitMask<MAX> result;
-      for (unsigned idx = 0; idx < SSE_ELMTS; idx++)
-      {
-        result(idx) = _mm_and_si128(bits.sse_vector[idx], rhs(idx));
-      }
-      return result;
-    }
-
-    //-------------------------------------------------------------------------
-    template<unsigned int MAX>
-    inline SSEBitMask<MAX> SSEBitMask<MAX>::operator^(
-                                                   const SSEBitMask &rhs) const
-    //-------------------------------------------------------------------------
-    {
-      SSEBitMask<MAX> result;
-      for (unsigned idx = 0; idx < SSE_ELMTS; idx++)
-      {
-        result(idx) = _mm_xor_si128(bits.sse_vector[idx], rhs(idx));
-      }
-      return result;
-    }
-
-    //-------------------------------------------------------------------------
-    template<unsigned int MAX>
-    inline SSEBitMask<MAX>& SSEBitMask<MAX>::operator|=(const SSEBitMask &rhs) 
-    //-------------------------------------------------------------------------
-    {
-      for (unsigned idx = 0; idx < SSE_ELMTS; idx++)
-      {
-        bits.sse_vector[idx] = _mm_or_si128(bits.sse_vector[idx], rhs(idx));
-      }
-      return *this;
-    }
-
-    //-------------------------------------------------------------------------
-    template<unsigned int MAX>
-    inline SSEBitMask<MAX>& SSEBitMask<MAX>::operator&=(const SSEBitMask &rhs)
-    //-------------------------------------------------------------------------
-    {
-      for (unsigned idx = 0; idx < SSE_ELMTS; idx++)
-      {
-        bits.sse_vector[idx] = _mm_and_si128(bits.sse_vector[idx], rhs(idx));
-      }
-      return *this;
-    }
-
-    //-------------------------------------------------------------------------
-    template<unsigned int MAX>
-    inline SSEBitMask<MAX>& SSEBitMask<MAX>::operator^=(const SSEBitMask &rhs)
-    //-------------------------------------------------------------------------
-    {
-      for (unsigned idx = 0; idx < SSE_ELMTS; idx++)
-      {
-        bits.sse_vector[idx] = _mm_xor_si128(bits.sse_vector[idx], rhs(idx));
-      }
-      return *this;
-    }
-
-    //-------------------------------------------------------------------------
-    template<unsigned int MAX>
-    inline bool SSEBitMask<MAX>::operator*(const SSEBitMask &rhs) const
-    //-------------------------------------------------------------------------
-    {
-      for (unsigned idx = 0; idx < BIT_ELMTS; idx++)
-      {
-        if (bits.bit_vector[idx] & rhs[idx])
-          return false;
-      }
-      return true;
-    }
-
-    //-------------------------------------------------------------------------
-    template<unsigned int MAX>
-    inline SSEBitMask<MAX> SSEBitMask<MAX>::operator-(
-                                                   const SSEBitMask &rhs) const
-    //-------------------------------------------------------------------------
-    {
-      SSEBitMask<MAX> result;
-      for (unsigned idx = 0; idx < SSE_ELMTS; idx++)
-      {
-        result(idx) = _mm_andnot_si128(rhs(idx), bits.sse_vector[idx]);
-      }
-      return result;
-    }
-
-    //-------------------------------------------------------------------------
-    template<unsigned int MAX>
-    inline SSEBitMask<MAX>& SSEBitMask<MAX>::operator-=(const SSEBitMask &rhs)
-    //-------------------------------------------------------------------------
-    {
-      for (unsigned idx = 0; idx < SSE_ELMTS; idx++)
-      {
-        bits.sse_vector[idx] = _mm_andnot_si128(rhs(idx), bits.sse_vector[idx]);
-      }
-      return *this;
-    }
-
-    //-------------------------------------------------------------------------
-    template<unsigned int MAX>
-    inline bool SSEBitMask<MAX>::operator!(void) const
-    //-------------------------------------------------------------------------
-    {
-      for (unsigned idx = 0; idx < BIT_ELMTS; idx++)
-      {
-        if (bits.bit_vector[idx] != 0)
-          return false;
-      }
-      return true;
-    }
-
-    //-------------------------------------------------------------------------
-    template<unsigned int MAX>
-    inline SSEBitMask<MAX> SSEBitMask<MAX>::operator<<(unsigned shift) const
-    //-------------------------------------------------------------------------
-    {
-      // Find the range
-      unsigned range = shift >> 6;
-      unsigned local = shift & 0x3F;
-      SSEBitMask<MAX> result;
-      if (!local)
-      {
-        // Fast case where we just have to move the individual words
-        for (int idx = (BIT_ELMTS-1); idx >= int(range); idx--)
-        {
-          result[idx] = bits.bit_vector[idx-range]; 
-        }
-        // fill in everything else with zeros
-        for (unsigned idx = 0; idx < range; idx++)
-          result[idx] = 0;
-      }
-      else
-      {
-        // Slow case with merging words
-        for (int idx = (BIT_ELMTS-1); idx > int(range); idx--)
-        {
-          uint64_t left = bits.bit_vector[idx-range] << local;
-          uint64_t right = bits.bit_vector[idx-(range+1)] >> ((1 << 6) - local);
-          result[idx] = left | right;
-        }
-        // Handle the last case
-        result[range] = bits.bit_vector[0] << local; 
-        // Fill in everything else with zeros
-        for (unsigned idx = 0; idx < range; idx++)
-          result[idx] = 0;
-      }
-      return result;
-    }
-
-    //-------------------------------------------------------------------------
-    template<unsigned int MAX>
-    inline SSEBitMask<MAX> SSEBitMask<MAX>::operator>>(unsigned shift) const
-    //-------------------------------------------------------------------------
-    {
-      unsigned range = shift >> 6;
-      unsigned local = shift & 0x3F;
-      SSEBitMask<MAX> result;
-      if (!local)
-      {
-        // Fast case where we just have to move individual words
-        for (unsigned idx = 0; idx < (BIT_ELMTS-range); idx++)
-        {
-          result[idx] = bits.bit_vector[idx+range];
-        }
-        // Fill in everything else with zeros
-        for (unsigned idx = (BIT_ELMTS-range); idx < (BIT_ELMTS); idx++)
-          result[idx] = 0;
-      }
-      else
-      {
-        // Slow case with merging words
-        for (unsigned idx = 0; idx < (BIT_ELMTS-(range+1)); idx++)
-        {
-          uint64_t right = bits.bit_vector[idx+range] >> local;
-          uint64_t left = bits.bit_vector[idx+range+1] << ((1 << 6) - local);
-          result[idx] = left | right;
-        }
-        // Handle the last case
-        result[BIT_ELMTS-(range+1)] = bits.bit_vector[BIT_ELMTS-1] >> local;
-        // Fill in everything else with zeros
-        for (unsigned idx = (BIT_ELMTS-range); idx < BIT_ELMTS; idx++)
-          result[idx] = 0;
-      }
-      return result;
-    }
-
-    //-------------------------------------------------------------------------
-    template<unsigned int MAX>
-    inline SSEBitMask<MAX>& SSEBitMask<MAX>::operator<<=(unsigned shift)
-    //-------------------------------------------------------------------------
-    {
-      // Find the range
-      unsigned range = shift >> 6;
-      unsigned local = shift & 0x3F;
-      if (!local)
-      {
-        // Fast case where we just have to move the individual words
-        for (int idx = (BIT_ELMTS-1); idx >= int(range); idx--)
-        {
-          bits.bit_vector[idx] = bits.bit_vector[idx-range]; 
-        }
-        // fill in everything else with zeros
-        for (unsigned idx = 0; idx < range; idx++)
-          bits.bit_vector[idx] = 0;
-      }
-      else
-      {
-        // Slow case with merging words
-        for (int idx = (BIT_ELMTS-1); idx > int(range); idx--)
-        {
-          uint64_t left = bits.bit_vector[idx-range] << local;
-          uint64_t right = bits.bit_vector[idx-(range+1)] >> ((1 << 6) - local);
-          bits.bit_vector[idx] = left | right;
-        }
-        // Handle the last case
-        bits.bit_vector[range] = bits.bit_vector[0] << local; 
-        // Fill in everything else with zeros
-        for (unsigned idx = 0; idx < range; idx++)
-          bits.bit_vector[idx] = 0;
-      }
-      return *this;
-    }
-
-    //-------------------------------------------------------------------------
-    template<unsigned int MAX>
-    inline SSEBitMask<MAX>& SSEBitMask<MAX>::operator>>=(unsigned shift)
-    //-------------------------------------------------------------------------
-    {
-      unsigned range = shift >> 6;
-      unsigned local = shift & 0x3F;
-      if (!local)
-      {
-        // Fast case where we just have to move individual words
-        for (unsigned idx = 0; idx < (BIT_ELMTS-range); idx++)
-        {
-          bits.bit_vector[idx] = bits.bit_vector[idx+range];
-        }
-        // Fill in everything else with zeros
-        for (unsigned idx = (BIT_ELMTS-range); idx < (BIT_ELMTS); idx++)
-          bits.bit_vector[idx] = 0;
-      }
-      else
-      {
-        // Slow case with merging words
-        uint64_t carry_mask = 0;
-        for (unsigned idx = 0; idx < local; idx++)
-          carry_mask |= (1 << idx);
-        for (unsigned idx = 0; idx < (BIT_ELMTS-(range+1)); idx++)
-        {
-          uint64_t right = bits.bit_vector[idx+range] >> local;
-          uint64_t left = bits.bit_vector[idx+range+1] << ((1 << 6) - local);
-          bits.bit_vector[idx] = left | right;
-        }
-        // Handle the last case
-        bits.bit_vector[BIT_ELMTS-(range+1)] = 
-                                      bits.bit_vector[BIT_ELMTS-1] >> local;
-        // Fill in everything else with zeros
-        for (unsigned idx = (BIT_ELMTS-range); idx < BIT_ELMTS; idx++)
-          bits.bit_vector[idx] = 0;
-      }
-      return *this;
-    }
-
-    //-------------------------------------------------------------------------
-    template<unsigned int MAX>
-    inline uint64_t SSEBitMask<MAX>::get_hash_key(void) const
-    //-------------------------------------------------------------------------
-    {
-      uint64_t result = 0;
-      for (unsigned idx = 0; idx < BIT_ELMTS; idx++)
-      {
-        result |= bits.bit_vector[idx];
-      }
-      return result;
-    }
-
-    //-------------------------------------------------------------------------
-    template<unsigned int MAX>
-    inline const uint64_t* SSEBitMask<MAX>::base(void) const
-    //-------------------------------------------------------------------------
-    {
-      return bits.bit_vector;
-    }
-
-    //-------------------------------------------------------------------------
-    template<unsigned int MAX>
-    inline void SSEBitMask<MAX>::serialize(Serializer &rez) const
-    //-------------------------------------------------------------------------
-    {
-      rez.serialize(bits.bit_vector, (MAX/8));
-    }
-
-    //-------------------------------------------------------------------------
-    template<unsigned int MAX>
-    inline void SSEBitMask<MAX>::deserialize(Deserializer &derez)
-    //-------------------------------------------------------------------------
-    {
-      derez.deserialize(bits.bit_vector, (MAX/8));
-    }
-
-    //-------------------------------------------------------------------------
-    template<unsigned int MAX>
-    inline char* SSEBitMask<MAX>::to_string(void) const
-    //-------------------------------------------------------------------------
-    {
-      return BitMaskHelper::to_string(bits.bit_vector, MAX);
-    }
-
-    //-------------------------------------------------------------------------
-    template<unsigned int MAX>
-    inline int SSEBitMask<MAX>::pop_count(void) const
-    //-------------------------------------------------------------------------
-    {
-      int result = 0;
-#ifndef VALGRIND
-      for (unsigned idx = 0; idx < BIT_ELMTS; idx++)
-      {
-        result += __builtin_popcountl(bits.bit_vector[idx]);
-      }
-#else
-      for (unsigned idx = 0; idx < MAX; idx++)
-      {
-        if (is_set(idx))
-          result++;
-      }
-#endif
-      return result;
-    }
-
-    //-------------------------------------------------------------------------
-    template<unsigned int MAX>
-    /*static*/ inline int SSEBitMask<MAX>::pop_count(
-                                                   const SSEBitMask<MAX> &mask)
-    //-------------------------------------------------------------------------
-    {
-      int result = 0;
-#ifndef VALGRIND
-      for (unsigned idx = 0; idx < BIT_ELMTS; idx++)
-      {
-        result += __builtin_popcountl(mask[idx]);
-      }
-#else
-      for (unsigned idx = 0; idx < MAX; idx++)
-      {
-        if (mask.is_set(idx))
-          result++;
-      }
-#endif
-      return result;
-    }
-
-    //-------------------------------------------------------------------------
-    template<unsigned int MAX>
-    SSETLBitMask<MAX>::SSETLBitMask(uint64_t init /*= 0*/)
-      : sum_mask(init)
-    //-------------------------------------------------------------------------
-    {
-      LEGION_STATIC_ASSERT((MAX % 128) == 0);
-      for (unsigned idx = 0; idx < BIT_ELMTS; idx++)
-      {
-        bits.bit_vector[idx] = init;
-      }
-    }
-
-    //-------------------------------------------------------------------------
-    template<unsigned int MAX>
-    SSETLBitMask<MAX>::SSETLBitMask(const SSETLBitMask &rhs)
-      : sum_mask(rhs.sum_mask)
-    //-------------------------------------------------------------------------
-    {
-      LEGION_STATIC_ASSERT((MAX % 128) == 0);
-      for (unsigned idx = 0; idx < SSE_ELMTS; idx++)
-      {
-        bits.sse_vector[idx] = rhs(idx);
-      }
-    }
-
-    //-------------------------------------------------------------------------
-    template<unsigned int MAX>
-    SSETLBitMask<MAX>::~SSETLBitMask(void)
-    //-------------------------------------------------------------------------
-    {
-    }
-
-    //-------------------------------------------------------------------------
-    template<unsigned int MAX>
-    inline void SSETLBitMask<MAX>::set_bit(unsigned bit)
-    //-------------------------------------------------------------------------
-    {
-#ifdef DEBUG_LEGION
-      assert(bit < MAX);
-#endif
-      unsigned idx = bit >> 6;
-      const uint64_t set_mask = (1UL << (bit & 0x3F));
-      bits.bit_vector[idx] |= set_mask;
-      sum_mask |= set_mask;
-    }
-
-    //-------------------------------------------------------------------------
-    template<unsigned int MAX>
-    inline void SSETLBitMask<MAX>::unset_bit(unsigned bit)
-    //-------------------------------------------------------------------------
-    {
-#ifdef DEBUG_LEGION
-      assert(bit < MAX);
-#endif
-      unsigned idx = bit >> 6;
-      const uint64_t set_mask = (1UL << (bit & 0x3F));
-      const uint64_t unset_mask = ~set_mask;
-      bits.bit_vector[idx] &= unset_mask;
-      // Unset the summary mask and then reset if necessary
-      sum_mask &= unset_mask;
-      for (unsigned i = 0; i < BIT_ELMTS; i++)
-        sum_mask |= bits.bit_vector[i];
-    }
-
-    //-------------------------------------------------------------------------
-    template<unsigned int MAX>
-    inline void SSETLBitMask<MAX>::assign_bit(unsigned bit, bool val)
-    //-------------------------------------------------------------------------
-    {
-      if (val)
-        set_bit(bit);
-      else
-        unset_bit(bit);
-    }
-
-    //-------------------------------------------------------------------------
-    template<unsigned int MAX>
-    inline bool SSETLBitMask<MAX>::is_set(unsigned bit) const
-    //-------------------------------------------------------------------------
-    {
-#ifdef DEBUG_LEGION
-      assert(bit < MAX);
-#endif
-      unsigned idx = bit >> 6;
-      return (bits.bit_vector[idx] & (1UL << (bit & 0x3F)));
-    }
-
-    //-------------------------------------------------------------------------
-    template<unsigned int MAX>
-    inline int SSETLBitMask<MAX>::find_first_set(void) const
-    //-------------------------------------------------------------------------
-    {
-      for (unsigned idx = 0; idx < BIT_ELMTS; idx++)
-      {
-        if (bits.bit_vector[idx])
-        {
-          for (unsigned j = 0; j < ELEMENT_SIZE; j++)
-          {
-            if (bits.bit_vector[idx] & (1UL << j))
-            {
-              return (idx*ELEMENT_SIZE + j);
-            }
-          }
-        }
-      }
-      return -1;
-    }
-
-    //-------------------------------------------------------------------------
-    template<unsigned int MAX>
-    inline int SSETLBitMask<MAX>::find_index_set(int index) const
-    //-------------------------------------------------------------------------
-    {
-      int offset = 0;
-      for (unsigned idx = 0; idx < BIT_ELMTS; idx++)
-      {
-        int local = __builtin_popcount(bits.bit_vector[idx]);
-        if (index <= local)
-        {
-          for (unsigned j = 0; j < ELEMENT_SIZE; j++)
-          {
-            if (bits.bit_vector[idx] & (1ULL << j))
-            {
-              if (index == 0)
-                return (offset + j);
-              index--;
-            }
-          }
-        }
-        index -= local;
-        offset += ELEMENT_SIZE;
-      }
-      return -1;
-    }
-
-    //-------------------------------------------------------------------------
-    template<unsigned int MAX>
-    inline int SSETLBitMask<MAX>::find_next_set(int start) const
-    //-------------------------------------------------------------------------
-    {
-      if (start < 0)
-        start = 0;
-      int idx = start / ELEMENT_SIZE; // truncate
-      int offset = idx * ELEMENT_SIZE; 
-      int j = start % ELEMENT_SIZE;
-      if (j > 0) // if we are already in the middle of element search it
-      {
-        for ( ; j < int(ELEMENT_SIZE); j++)
-        {
-          if (bits.bit_vector[idx] & (1ULL << j))
-            return (offset + j);
-        }
-        idx++;
-        offset += ELEMENT_SIZE;
-      }
-      for ( ; idx < int(BIT_ELMTS); idx++)
-      {
-        if (bits.bit_vector[idx] > 0) // if it has any valid entries, find next
-        {
-          for (j = 0; j < int(ELEMENT_SIZE); j++)
-          {
-            if (bits.bit_vector[idx] & (1ULL << j))
-              return (offset + j);
-          }
-        }
-        offset += ELEMENT_SIZE;
-      }
-      return -1;
-    }
-
-    //-------------------------------------------------------------------------
-    template<unsigned int MAX>
-    inline void SSETLBitMask<MAX>::clear(void)
-    //-------------------------------------------------------------------------
-    {
-      for (unsigned idx = 0; idx < SSE_ELMTS; idx++)
-      {
-        bits.sse_vector[idx] = _mm_set1_epi32(0); 
-      }
-      sum_mask = 0;
-    }
-
-    //-------------------------------------------------------------------------
-    template<unsigned int MAX>
-    inline const __m128i& SSETLBitMask<MAX>::operator()(
-                                                 const unsigned int &idx) const
-    //-------------------------------------------------------------------------
-    {
-      return bits.sse_vector[idx];
-    }
-
-    //-------------------------------------------------------------------------
-    template<unsigned int MAX>
-    inline __m128i& SSETLBitMask<MAX>::operator()(const unsigned int &idx)
-    //-------------------------------------------------------------------------
-    {
-      return bits.sse_vector[idx];
-    }
-
-    //-------------------------------------------------------------------------
-    template<unsigned int MAX>
-    inline const uint64_t& SSETLBitMask<MAX>::operator[](
-                                                 const unsigned int &idx) const
-    //-------------------------------------------------------------------------
-    {
-      return bits.bit_vector[idx];
-    }
-
-    //-------------------------------------------------------------------------
-    template<unsigned int MAX>
-    inline uint64_t& SSETLBitMask<MAX>::operator[](const unsigned int &idx) 
-    //-------------------------------------------------------------------------
-    {
-      return bits.bit_vector[idx]; 
-    }
-
-    //-------------------------------------------------------------------------
-    template<unsigned int MAX>
-    inline bool SSETLBitMask<MAX>::operator==(const SSETLBitMask &rhs) const
-    //-------------------------------------------------------------------------
-    {
-      if (sum_mask != rhs.sum_mask)
-        return false;
-      for (unsigned idx = 0; idx < BIT_ELMTS; idx++)
-      {
-        if (bits.bit_vector[idx] != rhs[idx]) 
-          return false;
-      }
-      return true;
-    }
-
-    //-------------------------------------------------------------------------
-    template<unsigned int MAX>
-    inline bool SSETLBitMask<MAX>::operator<(const SSETLBitMask &rhs) const
-    //-------------------------------------------------------------------------
-    {
-      // Only be less than if the bits are a subset of the rhs bits
-      for (unsigned idx = 0; idx < BIT_ELMTS; idx++)
-      {
-        if (bits.bit_vector[idx] < rhs[idx])
-          return true;
-        else if (bits.bit_vector[idx] > rhs[idx])
-          return false;
-      }
-      // Otherwise they are equal so false
-      return false;
-    }
-
-    //-------------------------------------------------------------------------
-    template<unsigned int MAX>
-    inline bool SSETLBitMask<MAX>::operator!=(const SSETLBitMask &rhs) const
-    //-------------------------------------------------------------------------
-    {
-      return !(*this == rhs);
-    }
-
-    //-------------------------------------------------------------------------
-    template<unsigned int MAX>
-    inline SSETLBitMask<MAX>& SSETLBitMask<MAX>::operator=(
-                                                       const SSETLBitMask &rhs)
-    //-------------------------------------------------------------------------
-    {
-      sum_mask = rhs.sum_mask;
-      for (unsigned idx = 0; idx < SSE_ELMTS; idx++)
-      {
-        bits.sse_vector[idx] = rhs(idx);
-      }
-      return *this;
-    }
-
-    //-------------------------------------------------------------------------
-    template<unsigned int MAX>
-    inline SSETLBitMask<MAX> SSETLBitMask<MAX>::operator~(void) const
-    //-------------------------------------------------------------------------
-    {
-      SSETLBitMask<MAX> result;
-      for (unsigned idx = 0; idx < BIT_ELMTS; idx++)
-      {
-        result[idx] = ~(bits.bit_vector[idx]);
-        result.sum_mask |= result[idx];
-      }
-      return result;
-    }
-
-    //-------------------------------------------------------------------------
-    template<unsigned int MAX>
-    inline SSETLBitMask<MAX> SSETLBitMask<MAX>::operator|(
-                                                 const SSETLBitMask &rhs) const
-    //-------------------------------------------------------------------------
-    {
-      SSETLBitMask<MAX> result;
-      result.sum_mask = sum_mask | rhs.sum_mask;
-      for (unsigned idx = 0; idx < SSE_ELMTS; idx++)
-      {
-        result(idx) = _mm_or_si128(bits.sse_vector[idx], rhs(idx));
-      }
-      return result;
-    }
-
-    //-------------------------------------------------------------------------
-    template<unsigned int MAX>
-    inline SSETLBitMask<MAX> SSETLBitMask<MAX>::operator&(
-                                                 const SSETLBitMask &rhs) const
-    //-------------------------------------------------------------------------
-    {
-      SSETLBitMask<MAX> result;
-      // If they are independent then we are done
-      if (sum_mask & rhs.sum_mask)
-      {
-        __m128i temp_sum = _mm_set1_epi32(0);
-        for (unsigned idx = 0; idx < SSE_ELMTS; idx++)
-        {
-          result(idx) = _mm_and_si128(bits.sse_vector[idx], rhs(idx));
-          temp_sum = _mm_or_si128(temp_sum, result(idx));
-        }
-        result.sum_mask = extract_mask(temp_sum); 
-      }
-      return result;
-    }
-
-    //-------------------------------------------------------------------------
-    template<unsigned int MAX>
-    inline SSETLBitMask<MAX> SSETLBitMask<MAX>::operator^(
-                                                 const SSETLBitMask &rhs) const
-    //-------------------------------------------------------------------------
-    {
-      SSETLBitMask<MAX> result;
-      __m128i temp_sum = _mm_set1_epi32(0);
-      for (unsigned idx = 0; idx < SSE_ELMTS; idx++)
-      {
-        result(idx) = _mm_xor_si128(bits.sse_vector[idx], rhs(idx));
-        temp_sum = _mm_or_si128(temp_sum, result(idx));
-      }
-      result.sum_mask = extract_mask(temp_sum);
-      return result;
-    }
-
-    //-------------------------------------------------------------------------
-    template<unsigned int MAX>
-    inline SSETLBitMask<MAX>& SSETLBitMask<MAX>::operator|=(
-                                                       const SSETLBitMask &rhs)
-    //-------------------------------------------------------------------------
-    {
-      sum_mask |= rhs.sum_mask;
-      for (unsigned idx = 0; idx < SSE_ELMTS; idx++)
-      {
-        bits.sse_vector[idx] = _mm_or_si128(bits.sse_vector[idx], rhs(idx));
-      }
-      return *this;
-    }
-
-    //-------------------------------------------------------------------------
-    template<unsigned int MAX>
-    inline SSETLBitMask<MAX>& SSETLBitMask<MAX>::operator&=(
-                                                       const SSETLBitMask &rhs)
-    //-------------------------------------------------------------------------
-    {
-      if (sum_mask & rhs.sum_mask)
-      {
-        __m128i temp_sum = _mm_set1_epi32(0);
-        for (unsigned idx = 0; idx < SSE_ELMTS; idx++)
-        {
-          bits.sse_vector[idx] = _mm_and_si128(bits.sse_vector[idx], rhs(idx));
-          temp_sum = _mm_or_si128(temp_sum, bits.sse_vector[idx]);
-        }
-        sum_mask = extract_mask(temp_sum); 
-      }
-      else
-      {
-        sum_mask = 0;
-        for (unsigned idx = 0; idx < SSE_ELMTS; idx++)
-          bits.sse_vector[idx] = _mm_set1_epi32(0);
-      }
-      return *this;
-    }
-
-    //-------------------------------------------------------------------------
-    template<unsigned int MAX>
-    inline SSETLBitMask<MAX>& SSETLBitMask<MAX>::operator^=(
-                                                       const SSETLBitMask &rhs)
-    //-------------------------------------------------------------------------
-    {
-      __m128i temp_sum = _mm_set1_epi32(0);
-      for (unsigned idx = 0; idx < SSE_ELMTS; idx++)
-      {
-        bits.sse_vector[idx] = _mm_xor_si128(bits.sse_vector[idx], rhs(idx));
-        temp_sum = _mm_or_si128(temp_sum, bits.sse_vector[idx]);
-      }
-      sum_mask = extract_mask(temp_sum);
-      return *this;
-    }
-
-    //-------------------------------------------------------------------------
-    template<unsigned int MAX>
-    inline bool SSETLBitMask<MAX>::operator*(const SSETLBitMask &rhs) const
-    //-------------------------------------------------------------------------
-    {
-      if (sum_mask & rhs.sum_mask)
-      {
-        for (unsigned idx = 0; idx < BIT_ELMTS; idx++)
-        {
-          if (bits.bit_vector[idx] & rhs[idx])
-            return false;
-        }
-      }
-      return true;
-    }
-
-    //-------------------------------------------------------------------------
-    template<unsigned int MAX>
-    inline SSETLBitMask<MAX> SSETLBitMask<MAX>::operator-(
-                                                 const SSETLBitMask &rhs) const
-    //-------------------------------------------------------------------------
-    {
-      SSETLBitMask<MAX> result;
-      __m128i temp_sum = _mm_set1_epi32(0);
-      for (unsigned idx = 0; idx < SSE_ELMTS; idx++)
-      {
-        result(idx) = _mm_andnot_si128(rhs(idx), bits.sse_vector[idx]);
-        temp_sum = _mm_or_si128(temp_sum, result(idx));
-      }
-      result.sum_mask = extract_mask(temp_sum);
-      return result;
-    }
-
-    //-------------------------------------------------------------------------
-    template<unsigned int MAX>
-    inline SSETLBitMask<MAX>& SSETLBitMask<MAX>::operator-=(
-                                                       const SSETLBitMask &rhs)
-    //-------------------------------------------------------------------------
-    {
-      __m128i temp_sum = _mm_set1_epi32(0);
-      for (unsigned idx = 0; idx < SSE_ELMTS; idx++)
-      {
-        bits.sse_vector[idx] = _mm_andnot_si128(rhs(idx), bits.sse_vector[idx]);
-        temp_sum = _mm_or_si128(temp_sum, bits.sse_vector[idx]);
-      }
-      sum_mask = extract_mask(temp_sum);
-      return *this;
-    }
-
-    //-------------------------------------------------------------------------
-    template<unsigned int MAX>
-    inline bool SSETLBitMask<MAX>::operator!(void) const
-    //-------------------------------------------------------------------------
-    {
-      // A great reason to have a summary mask
-      return (sum_mask == 0);
-    }
-
-    //-------------------------------------------------------------------------
-    template<unsigned int MAX>
-    inline SSETLBitMask<MAX> SSETLBitMask<MAX>::operator<<(
-                                                          unsigned shift) const
-    //-------------------------------------------------------------------------
-    {
-      // Find the range
-      unsigned range = shift >> 6;
-      unsigned local = shift & 0x3F;
-      SSETLBitMask<MAX> result;
-      if (!local)
-      {
-        // Fast case where we just have to move the individual words
-        for (int idx = (BIT_ELMTS-1); idx >= int(range); idx--)
-        {
-          result[idx] = bits.bit_vector[idx-range]; 
-          result.sum_mask |= result[idx];
-        }
-        // fill in everything else with zeros
-        for (unsigned idx = 0; idx < range; idx++)
-          result[idx] = 0;
-      }
-      else
-      {
-        // Slow case with merging words
-        for (int idx = (BIT_ELMTS-1); idx > int(range); idx--)
-        {
-          uint64_t left = bits.bit_vector[idx-range] << local;
-          uint64_t right = bits.bit_vector[idx-(range+1)] >> ((1 << 6) - local);
-          result[idx] = left | right;
-          result.sum_mask |= result[idx];
-        }
-        // Handle the last case
-        result[range] = bits.bit_vector[0] << local; 
-        result.sum_mask |= result[range];
-        // Fill in everything else with zeros
-        for (unsigned idx = 0; idx < range; idx++)
-          result[idx] = 0;
-      }
-      return result;
-    }
-
-    //-------------------------------------------------------------------------
-    template<unsigned int MAX>
-    inline SSETLBitMask<MAX> SSETLBitMask<MAX>::operator>>(
-                                                          unsigned shift) const
-    //-------------------------------------------------------------------------
-    {
-      unsigned range = shift >> 6;
-      unsigned local = shift & 0x3F;
-      SSETLBitMask<MAX> result;
-      if (!local)
-      {
-        // Fast case where we just have to move individual words
-        for (unsigned idx = 0; idx < (BIT_ELMTS-range); idx++)
-        {
-          result[idx] = bits.bit_vector[idx+range];
-          result.sum_mask |= result[idx];
-        }
-        // Fill in everything else with zeros
-        for (unsigned idx = (BIT_ELMTS-range); idx < (BIT_ELMTS); idx++)
-          result[idx] = 0;
-      }
-      else
-      {
-        // Slow case with merging words
-        for (unsigned idx = 0; idx < (BIT_ELMTS-(range+1)); idx++)
-        {
-          uint64_t right = bits.bit_vector[idx+range] >> local;
-          uint64_t left = bits.bit_vector[idx+range+1] << ((1 << 6) - local);
-          result[idx] = left | right;
-          result.sum_mask |= result[idx];
-        }
-        // Handle the last case
-        result[BIT_ELMTS-(range+1)] = bits.bit_vector[BIT_ELMTS-1] >> local;
-        result.sum_mask |= result[BIT_ELMTS-(range+1)];
-        // Fill in everything else with zeros
-        for (unsigned idx = (BIT_ELMTS-range); idx < BIT_ELMTS; idx++)
-          result[idx] = 0;
-      }
-      return result;
-    }
-
-    //-------------------------------------------------------------------------
-    template<unsigned int MAX>
-    inline SSETLBitMask<MAX>& SSETLBitMask<MAX>::operator<<=(unsigned shift)
-    //-------------------------------------------------------------------------
-    {
-      // Find the range
-      unsigned range = shift >> 6;
-      unsigned local = shift & 0x3F;
-      sum_mask = 0;
-      if (!local)
-      {
-        // Fast case where we just have to move the individual words
-        for (int idx = (BIT_ELMTS-1); idx >= int(range); idx--)
-        {
-          bits.bit_vector[idx] = bits.bit_vector[idx-range]; 
-          sum_mask |= bits.bit_vector[idx];
-        }
-        // fill in everything else with zeros
-        for (unsigned idx = 0; idx < range; idx++)
-          bits.bit_vector[idx] = 0;
-      }
-      else
-      {
-        // Slow case with merging words
-        for (int idx = (BIT_ELMTS-1); idx > int(range); idx--)
-        {
-          uint64_t left = bits.bit_vector[idx-range] << local;
-          uint64_t right = bits.bit_vector[idx-(range+1)] >> ((1 << 6) - local);
-          bits.bit_vector[idx] = left | right;
-          sum_mask |= bits.bit_vector[idx];
-        }
-        // Handle the last case
-        bits.bit_vector[range] = bits.bit_vector[0] << local; 
-        sum_mask |= bits.bit_vector[range];
-        // Fill in everything else with zeros
-        for (unsigned idx = 0; idx < range; idx++)
-          bits.bit_vector[idx] = 0;
-      }
-      return *this;
-    }
-
-    //-------------------------------------------------------------------------
-    template<unsigned int MAX>
-    inline SSETLBitMask<MAX>& SSETLBitMask<MAX>::operator>>=(unsigned shift)
-    //-------------------------------------------------------------------------
-    {
-      unsigned range = shift >> 6;
-      unsigned local = shift & 0x3F;
-      sum_mask = 0;
-      if (!local)
-      {
-        // Fast case where we just have to move individual words
-        for (unsigned idx = 0; idx < (BIT_ELMTS-range); idx++)
-        {
-          bits.bit_vector[idx] = bits.bit_vector[idx+range];
-          sum_mask |= bits.bit_vector[idx];
-        }
-        // Fill in everything else with zeros
-        for (unsigned idx = (BIT_ELMTS-range); idx < (BIT_ELMTS); idx++)
-          bits.bit_vector[idx] = 0;
-      }
-      else
-      {
-        // Slow case with merging words
-        uint64_t carry_mask = 0;
-        for (unsigned idx = 0; idx < local; idx++)
-          carry_mask |= (1 << idx);
-        for (unsigned idx = 0; idx < (BIT_ELMTS-(range+1)); idx++)
-        {
-          uint64_t right = bits.bit_vector[idx+range] >> local;
-          uint64_t left = bits.bit_vector[idx+range+1] << ((1 << 6) - local);
-          bits.bit_vector[idx] = left | right;
-          sum_mask |= bits.bit_vector[idx];
-        }
-        // Handle the last case
-        bits.bit_vector[BIT_ELMTS-(range+1)] = 
-                                        bits.bit_vector[BIT_ELMTS-1] >> local;
-        sum_mask |= bits.bit_vector[BIT_ELMTS-(range+1)];
-        // Fill in everything else with zeros
-        for (unsigned idx = (BIT_ELMTS-range); idx < BIT_ELMTS; idx++)
-          bits.bit_vector[idx] = 0;
-      }
-      return *this;
-    }
-
-    //-------------------------------------------------------------------------
-    template<unsigned int MAX>
-    inline uint64_t SSETLBitMask<MAX>::get_hash_key(void) const
-    //-------------------------------------------------------------------------
-    {
-      return sum_mask;
-    }
-
-    //-------------------------------------------------------------------------
-    template<unsigned int MAX>
-    inline const uint64_t* SSETLBitMask<MAX>::base(void) const
-    //-------------------------------------------------------------------------
-    {
-      return bits.bit_vector;
-    }
-
-    //-------------------------------------------------------------------------
-    template<unsigned int MAX>
-    inline void SSETLBitMask<MAX>::serialize(Serializer &rez) const
-    //-------------------------------------------------------------------------
-    {
-      rez.serialize(sum_mask);
-      rez.serialize(bits.bit_vector, (MAX/8));
-    }
-
-    //-------------------------------------------------------------------------
-    template<unsigned int MAX>
-    inline void SSETLBitMask<MAX>::deserialize(Deserializer &derez)
-    //-------------------------------------------------------------------------
-    {
-      derez.deserialize(sum_mask);
-      derez.deserialize(bits.bit_vector, (MAX/8));
-    }
-
-    //-------------------------------------------------------------------------
-    template<unsigned int MAX>
-    inline char* SSETLBitMask<MAX>::to_string(void) const
-    //-------------------------------------------------------------------------
-    {
-      return BitMaskHelper::to_string(bits.bit_vector, MAX);
-    }
-
-    //-------------------------------------------------------------------------
-    template<unsigned int MAX>
-    inline int SSETLBitMask<MAX>::pop_count(void) const
-    //-------------------------------------------------------------------------
-    {
-      if (!sum_mask)
-        return 0;
-      int result = 0;
-#ifndef VALGRIND
-      for (unsigned idx = 0; idx < BIT_ELMTS; idx++)
-      {
-        result += __builtin_popcountl(bits.bit_vector[idx]);
-      }
-#else
-      for (unsigned idx = 0; idx < MAX; idx++)
-      {
-        if (is_set(idx))
-          result++;
-      }
-#endif
-      return result;
-    }
-
-    //-------------------------------------------------------------------------
-    template<unsigned int MAX>
-    /*static*/ inline int SSETLBitMask<MAX>::pop_count(
-                                                 const SSETLBitMask<MAX> &mask)
-    //-------------------------------------------------------------------------
-    {
-      if (!mask.sum_mask)
-        return 0;
-      int result = 0;
-#ifndef VALGRIND
-      for (unsigned idx = 0; idx < BIT_ELMTS; idx++)
-      {
-        result += __builtin_popcountl(mask[idx]);
-      }
-#else
-      for (unsigned idx = 0; idx < MAX; idx++)
-      {
-        if (mask.is_set(idx))
-          result++;
-      }
-#endif
-      return result;
-    }
-
-    //-------------------------------------------------------------------------
-    template<unsigned int MAX>
-    /*static*/ inline uint64_t SSETLBitMask<MAX>::extract_mask(__m128i value)
-    //-------------------------------------------------------------------------
-    {
-#if !defined(__LP64__) // handle the case for when we don't have 64-bit support
-      uint64_t left = _mm_cvtsi128_si32(value);
-      left |= uint64_t(_mm_cvtsi128_si32(_mm_shuffle_epi32(value, 1))) << 32;
-      uint64_t right = _mm_cvtsi128_si32(_mm_shuffle_epi32(value, 2));
-      right |= uint64_t(_mm_cvtsi128_si32(_mm_shuffle_epi32(value, 3))) << 32;
-#elif defined(__SSE4_1__) // see if we have sse 4.1
-      uint64_t left = _mm_extract_epi64(value, 0);
-      uint64_t right = _mm_extract_epi64(value, 1);
-#else // Assume we have sse 2
-      uint64_t left = _mm_cvtsi128_si64(value);
-      uint64_t right = _mm_cvtsi128_si64(_mm_shuffle_epi32(value, 14));
-#endif
-      return (left | right);
-    }
-#undef BIT_ELMTS
-#undef SSE_ELMTS
-#endif // __SSE2__
-
-#ifdef __AVX__
-#define AVX_ELMTS (MAX/256)
-#define BIT_ELMTS (MAX/64)
-    //-------------------------------------------------------------------------
-    template<unsigned int MAX>
-    AVXBitMask<MAX>::AVXBitMask(uint64_t init /*= 0*/)
-    //-------------------------------------------------------------------------
-    {
-      LEGION_STATIC_ASSERT((MAX % 256) == 0);
-      for (unsigned idx = 0; idx < BIT_ELMTS; idx++)
-      {
-        bits.bit_vector[idx] = init;
-      }
-    }
-
-    //-------------------------------------------------------------------------
-    template<unsigned int MAX>
-    AVXBitMask<MAX>::AVXBitMask(const AVXBitMask &rhs)
-    //-------------------------------------------------------------------------
-    {
-      LEGION_STATIC_ASSERT((MAX % 256) == 0);
-      for (unsigned idx = 0; idx < AVX_ELMTS; idx++)
-      {
-        bits.avx_vector[idx] = rhs(idx);
-      }
-    }
-
-    //-------------------------------------------------------------------------
-    template<unsigned int MAX>
-    AVXBitMask<MAX>::~AVXBitMask(void)
-    //-------------------------------------------------------------------------
-    {
-    }
-
-    //-------------------------------------------------------------------------
-    template<unsigned int MAX>
-    inline void AVXBitMask<MAX>::set_bit(unsigned bit)
-    //-------------------------------------------------------------------------
-    {
-#ifdef DEBUG_LEGION
-      assert(bit < MAX);
-#endif
-      unsigned idx = bit >> 6;
-      bits.bit_vector[idx] |= (1UL << (bit & 0x3F));
-    }
-
-    //-------------------------------------------------------------------------
-    template<unsigned int MAX>
-    inline void AVXBitMask<MAX>::unset_bit(unsigned bit)
-    //-------------------------------------------------------------------------
-    {
-#ifdef DEBUG_LEGION
-      assert(bit < MAX);
-#endif
-      unsigned idx = bit >> 6;
-      bits.bit_vector[idx] &= ~(1UL << (bit & 0x3F));
-    }
-
-    //-------------------------------------------------------------------------
-    template<unsigned int MAX>
-    inline void AVXBitMask<MAX>::assign_bit(unsigned bit, bool val)
-    //-------------------------------------------------------------------------
-    {
-      if (val)
-        set_bit(bit);
-      else
-        unset_bit(bit);
-    }
-
-    //-------------------------------------------------------------------------
-    template<unsigned int MAX>
-    inline bool AVXBitMask<MAX>::is_set(unsigned bit) const
-    //-------------------------------------------------------------------------
-    {
-#ifdef DEBUG_LEGION
-      assert(bit < MAX);
-#endif
-      unsigned idx = bit >> 6;
-      return (bits.bit_vector[idx] & (1UL << (bit & 0x3F)));
-    }
-
-    //-------------------------------------------------------------------------
-    template<unsigned int MAX>
-    inline int AVXBitMask<MAX>::find_first_set(void) const
-    //-------------------------------------------------------------------------
-    {
-      for (unsigned idx = 0; idx < BIT_ELMTS; idx++)
-      {
-        if (bits.bit_vector[idx])
-        {
-          for (unsigned j = 0; j < ELEMENT_SIZE; j++)
-          {
-            if (bits.bit_vector[idx] & (1UL << j))
-            {
-              return (idx*ELEMENT_SIZE + j);
-            }
-          }
-        }
-      }
-      return -1;
-    }
-
-    //-------------------------------------------------------------------------
-    template<unsigned int MAX>
-    inline int AVXBitMask<MAX>::find_index_set(int index) const
-    //-------------------------------------------------------------------------
-    {
-      int offset = 0;
-      for (unsigned idx = 0; idx < BIT_ELMTS; idx++)
-      {
-        int local = __builtin_popcount(bits.bit_vector[idx]);
-        if (index <= local)
-        {
-          for (unsigned j = 0; j < ELEMENT_SIZE; j++)
-          {
-            if (bits.bit_vector[idx] & (1ULL << j))
-            {
-              if (index == 0)
-                return (offset + j);
-              index--;
-            }
-          }
-        }
-        index -= local;
-        offset += ELEMENT_SIZE;
-      }
-      return -1;
-    }
-
-    //-------------------------------------------------------------------------
-    template<unsigned int MAX>
-    inline int AVXBitMask<MAX>::find_next_set(int start) const
-    //-------------------------------------------------------------------------
-    {
-      if (start < 0)
-        start = 0;
-      int idx = start / ELEMENT_SIZE; // truncate
-      int offset = idx * ELEMENT_SIZE; 
-      int j = start % ELEMENT_SIZE;
-      if (j > 0) // if we are already in the middle of element search it
-      {
-        for ( ; j < int(ELEMENT_SIZE); j++)
-        {
-          if (bits.bit_vector[idx] & (1ULL << j))
-            return (offset + j);
-        }
-        idx++;
-        offset += ELEMENT_SIZE;
-      }
-      for ( ; idx < int(BIT_ELMTS); idx++)
-      {
-        if (bits.bit_vector[idx] > 0) // if it has any valid entries, find next
-        {
-          for (j = 0; j < int(ELEMENT_SIZE); j++)
-          {
-            if (bits.bit_vector[idx] & (1ULL << j))
-              return (offset + j);
-          }
-        }
-        offset += ELEMENT_SIZE;
-      }
-      return -1;
-    }
-
-    //-------------------------------------------------------------------------
-    template<unsigned int MAX>
-    inline void AVXBitMask<MAX>::clear(void)
-    //-------------------------------------------------------------------------
-    {
-      for (unsigned idx = 0; idx < AVX_ELMTS; idx++)
-      {
-        bits.avx_vector[idx] = _mm256_set1_epi32(0);
-      }
-    }
-
-    //-------------------------------------------------------------------------
-    template<unsigned int MAX>
-    inline const __m256i& AVXBitMask<MAX>::operator()(
-                                                 const unsigned int &idx) const
-    //-------------------------------------------------------------------------
-    {
-      return bits.avx_vector[idx];
-    }
-
-    //-------------------------------------------------------------------------
-    template<unsigned int MAX>
-    inline __m256i& AVXBitMask<MAX>::operator()(const unsigned int &idx)
-    //-------------------------------------------------------------------------
-    {
-      return bits.avx_vector[idx];
-    }
-
-    //-------------------------------------------------------------------------
-    template<unsigned int MAX>
-    inline const uint64_t& AVXBitMask<MAX>::operator[](
-                                                 const unsigned int &idx) const
-    //-------------------------------------------------------------------------
-    {
-      return bits.bit_vector[idx];
-    }
-
-    //-------------------------------------------------------------------------
-    template<unsigned int MAX>
-    inline uint64_t& AVXBitMask<MAX>::operator[](const unsigned int &idx) 
-    //-------------------------------------------------------------------------
-    {
-      return bits.bit_vector[idx]; 
-    }
-
-    //-------------------------------------------------------------------------
-    template<unsigned int MAX>
-    inline const __m256d& AVXBitMask<MAX>::elem(const unsigned int &idx) const
-    //-------------------------------------------------------------------------
-    {
-      return bits.avx_double[idx];
-    }
-
-    //-------------------------------------------------------------------------
-    template<unsigned int MAX>
-    inline __m256d& AVXBitMask<MAX>::elem(const unsigned int &idx)
-    //-------------------------------------------------------------------------
-    {
-      return bits.avx_double[idx];
-    }
-
-    //-------------------------------------------------------------------------
-    template<unsigned int MAX>
-    inline bool AVXBitMask<MAX>::operator==(const AVXBitMask &rhs) const
-    //-------------------------------------------------------------------------
-    {
-      for (unsigned idx = 0; idx < BIT_ELMTS; idx++)
-      {
-        if (bits.bit_vector[idx] != rhs[idx]) 
-          return false;
-      }
-      return true;
-    }
-
-    //-------------------------------------------------------------------------
-    template<unsigned int MAX>
-    inline bool AVXBitMask<MAX>::operator<(const AVXBitMask &rhs) const
-    //-------------------------------------------------------------------------
-    {
-      // Only be less than if the bits are a subset of the rhs bits
-      for (unsigned idx = 0; idx < BIT_ELMTS; idx++)
-      {
-        if (bits.bit_vector[idx] < rhs[idx])
-          return true;
-        else if (bits.bit_vector[idx] > rhs[idx])
-          return false;
-      }
-      // Otherwise they are equal so false
-      return false;
-    }
-
-    //-------------------------------------------------------------------------
-    template<unsigned int MAX>
-    inline bool AVXBitMask<MAX>::operator!=(const AVXBitMask &rhs) const
-    //-------------------------------------------------------------------------
-    {
-      return !(*this == rhs);
-    }
-
-    //-------------------------------------------------------------------------
-    template<unsigned int MAX>
-    inline AVXBitMask<MAX>& AVXBitMask<MAX>::operator=(const AVXBitMask &rhs)
-    //-------------------------------------------------------------------------
-    {
-      for (unsigned idx = 0; idx < AVX_ELMTS; idx++)
-      {
-        bits.avx_vector[idx] = rhs(idx);
-      }
-      return *this;
-    }
-
-    //-------------------------------------------------------------------------
-    template<unsigned int MAX>
-    inline AVXBitMask<MAX> AVXBitMask<MAX>::operator~(void) const
-    //-------------------------------------------------------------------------
-    {
-      AVXBitMask<MAX> result;
-      for (unsigned idx = 0; idx < BIT_ELMTS; idx++)
-      {
-        result[idx] = ~(bits.bit_vector[idx]);
-      }
-      return result;
-    }
-
-    //-------------------------------------------------------------------------
-    template<unsigned int MAX>
-    inline AVXBitMask<MAX> AVXBitMask<MAX>::operator|(
-                                                   const AVXBitMask &rhs) const
-    //-------------------------------------------------------------------------
-    {
-      AVXBitMask<MAX> result;
-#ifdef __AVX2__
-      // If we have this instruction use it because it has higher throughput
-      for (unsigned idx = 0; idx < AVX_ELMTS; idx++)
-      {
-        result(idx) = _mm256_or_si256(bits.avx_vector[idx], rhs(idx));
-      }
-#else
-      for (unsigned idx = 0; idx < AVX_ELMTS; idx++)
-      {
-        result.elem(idx) = _mm256_or_pd(bits.avx_double[idx],
-                                        rhs.elem(idx));
-      }
-#endif
-      _mm256_zeroall();
-      return result;
-    }
-
-    //-------------------------------------------------------------------------
-    template<unsigned int MAX>
-    inline AVXBitMask<MAX> AVXBitMask<MAX>::operator&(
-                                                   const AVXBitMask &rhs) const
-    //-------------------------------------------------------------------------
-    {
-      AVXBitMask<MAX> result;
-#ifdef __AVX2__
-      for (unsigned idx = 0; idx < AVX_ELMTS; idx++)
-      {
-        result(idx) = _mm256_and_si256(bits.avx_vector[idx], rhs(idx));
-      }
-#else
-      for (unsigned idx = 0; idx < AVX_ELMTS; idx++)
-      {
-        result.elem(idx) = _mm256_and_pd(bits.avx_double[idx],
-                                         rhs.elem(idx));
-      }
-#endif
-      _mm256_zeroall();
-      return result;
-    }
-
-    //-------------------------------------------------------------------------
-    template<unsigned int MAX>
-    inline AVXBitMask<MAX> AVXBitMask<MAX>::operator^(
-                                                   const AVXBitMask &rhs) const
-    //-------------------------------------------------------------------------
-    {
-      AVXBitMask<MAX> result;
-#ifdef __AVX2__
-      for (unsigned idx = 0; idx < AVX_ELMTS; idx++)
-      {
-        result(idx) = _mm256_xor_si256(bits.avx_vector[idx], rhs(idx));
-      }
-#else
-      for (unsigned idx = 0; idx < AVX_ELMTS; idx++)
-      {
-        result.elem(idx) = _mm256_xor_pd(bits.avx_double[idx],
-                                         rhs.elem(idx));
-      }
-#endif
-      _mm256_zeroall();
-      return result;
-    }
-
-    //-------------------------------------------------------------------------
-    template<unsigned int MAX>
-    inline AVXBitMask<MAX>& AVXBitMask<MAX>::operator|=(const AVXBitMask &rhs) 
-    //-------------------------------------------------------------------------
-    {
-#ifdef __AVX2__
-      for (unsigned idx = 0; idx < AVX_ELMTS; idx++)
-      {
-        bits.avx_vector[idx] = _mm256_or_si256(bits.avx_vector[idx], rhs(idx));
-      }
-#else
-      for (unsigned idx = 0; idx < AVX_ELMTS; idx++)
-      {
-        bits.avx_double[idx] = _mm256_or_pd(bits.avx_double[idx],rhs.elem(idx));
-      }
-#endif
-      _mm256_zeroall();
-      return *this;
-    }
-
-    //-------------------------------------------------------------------------
-    template<unsigned int MAX>
-    inline AVXBitMask<MAX>& AVXBitMask<MAX>::operator&=(const AVXBitMask &rhs)
-    //-------------------------------------------------------------------------
-    {
-#ifdef __AVX2__
-      for (unsigned idx = 0; idx < AVX_ELMTS; idx++)
-      {
-        bits.avx_vector[idx] = _mm256_and_si256(bits.avx_vector[idx], rhs(idx));
-      }
-#else
-      for (unsigned idx = 0; idx < AVX_ELMTS; idx++)
-      {
-        bits.avx_double[idx] = _mm256_and_pd(bits.avx_double[idx],
-                                             rhs.elem(idx));
-      }
-#endif
-      _mm256_zeroall();
-      return *this;
-    }
-
-    //-------------------------------------------------------------------------
-    template<unsigned int MAX>
-    inline AVXBitMask<MAX>& AVXBitMask<MAX>::operator^=(const AVXBitMask &rhs)
-    //-------------------------------------------------------------------------
-    {
-#ifdef __AVX2__
-      for (unsigned idx = 0; idx < AVX_ELMTS; idx++)
-      {
-        bits.avx_vector[idx] = _mm256_xor_si256(bits.avx_vector[idx], rhs(idx));
-      }
-#else
-      for (unsigned idx = 0; idx < AVX_ELMTS; idx++)
-      {
-        bits.avx_double[idx] = _mm256_xor_pd(bits.avx_double[idx], 
-                                             rhs.elem(idx));
-      }
-#endif
-      _mm256_zeroall();
-      return *this;
-    }
-
-    //-------------------------------------------------------------------------
-    template<unsigned int MAX>
-    inline bool AVXBitMask<MAX>::operator*(const AVXBitMask &rhs) const
-    //-------------------------------------------------------------------------
-    {
-      for (unsigned idx = 0; idx < BIT_ELMTS; idx++)
-      {
-        if (bits.bit_vector[idx] & rhs[idx])
-          return false;
-      }
-      return true;
-    }
-
-    //-------------------------------------------------------------------------
-    template<unsigned int MAX>
-    inline AVXBitMask<MAX> AVXBitMask<MAX>::operator-(
-                                                   const AVXBitMask &rhs) const
-    //-------------------------------------------------------------------------
-    {
-      AVXBitMask<MAX> result;
-#ifdef __AVX2__
-      for (unsigned idx = 0; idx < AVX_ELMTS; idx++)
-      {
-        result(idx) = _mm256_andnot_si256(rhs(idx), bits.avx_vector[idx]);
-      }
-#else
-      for (unsigned idx = 0; idx < AVX_ELMTS; idx++)
-      {
-        result.elem(idx) = _mm256_andnot_pd(rhs.elem(idx),
-                                            bits.avx_double[idx]);
-      }
-#endif
-      _mm256_zeroall();
-      return result;
-    }
-
-    //-------------------------------------------------------------------------
-    template<unsigned int MAX>
-    inline AVXBitMask<MAX>& AVXBitMask<MAX>::operator-=(const AVXBitMask &rhs)
-    //-------------------------------------------------------------------------
-    {
-#ifdef __AVX2__
-      for (unsigned idx = 0; idx < AVX_ELMTS; idx++)
-      {
-        bits.avx_vector[idx] = _mm256_andnot_si256(rhs(idx), 
-                                                   bits.avx_vector[idx]);
-      }
-#else
-      for (unsigned idx = 0; idx < AVX_ELMTS; idx++)
-      {
-        bits.avx_double[idx] = _mm256_andnot_pd(rhs.elem(idx),
-                                                bits.avx_double[idx]);
-      }
-#endif
-      _mm256_zeroall();
-      return *this;
-    }
-
-    //-------------------------------------------------------------------------
-    template<unsigned int MAX>
-    inline bool AVXBitMask<MAX>::operator!(void) const
-    //-------------------------------------------------------------------------
-    {
-      for (unsigned idx = 0; idx < BIT_ELMTS; idx++)
-      {
-        if (bits.bit_vector[idx] != 0)
-          return false;
-      }
-      return true;
-    }
-
-    //-------------------------------------------------------------------------
-    template<unsigned int MAX>
-    inline AVXBitMask<MAX> AVXBitMask<MAX>::operator<<(unsigned shift) const
-    //-------------------------------------------------------------------------
-    {
-      // Find the range
-      unsigned range = shift >> 6;
-      unsigned local = shift & 0x3F;
-      AVXBitMask<MAX> result;
-      if (!local)
-      {
-        // Fast case where we just have to move the individual words
-        for (int idx = (BIT_ELMTS-1); idx >= int(range); idx--)
-        {
-          result[idx] = bits.bit_vector[idx-range]; 
-        }
-        // fill in everything else with zeros
-        for (unsigned idx = 0; idx < range; idx++)
-          result[idx] = 0;
-      }
-      else
-      {
-        // Slow case with merging words
-        for (int idx = (BIT_ELMTS-1); idx > int(range); idx--)
-        {
-          uint64_t left = bits.bit_vector[idx-range] << local;
-          uint64_t right = bits.bit_vector[idx-(range+1)] >> ((1 << 6) - local);
-          result[idx] = left | right;
-        }
-        // Handle the last case
-        result[range] = bits.bit_vector[0] << local; 
-        // Fill in everything else with zeros
-        for (unsigned idx = 0; idx < range; idx++)
-          result[idx] = 0;
-      }
-      return result;
-    }
-
-    //-------------------------------------------------------------------------
-    template<unsigned int MAX>
-    inline AVXBitMask<MAX> AVXBitMask<MAX>::operator>>(unsigned shift) const
-    //-------------------------------------------------------------------------
-    {
-      unsigned range = shift >> 6;
-      unsigned local = shift & 0x3F;
-      AVXBitMask<MAX> result;
-      if (!local)
-      {
-        // Fast case where we just have to move individual words
-        for (unsigned idx = 0; idx < (BIT_ELMTS-range); idx++)
-        {
-          result[idx] = bits.bit_vector[idx+range];
-        }
-        // Fill in everything else with zeros
-        for (unsigned idx = (BIT_ELMTS-range); idx < (BIT_ELMTS); idx++)
-          result[idx] = 0;
-      }
-      else
-      {
-        // Slow case with merging words
-        for (unsigned idx = 0; idx < (BIT_ELMTS-(range+1)); idx++)
-        {
-          uint64_t right = bits.bit_vector[idx+range] >> local;
-          uint64_t left = bits.bit_vector[idx+range+1] << ((1 << 6) - local);
-          result[idx] = left | right;
-        }
-        // Handle the last case
-        result[BIT_ELMTS-(range+1)] = bits.bit_vector[BIT_ELMTS-1] >> local;
-        // Fill in everything else with zeros
-        for (unsigned idx = (BIT_ELMTS-range); idx < BIT_ELMTS; idx++)
-          result[idx] = 0;
-      }
-      return result;
-    }
-
-    //-------------------------------------------------------------------------
-    template<unsigned int MAX>
-    inline AVXBitMask<MAX>& AVXBitMask<MAX>::operator<<=(unsigned shift)
-    //-------------------------------------------------------------------------
-    {
-      // Find the range
-      unsigned range = shift >> 6;
-      unsigned local = shift & 0x3F;
-      if (!local)
-      {
-        // Fast case where we just have to move the individual words
-        for (int idx = (BIT_ELMTS-1); idx >= int(range); idx--)
-        {
-          bits.bit_vector[idx] = bits.bit_vector[idx-range]; 
-        }
-        // fill in everything else with zeros
-        for (unsigned idx = 0; idx < range; idx++)
-          bits.bit_vector[idx] = 0;
-      }
-      else
-      {
-        // Slow case with merging words
-        for (int idx = (BIT_ELMTS-1); idx > int(range); idx--)
-        {
-          uint64_t left = bits.bit_vector[idx-range] << local;
-          uint64_t right = bits.bit_vector[idx-(range+1)] >> ((1 << 6) - local);
-          bits.bit_vector[idx] = left | right;
-        }
-        // Handle the last case
-        bits.bit_vector[range] = bits.bit_vector[0] << local; 
-        // Fill in everything else with zeros
-        for (unsigned idx = 0; idx < range; idx++)
-          bits.bit_vector[idx] = 0;
-      }
-      return *this;
-    }
-
-    //-------------------------------------------------------------------------
-    template<unsigned int MAX>
-    inline AVXBitMask<MAX>& AVXBitMask<MAX>::operator>>=(unsigned shift)
-    //-------------------------------------------------------------------------
-    {
-      unsigned range = shift >> 6;
-      unsigned local = shift & 0x3F;
-      if (!local)
-      {
-        // Fast case where we just have to move individual words
-        for (unsigned idx = 0; idx < (BIT_ELMTS-range); idx++)
-        {
-          bits.bit_vector[idx] = bits.bit_vector[idx+range];
-        }
-        // Fill in everything else with zeros
-        for (unsigned idx = (BIT_ELMTS-range); idx < (BIT_ELMTS); idx++)
-          bits.bit_vector[idx] = 0;
-      }
-      else
-      {
-        // Slow case with merging words
-        uint64_t carry_mask = 0;
-        for (unsigned idx = 0; idx < local; idx++)
-          carry_mask |= (1 << idx);
-        for (unsigned idx = 0; idx < (BIT_ELMTS-(range+1)); idx++)
-        {
-          uint64_t right = bits.bit_vector[idx+range] >> local;
-          uint64_t left = bits.bit_vector[idx+range+1] << ((1 << 6) - local);
-          bits.bit_vector[idx] = left | right;
-        }
-        // Handle the last case
-        bits.bit_vector[BIT_ELMTS-(range+1)] = 
-                                      bits.bit_vector[BIT_ELMTS-1] >> local;
-        // Fill in everything else with zeros
-        for (unsigned idx = (BIT_ELMTS-range); idx < BIT_ELMTS; idx++)
-          bits.bit_vector[idx] = 0;
-      }
-      return *this;
-    }
-
-    //-------------------------------------------------------------------------
-    template<unsigned int MAX>
-    inline uint64_t AVXBitMask<MAX>::get_hash_key(void) const
-    //-------------------------------------------------------------------------
-    {
-      uint64_t result = 0;
-      for (unsigned idx = 0; idx < BIT_ELMTS; idx++)
-      {
-        result |= bits.bit_vector[idx];
-      }
-      return result;
-    }
-
-    //-------------------------------------------------------------------------
-    template<unsigned int MAX>
-    inline const uint64_t* AVXBitMask<MAX>::base(void) const
-    //-------------------------------------------------------------------------
-    {
-      return bits.bit_vector;
-    }
-
-    //-------------------------------------------------------------------------
-    template<unsigned int MAX>
-    inline void AVXBitMask<MAX>::serialize(Serializer &rez) const
-    //-------------------------------------------------------------------------
-    {
-      rez.serialize(bits.bit_vector, (MAX/8));
-    }
-
-    //-------------------------------------------------------------------------
-    template<unsigned int MAX>
-    inline void AVXBitMask<MAX>::deserialize(Deserializer &derez)
-    //-------------------------------------------------------------------------
-    {
-      derez.deserialize(bits.bit_vector, (MAX/8));
-    }
-
-    //-------------------------------------------------------------------------
-    template<unsigned int MAX>
-    inline char* AVXBitMask<MAX>::to_string(void) const
-    //-------------------------------------------------------------------------
-    {
-      return BitMaskHelper::to_string(bits.bit_vector, MAX);
-    }
-
-    //-------------------------------------------------------------------------
-    template<unsigned int MAX>
-    inline int AVXBitMask<MAX>::pop_count(void) const
-    //-------------------------------------------------------------------------
-    {
-      int result = 0;
-#ifndef VALGRIND
-      for (unsigned idx = 0; idx < BIT_ELMTS; idx++)
-      {
-        result += __builtin_popcountl(bits.bit_vector[idx]);
-      }
-#else
-      for (unsigned idx = 0; idx < MAX; idx++)
-      {
-        if (is_set(idx))
-          result++;
-      }
-#endif
-      return result;
-    }
-
-    //-------------------------------------------------------------------------
-    template<unsigned int MAX>
-    /*static*/ inline int AVXBitMask<MAX>::pop_count(
-                                                   const AVXBitMask<MAX> &mask)
-    //-------------------------------------------------------------------------
-    {
-      int result = 0;
-#ifndef VALGRIND
-      for (unsigned idx = 0; idx < BIT_ELMTS; idx++)
-      {
-        result += __builtin_popcountl(mask[idx]);
-      }
-#else
-      for (unsigned idx = 0; idx < MAX; idx++)
-      {
-        if (mask.is_set(idx))
-          result++;
-      }
-#endif
-      return result;
-    }
-
-    //-------------------------------------------------------------------------
-    template<unsigned int MAX>
-    AVXTLBitMask<MAX>::AVXTLBitMask(uint64_t init /*= 0*/)
-      : sum_mask(init)
-    //-------------------------------------------------------------------------
-    {
-      LEGION_STATIC_ASSERT((MAX % 256) == 0);
-      for (unsigned idx = 0; idx < BIT_ELMTS; idx++)
-      {
-        bits.bit_vector[idx] = init;
-      }
-    }
-
-    //-------------------------------------------------------------------------
-    template<unsigned int MAX>
-    AVXTLBitMask<MAX>::AVXTLBitMask(const AVXTLBitMask &rhs)
-      : sum_mask(rhs.sum_mask)
-    //-------------------------------------------------------------------------
-    {
-      LEGION_STATIC_ASSERT((MAX % 256) == 0);
-      for (unsigned idx = 0; idx < AVX_ELMTS; idx++)
-      {
-        bits.avx_vector[idx] = rhs(idx);
-      }
-    }
-
-    //-------------------------------------------------------------------------
-    template<unsigned int MAX>
-    AVXTLBitMask<MAX>::~AVXTLBitMask(void)
-    //-------------------------------------------------------------------------
-    {
-    }
-
-    //-------------------------------------------------------------------------
-    template<unsigned int MAX>
-    inline void AVXTLBitMask<MAX>::set_bit(unsigned bit)
-    //-------------------------------------------------------------------------
-    {
-#ifdef DEBUG_LEGION
-      assert(bit < MAX);
-#endif
-      unsigned idx = bit >> 6;
-      const uint64_t set_mask = (1UL << (bit & 0x3F));
-      bits.bit_vector[idx] |= set_mask;
-      sum_mask |= set_mask;
-    }
-
-    //-------------------------------------------------------------------------
-    template<unsigned int MAX>
-    inline void AVXTLBitMask<MAX>::unset_bit(unsigned bit)
-    //-------------------------------------------------------------------------
-    {
-#ifdef DEBUG_LEGION
-      assert(bit < MAX);
-#endif
-      unsigned idx = bit >> 6;
-      const uint64_t set_mask = (1UL << (bit & 0x3F));
-      const uint64_t unset_mask = ~set_mask;
-      bits.bit_vector[idx] &= unset_mask;
-      // Unset the summary mask and then reset if necessary
-      sum_mask &= unset_mask;
-      for (unsigned i = 0; i < BIT_ELMTS; i++)
-        sum_mask |= bits.bit_vector[i];
-    }
-
-    //-------------------------------------------------------------------------
-    template<unsigned int MAX>
-    inline void AVXTLBitMask<MAX>::assign_bit(unsigned bit, bool val)
-    //-------------------------------------------------------------------------
-    {
-      if (val)
-        set_bit(bit);
-      else
-        unset_bit(bit);
-    }
-
-    //-------------------------------------------------------------------------
-    template<unsigned int MAX>
-    inline bool AVXTLBitMask<MAX>::is_set(unsigned bit) const
-    //-------------------------------------------------------------------------
-    {
-#ifdef DEBUG_LEGION
-      assert(bit < MAX);
-#endif
-      unsigned idx = bit >> 6;
-      return (bits.bit_vector[idx] & (1UL << (bit & 0x3F)));
-    }
-
-    //-------------------------------------------------------------------------
-    template<unsigned int MAX>
-    inline int AVXTLBitMask<MAX>::find_first_set(void) const
-    //-------------------------------------------------------------------------
-    {
-      for (unsigned idx = 0; idx < BIT_ELMTS; idx++)
-      {
-        if (bits.bit_vector[idx])
-        {
-          for (unsigned j = 0; j < ELEMENT_SIZE; j++)
-          {
-            if (bits.bit_vector[idx] & (1UL << j))
-            {
-              return (idx*ELEMENT_SIZE+ j);
-            }
-          }
-        }
-      }
-      return -1;
-    }
-
-    //-------------------------------------------------------------------------
-    template<unsigned int MAX>
-    inline int AVXTLBitMask<MAX>::find_index_set(int index) const
-    //-------------------------------------------------------------------------
-    {
-      int offset = 0;
-      for (unsigned idx = 0; idx < BIT_ELMTS; idx++)
-      {
-        int local = __builtin_popcount(bits.bit_vector[idx]);
-        if (index <= local)
-        {
-          for (unsigned j = 0; j < ELEMENT_SIZE; j++)
-          {
-            if (bits.bit_vector[idx] & (1ULL << j))
-            {
-              if (index == 0)
-                return (offset + j);
-              index--;
-            }
-          }
-        }
-        index -= local;
-        offset += ELEMENT_SIZE;
-      }
-      return -1;
-    }
-
-    //-------------------------------------------------------------------------
-    template<unsigned int MAX>
-    inline int AVXTLBitMask<MAX>::find_next_set(int start) const
-    //-------------------------------------------------------------------------
-    {
-      if (start < 0)
-        start = 0;
-      int idx = start / ELEMENT_SIZE; // truncate
-      int offset = idx * ELEMENT_SIZE; 
-      int j = start % ELEMENT_SIZE;
-      if (j > 0) // if we are already in the middle of element search it
-      {
-        for ( ; j < int(ELEMENT_SIZE); j++)
-        {
-          if (bits.bit_vector[idx] & (1ULL << j))
-            return (offset + j);
-        }
-        idx++;
-        offset += ELEMENT_SIZE;
-      }
-      for ( ; idx < int(BIT_ELMTS); idx++)
-      {
-        if (bits.bit_vector[idx] > 0) // if it has any valid entries, find next
-        {
-          for (j = 0; j < int(ELEMENT_SIZE); j++)
-          {
-            if (bits.bit_vector[idx] & (1ULL << j))
-              return (offset + j);
-          }
-        }
-        offset += ELEMENT_SIZE;
-      }
-      return -1;
-    }
-
-    //-------------------------------------------------------------------------
-    template<unsigned int MAX>
-    inline void AVXTLBitMask<MAX>::clear(void)
-    //-------------------------------------------------------------------------
-    {
-      for (unsigned idx = 0; idx < AVX_ELMTS; idx++)
-      {
-        bits.avx_vector[idx] = _mm256_set1_epi32(0);
-      }
-      sum_mask = 0;
-    }
-
-    //-------------------------------------------------------------------------
-    template<unsigned int MAX>
-    inline const __m256i& AVXTLBitMask<MAX>::operator()(
-                                                 const unsigned int &idx) const
-    //-------------------------------------------------------------------------
-    {
-      return bits.avx_vector[idx];
-    }
-
-    //-------------------------------------------------------------------------
-    template<unsigned int MAX>
-    inline __m256i& AVXTLBitMask<MAX>::operator()(const unsigned int &idx)
-    //-------------------------------------------------------------------------
-    {
-      return bits.avx_vector[idx];
-    }
-
-    //-------------------------------------------------------------------------
-    template<unsigned int MAX>
-    inline const uint64_t& AVXTLBitMask<MAX>::operator[](
-                                                 const unsigned int &idx) const
-    //-------------------------------------------------------------------------
-    {
-      return bits.bit_vector[idx];
-    }
-
-    //-------------------------------------------------------------------------
-    template<unsigned int MAX>
-    inline uint64_t& AVXTLBitMask<MAX>::operator[](const unsigned int &idx) 
-    //-------------------------------------------------------------------------
-    {
-      return bits.bit_vector[idx]; 
-    }
-
-    //-------------------------------------------------------------------------
-    template<unsigned int MAX>
-    inline const __m256d& AVXTLBitMask<MAX>::elem(const unsigned &idx) const
-    //-------------------------------------------------------------------------
-    {
-      return bits.avx_double[idx];
-    }
-
-    //-------------------------------------------------------------------------
-    template<unsigned int MAX>
-    inline __m256d& AVXTLBitMask<MAX>::elem(const unsigned &idx)
-    //-------------------------------------------------------------------------
-    {
-      return bits.avx_double[idx];
-    }
-
-    //-------------------------------------------------------------------------
-    template<unsigned int MAX>
-    inline bool AVXTLBitMask<MAX>::operator==(const AVXTLBitMask &rhs) const
-    //-------------------------------------------------------------------------
-    {
-      if (sum_mask != rhs.sum_mask)
-        return false;
-      for (unsigned idx = 0; idx < BIT_ELMTS; idx++)
-      {
-        if (bits.bit_vector[idx] != rhs[idx]) 
-          return false;
-      }
-      return true;
-    }
-
-    //-------------------------------------------------------------------------
-    template<unsigned int MAX>
-    inline bool AVXTLBitMask<MAX>::operator<(const AVXTLBitMask &rhs) const
-    //-------------------------------------------------------------------------
-    {
-      // Only be less than if the bits are a subset of the rhs bits
-      for (unsigned idx = 0; idx < BIT_ELMTS; idx++)
-      {
-        if (bits.bit_vector[idx] < rhs[idx])
-          return true;
-        else if (bits.bit_vector[idx] > rhs[idx])
-          return false;
-      }
-      // Otherwise they are equal so false
-      return false;
-    }
-
-    //-------------------------------------------------------------------------
-    template<unsigned int MAX>
-    inline bool AVXTLBitMask<MAX>::operator!=(const AVXTLBitMask &rhs) const
-    //-------------------------------------------------------------------------
-    {
-      return !(*this == rhs);
-    }
-
-    //-------------------------------------------------------------------------
-    template<unsigned int MAX>
-    inline AVXTLBitMask<MAX>& AVXTLBitMask<MAX>::operator=(
-                                                       const AVXTLBitMask &rhs)
-    //-------------------------------------------------------------------------
-    {
-      sum_mask = rhs.sum_mask;
-      for (unsigned idx = 0; idx < AVX_ELMTS; idx++)
-      {
-        bits.avx_vector[idx] = rhs(idx);
-      }
-      return *this;
-    }
-
-    //-------------------------------------------------------------------------
-    template<unsigned int MAX>
-    inline AVXTLBitMask<MAX> AVXTLBitMask<MAX>::operator~(void) const
-    //-------------------------------------------------------------------------
-    {
-      AVXTLBitMask<MAX> result;
-      for (unsigned idx = 0; idx < BIT_ELMTS; idx++)
-      {
-        result[idx] = ~(bits.bit_vector[idx]);
-        result.sum_mask |= result[idx];
-      }
-      return result;
-    }
-
-    //-------------------------------------------------------------------------
-    template<unsigned int MAX>
-    inline AVXTLBitMask<MAX> AVXTLBitMask<MAX>::operator|(
-                                                 const AVXTLBitMask &rhs) const
-    //-------------------------------------------------------------------------
-    {
-      AVXTLBitMask<MAX> result;
-      result.sum_mask = sum_mask | rhs.sum_mask;
-#ifdef __AVX2__
-      for (unsigned idx = 0; idx < AVX_ELMTS; idx++)
-      {
-        result(idx) = _mm256_or_si256(bits.avx_vector[idx], rhs(idx));
-      }
-#else
-      for (unsigned idx = 0; idx < AVX_ELMTS; idx++)
-      {
-        result.elem(idx) = _mm256_or_pd(bits.avx_double[idx], rhs.elem(idx));
-      }
-#endif
-      _mm256_zeroall();
-      return result;
-    }
-
-    //-------------------------------------------------------------------------
-    template<unsigned int MAX>
-    inline AVXTLBitMask<MAX> AVXTLBitMask<MAX>::operator&(
-                                                 const AVXTLBitMask &rhs) const
-    //-------------------------------------------------------------------------
-    {
-      AVXTLBitMask<MAX> result;
-      // If they are independent then we are done
-      if (sum_mask & rhs.sum_mask)
-      {
-#ifdef __AVX2__
-        __m256i temp_sum = _mm256_set1_epi32(0);
-        for (unsigned idx = 0; idx < AVX_ELMTS; idx++)
-        {
-          result(idx) = _mm256_and_si256(bits.avx_vector[idx], rhs(idx));
-          temp_sum = _mm256_or_si256(temp_sum, result(idx));
-        }
-#else
-        __m256d temp_sum = _mm256_set1_pd(0.0);
-        for (unsigned idx = 0; idx < AVX_ELMTS; idx++)
-        {
-          result.elem(idx) = _mm256_and_pd(bits.avx_double[idx],rhs.elem(idx));
-          temp_sum = _mm256_or_pd(temp_sum, result.elem(idx));
-        }
-#endif
-        result.sum_mask = extract_mask(temp_sum); 
-        _mm256_zeroall();
-      }
-      return result;
-    }
-
-    //-------------------------------------------------------------------------
-    template<unsigned int MAX>
-    inline AVXTLBitMask<MAX> AVXTLBitMask<MAX>::operator^(
-                                                 const AVXTLBitMask &rhs) const
-    //-------------------------------------------------------------------------
-    {
-      AVXTLBitMask<MAX> result;
-#ifdef __AVX2__
-      __m256i temp_sum = _mm256_set1_epi32(0);
-      for (unsigned idx = 0; idx < AVX_ELMTS; idx++)
-      {
-        result(idx) = _mm256_xor_si256(bits.avx_vector[idx], rhs(idx));
-        temp_sum = _mm256_or_si256(temp_sum, result(idx));
-      }
-#else
-      __m256d temp_sum = _mm256_set1_pd(0.0);
-      for (unsigned idx = 0; idx < AVX_ELMTS; idx++)
-      {
-        result.elem(idx) = _mm256_xor_pd(bits.avx_double[idx], rhs.elem(idx));
-        temp_sum = _mm256_or_pd(temp_sum, result.elem(idx));
-      }
-#endif
-      result.sum_mask = extract_mask(temp_sum);
-      _mm256_zeroall();
-      return result;
-    }
-
-    //-------------------------------------------------------------------------
-    template<unsigned int MAX>
-    inline AVXTLBitMask<MAX>& AVXTLBitMask<MAX>::operator|=(
-                                                       const AVXTLBitMask &rhs)
-    //-------------------------------------------------------------------------
-    {
-      sum_mask |= rhs.sum_mask;
-#ifdef __AVX2__
-      for (unsigned idx = 0; idx < AVX_ELMTS; idx++)
-      {
-        bits.avx_vector[idx] = _mm256_or_si256(bits.avx_vector[idx], rhs(idx));
-      }
-#else
-      for (unsigned idx = 0; idx < AVX_ELMTS; idx++)
-      {
-        bits.avx_double[idx] = _mm256_or_pd(bits.avx_double[idx],rhs.elem(idx));
-      }
-#endif
-      _mm256_zeroall();
-      return *this;
-    }
-
-    //-------------------------------------------------------------------------
-    template<unsigned int MAX>
-    inline AVXTLBitMask<MAX>& AVXTLBitMask<MAX>::operator&=(
-                                                       const AVXTLBitMask &rhs)
-    //-------------------------------------------------------------------------
-    {
-      if (sum_mask & rhs.sum_mask)
-      {
-#ifdef __AVX2__
-        __m256i temp_sum = _mm256_set1_epi32(0);
-        for (unsigned idx = 0; idx < AVX_ELMTS; idx++)
-        {
-          bits.avx_vector[idx] = _mm256_and_si256(bits.avx_vector[idx], 
-                                                  rhs(idx));
-          temp_sum = _mm256_or_si256(temp_sum, bits.avx_vector[idx]);
-        }
-#else
-        __m256d temp_sum = _mm256_set1_pd(0.0);
-        for (unsigned idx = 0; idx < AVX_ELMTS; idx++)
-        {
-          bits.avx_double[idx] = _mm256_and_pd(bits.avx_double[idx], 
-                                               rhs.elem(idx));
-          temp_sum = _mm256_or_pd(temp_sum, bits.avx_double[idx]);
-        }
-#endif
-        sum_mask = extract_mask(temp_sum); 
-      }
-      else
-      {
-        sum_mask = 0;
-        for (unsigned idx = 0; idx < AVX_ELMTS; idx++)
-          bits.avx_vector[idx] = _mm256_set1_epi32(0);
-      }
-      _mm256_zeroall();
-      return *this;
-    }
-
-    //-------------------------------------------------------------------------
-    template<unsigned int MAX>
-    inline AVXTLBitMask<MAX>& AVXTLBitMask<MAX>::operator^=(
-                                                       const AVXTLBitMask &rhs)
-    //-------------------------------------------------------------------------
-    {
-#ifdef __AVX2__
-      __m256i temp_sum = _mm256_set1_epi32(0);
-      for (unsigned idx = 0; idx < AVX_ELMTS; idx++)
-      {
-        bits.avx_vector[idx] = _mm256_xor_si256(bits.avx_vector[idx], rhs(idx));
-        temp_sum = _mm256_or_si256(temp_sum, bits.avx_vector[idx]);
-      }
-#else
-      __m256d temp_sum = _mm256_set1_pd(0.0);
-      for (unsigned idx = 0; idx < AVX_ELMTS; idx++)
-      {
-        bits.avx_double[idx] = _mm256_xor_pd(bits.avx_double[idx], 
-                                             rhs.elem(idx));
-        temp_sum = _mm256_or_pd(temp_sum, bits.avx_double[idx]);
-      }
-#endif
-      sum_mask = extract_mask(temp_sum);
-      _mm256_zeroall();
-      return *this;
-    }
-
-    //-------------------------------------------------------------------------
-    template<unsigned int MAX>
-    inline bool AVXTLBitMask<MAX>::operator*(const AVXTLBitMask &rhs) const
-    //-------------------------------------------------------------------------
-    {
-      if (sum_mask & rhs.sum_mask)
-      {
-        for (unsigned idx = 0; idx < BIT_ELMTS; idx++)
-        {
-          if (bits.bit_vector[idx] & rhs[idx])
-            return false;
-        }
-      }
-      return true;
-    }
-
-    //-------------------------------------------------------------------------
-    template<unsigned int MAX>
-    inline AVXTLBitMask<MAX> AVXTLBitMask<MAX>::operator-(
-                                                 const AVXTLBitMask &rhs) const
-    //-------------------------------------------------------------------------
-    {
-      AVXTLBitMask<MAX> result;
-#ifdef __AVX2__
-      __m256i temp_sum = _mm256_set1_epi32(0);
-      for (unsigned idx = 0; idx < AVX_ELMTS; idx++)
-      {
-        result(idx) = _mm256_andnot_si256(rhs(idx), bits.avx_vector[idx]);
-        temp_sum = _mm256_or_si256(temp_sum, result(idx));
-      }
-#else
-      __m256d temp_sum = _mm256_set1_pd(0.0);
-      for (unsigned idx = 0; idx < AVX_ELMTS; idx++)
-      {
-        result.elem(idx) = _mm256_andnot_pd(rhs.elem(idx),bits.avx_double[idx]);
-        temp_sum = _mm256_or_pd(temp_sum, result.elem(idx));
-      }
-#endif
-      result.sum_mask = extract_mask(temp_sum);
-      _mm256_zeroall();
-      return result;
-    }
-
-    //-------------------------------------------------------------------------
-    template<unsigned int MAX>
-    inline AVXTLBitMask<MAX>& AVXTLBitMask<MAX>::operator-=(
-                                                       const AVXTLBitMask &rhs)
-    //-------------------------------------------------------------------------
-    {
-#ifdef __AVX2__
-      __m256i temp_sum = _mm256_set1_epi32(0);
-      for (unsigned idx = 0; idx < AVX_ELMTS; idx++)
-      {
-        bits.avx_vector[idx] = _mm256_andnot_si256(rhs(idx), 
-                                                   bits.avx_vector[idx]);
-        temp_sum = _mm256_or_si256(temp_sum, bits.avx_vector[idx]);
-      }
-#else
-      __m256d temp_sum = _mm256_set1_pd(0.0);
-      for (unsigned idx = 0; idx < AVX_ELMTS; idx++)
-      {
-        bits.avx_double[idx] = _mm256_andnot_pd(rhs.elem(idx),
-                                                bits.avx_double[idx]);
-        temp_sum = _mm256_or_pd(temp_sum, bits.avx_double[idx]);
-      }
-#endif
-      sum_mask = extract_mask(temp_sum);
-      _mm256_zeroall();
-      return *this;
-    }
-
-    //-------------------------------------------------------------------------
-    template<unsigned int MAX>
-    inline bool AVXTLBitMask<MAX>::operator!(void) const
-    //-------------------------------------------------------------------------
-    {
-      // A great reason to have a summary mask
-      return (sum_mask == 0);
-    }
-
-    //-------------------------------------------------------------------------
-    template<unsigned int MAX>
-    inline AVXTLBitMask<MAX> AVXTLBitMask<MAX>::operator<<(
-                                                          unsigned shift) const
-    //-------------------------------------------------------------------------
-    {
-      // Find the range
-      unsigned range = shift >> 6;
-      unsigned local = shift & 0x3F;
-      AVXTLBitMask<MAX> result;
-      if (!local)
-      {
-        // Fast case where we just have to move the individual words
-        for (int idx = (BIT_ELMTS-1); idx >= int(range); idx--)
-        {
-          result[idx] = bits.bit_vector[idx-range]; 
-          result.sum_mask |= result[idx];
-        }
-        // fill in everything else with zeros
-        for (unsigned idx = 0; idx < range; idx++)
-          result[idx] = 0;
-      }
-      else
-      {
-        // Slow case with merging words
-        for (int idx = (BIT_ELMTS-1); idx > int(range); idx--)
-        {
-          uint64_t left = bits.bit_vector[idx-range] << local;
-          uint64_t right = bits.bit_vector[idx-(range+1)] >> ((1 << 6) - local);
-          result[idx] = left | right;
-          result.sum_mask |= result[idx];
-        }
-        // Handle the last case
-        result[range] = bits.bit_vector[0] << local; 
-        result.sum_mask |= result[range];
-        // Fill in everything else with zeros
-        for (unsigned idx = 0; idx < range; idx++)
-          result[idx] = 0;
-      }
-      return result;
-    }
-
-    //-------------------------------------------------------------------------
-    template<unsigned int MAX>
-    inline AVXTLBitMask<MAX> AVXTLBitMask<MAX>::operator>>(
-                                                          unsigned shift) const
-    //-------------------------------------------------------------------------
-    {
-      unsigned range = shift >> 6;
-      unsigned local = shift & 0x3F;
-      AVXTLBitMask<MAX> result;
-      if (!local)
-      {
-        // Fast case where we just have to move individual words
-        for (unsigned idx = 0; idx < (BIT_ELMTS-range); idx++)
-        {
-          result[idx] = bits.bit_vector[idx+range];
-          result.sum_mask |= result[idx];
-        }
-        // Fill in everything else with zeros
-        for (unsigned idx = (BIT_ELMTS-range); idx < (BIT_ELMTS); idx++)
-          result[idx] = 0;
-      }
-      else
-      {
-        // Slow case with merging words
-        for (unsigned idx = 0; idx < (BIT_ELMTS-(range+1)); idx++)
-        {
-          uint64_t right = bits.bit_vector[idx+range] >> local;
-          uint64_t left = bits.bit_vector[idx+range+1] << ((1 << 6) - local);
-          result[idx] = left | right;
-          result.sum_mask |= result[idx];
-        }
-        // Handle the last case
-        result[BIT_ELMTS-(range+1)] = bits.bit_vector[BIT_ELMTS-1] >> local;
-        result.sum_mask |= result[BIT_ELMTS-(range+1)];
-        // Fill in everything else with zeros
-        for (unsigned idx = (BIT_ELMTS-range); idx < BIT_ELMTS; idx++)
-          result[idx] = 0;
-      }
-      return result;
-    }
-
-    //-------------------------------------------------------------------------
-    template<unsigned int MAX>
-    inline AVXTLBitMask<MAX>& AVXTLBitMask<MAX>::operator<<=(unsigned shift)
-    //-------------------------------------------------------------------------
-    {
-      // Find the range
-      unsigned range = shift >> 6;
-      unsigned local = shift & 0x3F;
-      sum_mask = 0;
-      if (!local)
-      {
-        // Fast case where we just have to move the individual words
-        for (int idx = (BIT_ELMTS-1); idx >= int(range); idx--)
-        {
-          bits.bit_vector[idx] = bits.bit_vector[idx-range]; 
-          sum_mask |= bits.bit_vector[idx];
-        }
-        // fill in everything else with zeros
-        for (unsigned idx = 0; idx < range; idx++)
-          bits.bit_vector[idx] = 0;
-      }
-      else
-      {
-        // Slow case with merging words
-        for (int idx = (BIT_ELMTS-1); idx > int(range); idx--)
-        {
-          uint64_t left = bits.bit_vector[idx-range] << local;
-          uint64_t right = bits.bit_vector[idx-(range+1)] >> ((1 << 6) - local);
-          bits.bit_vector[idx] = left | right;
-          sum_mask |= bits.bit_vector[idx];
-        }
-        // Handle the last case
-        bits.bit_vector[range] = bits.bit_vector[0] << local; 
-        sum_mask |= bits.bit_vector[range];
-        // Fill in everything else with zeros
-        for (unsigned idx = 0; idx < range; idx++)
-          bits.bit_vector[idx] = 0;
-      }
-      return *this;
-    }
-
-    //-------------------------------------------------------------------------
-    template<unsigned int MAX>
-    inline AVXTLBitMask<MAX>& AVXTLBitMask<MAX>::operator>>=(unsigned shift)
-    //-------------------------------------------------------------------------
-    {
-      unsigned range = shift >> 6;
-      unsigned local = shift & 0x3F;
-      sum_mask = 0;
-      if (!local)
-      {
-        // Fast case where we just have to move individual words
-        for (unsigned idx = 0; idx < (BIT_ELMTS-range); idx++)
-        {
-          bits.bit_vector[idx] = bits.bit_vector[idx+range];
-          sum_mask |= bits.bit_vector[idx];
-        }
-        // Fill in everything else with zeros
-        for (unsigned idx = (BIT_ELMTS-range); idx < (BIT_ELMTS); idx++)
-          bits.bit_vector[idx] = 0;
-      }
-      else
-      {
-        // Slow case with merging words
-        uint64_t carry_mask = 0;
-        for (unsigned idx = 0; idx < local; idx++)
-          carry_mask |= (1 << idx);
-        for (unsigned idx = 0; idx < (BIT_ELMTS-(range+1)); idx++)
-        {
-          uint64_t right = bits.bit_vector[idx+range] >> local;
-          uint64_t left = bits.bit_vector[idx+range+1] << ((1 << 6) - local);
-          bits.bit_vector[idx] = left | right;
-          sum_mask |= bits.bit_vector[idx];
-        }
-        // Handle the last case
-        bits.bit_vector[BIT_ELMTS-(range+1)] = 
-                                        bits.bit_vector[BIT_ELMTS-1] >> local;
-        sum_mask |= bits.bit_vector[BIT_ELMTS-(range+1)];
-        // Fill in everything else with zeros
-        for (unsigned idx = (BIT_ELMTS-range); idx < BIT_ELMTS; idx++)
-          bits.bit_vector[idx] = 0;
-      }
-      return *this;
-    }
-
-    //-------------------------------------------------------------------------
-    template<unsigned int MAX>
-    inline uint64_t AVXTLBitMask<MAX>::get_hash_key(void) const
-    //-------------------------------------------------------------------------
-    {
-      return sum_mask;
-    }
-
-    //-------------------------------------------------------------------------
-    template<unsigned int MAX>
-    inline const uint64_t* AVXTLBitMask<MAX>::base(void) const
-    //-------------------------------------------------------------------------
-    {
-      return bits.bit_vector;
-    }
-
-    //-------------------------------------------------------------------------
-    template<unsigned int MAX>
-    inline void AVXTLBitMask<MAX>::serialize(Serializer &rez) const
-    //-------------------------------------------------------------------------
-    {
-      rez.serialize(sum_mask);
-      rez.serialize(bits.bit_vector, (MAX/8));
-    }
-
-    //-------------------------------------------------------------------------
-    template<unsigned int MAX>
-    inline void AVXTLBitMask<MAX>::deserialize(Deserializer &derez)
-    //-------------------------------------------------------------------------
-    {
-      derez.deserialize(sum_mask);
-      derez.deserialize(bits.bit_vector, (MAX/8));
-    }
-
-    //-------------------------------------------------------------------------
-    template<unsigned int MAX>
-    inline char* AVXTLBitMask<MAX>::to_string(void) const
-    //-------------------------------------------------------------------------
-    {
-      return BitMaskHelper::to_string(bits.bit_vector, MAX);
-    }
-
-    //-------------------------------------------------------------------------
-    template<unsigned int MAX>
-    inline int AVXTLBitMask<MAX>::pop_count(void) const
-    //-------------------------------------------------------------------------
-    {
-      if (!sum_mask)
-        return 0;
-      int result = 0;
-#ifndef VALGRIND
-      for (unsigned idx = 0; idx < BIT_ELMTS; idx++)
-      {
-        result += __builtin_popcountl(bits.bit_vector[idx]);
-      }
-#else
-      for (unsigned idx = 0; idx < MAX; idx++)
-      {
-        if (is_set(idx))
-          result++;
-      }
-#endif
-      return result;
-    }
-
-    //-------------------------------------------------------------------------
-    template<unsigned int MAX>
-    /*static*/ inline int AVXTLBitMask<MAX>::pop_count(
-                                                 const AVXTLBitMask<MAX> &mask)
-    //-------------------------------------------------------------------------
-    {
-      if (!mask.sum_mask)
-        return 0;
-      int result = 0;
-#ifndef VALGRIND
-      for (unsigned idx = 0; idx < BIT_ELMTS; idx++)
-      {
-        result += __builtin_popcountl(mask[idx]);
-      }
-#else
-      for (unsigned idx = 0; idx < MAX; idx++)
-      {
-        if (mask.is_set(idx))
-          result++;
-      }
-#endif
-      return result;
-    }
-
-    //-------------------------------------------------------------------------
-    template<unsigned int MAX>
-    /*static*/ inline uint64_t AVXTLBitMask<MAX>::extract_mask(__m256i value)
-    //-------------------------------------------------------------------------
-    {
-      __m128i left, right;
-      right = _mm256_extractf128_si256(value, 0);
-      left = _mm256_extractf128_si256(value, 1);
-#if !defined(__LP64__) // handle 32-bit support
-      uint64_t result = _mm_cvtsi128_si32(right);
-      result |= uint64_t(_mm_cvtsi128_si32(_mm_shuffle_epi32(right,1))) << 32;
-      result |= _mm_cvtsi128_si32(_mm_shuffle_epi32(right,2));
-      result |= int64_t(_mm_cvtsi128_si32(_mm_shuffle_epi32(right,3))) << 32;
-      result |= _mm_cvtsi128_si32(left);
-      result |= uint64_t(_mm_cvtsi128_si32(_mm_shuffle_epi32(left,1))) << 32;
-      result |= _mm_cvtsi128_si32(_mm_shuffle_epi32(left,2));
-      result |= int64_t(_mm_cvtsi128_si32(_mm_shuffle_epi32(left,3))) << 32;
-#elif defined(__SSE4_1__) // case we have sse 4.1
-      uint64_t result = _mm_extract_epi64(right, 0);
-      result |= _mm_extract_epi64(right, 1);
-      result |= _mm_extract_epi64(left, 0);
-      result |= _mm_extract_epi64(left, 1);
-#else // Assume we have sse 2
-      uint64_t result = _mm_cvtsi128_si64(right);
-      result |= _mm_cvtsi128_si64(_mm_shuffle_epi32(right, 14));
-      result |= _mm_cvtsi128_si64(left);
-      result |= _mm_cvtsi128_si64(_mm_shuffle_epi32(left, 14));
-#endif
-      return result;
-    }
-
-    //-------------------------------------------------------------------------
-    template<unsigned int MAX>
-    /*static*/ inline uint64_t AVXTLBitMask<MAX>::extract_mask(__m256d value)
-    //-------------------------------------------------------------------------
-    {
-      __m256i temp = _mm256_castpd_si256(value);
-      return extract_mask(temp);
-    }
-#undef BIT_ELMTS
-#undef AVX_ELMTS
-#endif // __AVX__
-
-#ifdef __ALTIVEC__
-#define PPC_ELMTS (MAX/128)
-#define BIT_ELMTS (MAX/64)
-    //-------------------------------------------------------------------------
-    template<unsigned int MAX>
-    PPCBitMask<MAX>::PPCBitMask(uint64_t init /*= 0*/)
-    //-------------------------------------------------------------------------
-    {
-      LEGION_STATIC_ASSERT((MAX % 128) == 0);
-      for (unsigned idx = 0; idx < BIT_ELMTS; idx++)
-      {
-        bits.bit_vector[idx] = init;
-      }
-    }
-
-    //-------------------------------------------------------------------------
-    template<unsigned int MAX>
-    PPCBitMask<MAX>::PPCBitMask(const PPCBitMask &rhs)
-    //-------------------------------------------------------------------------
-    {
-      LEGION_STATIC_ASSERT((MAX % 128) == 0);
-      for (unsigned idx = 0; idx < PPC_ELMTS; idx++)
-      {
-        bits.ppc_vector[idx] = rhs(idx);
-      }
-    }
-
-    //-------------------------------------------------------------------------
-    template<unsigned int MAX>
-    PPCBitMask<MAX>::~PPCBitMask(void)
-    //-------------------------------------------------------------------------
-    {
-    }
-
-    //-------------------------------------------------------------------------
-    template<unsigned int MAX>
-    inline void PPCBitMask<MAX>::set_bit(unsigned bit)
-    //-------------------------------------------------------------------------
-    {
-#ifdef DEBUG_LEGION
-      assert(bit < MAX);
-#endif
-      unsigned idx = bit >> 6;
-      bits.bit_vector[idx] |= (1UL << (bit & 0x3F));
-    }
-
-    //-------------------------------------------------------------------------
-    template<unsigned int MAX>
-    inline void PPCBitMask<MAX>::unset_bit(unsigned bit)
-    //-------------------------------------------------------------------------
-    {
-#ifdef DEBUG_LEGION
-      assert(bit < MAX);
-#endif
-      unsigned idx = bit >> 6;
-      bits.bit_vector[idx] &= ~(1UL << (bit & 0x3F));
-    }
-
-    //-------------------------------------------------------------------------
-    template<unsigned int MAX>
-    inline void PPCBitMask<MAX>::assign_bit(unsigned bit, bool val)
-    //-------------------------------------------------------------------------
-    {
-      if (val)
-        set_bit(bit);
-      else
-        unset_bit(bit);
-    }
-
-    //-------------------------------------------------------------------------
-    template<unsigned int MAX>
-    inline bool PPCBitMask<MAX>::is_set(unsigned bit) const
-    //-------------------------------------------------------------------------
-    {
-#ifdef DEBUG_LEGION
-      assert(bit < MAX);
-#endif
-      unsigned idx = bit >> 6;
-      return (bits.bit_vector[idx] & (1UL << (bit & 0x3F)));
-    }
-
-    //-------------------------------------------------------------------------
-    template<unsigned int MAX>
-    inline int PPCBitMask<MAX>::find_first_set(void) const
-    //-------------------------------------------------------------------------
-    {
-      for (unsigned idx = 0; idx < BIT_ELMTS; idx++)
-      {
-        if (bits.bit_vector[idx])
-        {
-          for (unsigned j = 0; j < ELEMENT_SIZE; j++)
-          {
-            if (bits.bit_vector[idx] & (1UL << j))
-            {
-              return (idx*ELEMENT_SIZE + j);
-            }
-          }
-        }
-      }
-      return -1;
-    }
-
-    //-------------------------------------------------------------------------
-    template<unsigned int MAX>
-    inline int PPCBitMask<MAX>::find_index_set(int index) const
-    //-------------------------------------------------------------------------
-    {
-      int offset = 0;
-      for (unsigned idx = 0; idx < BIT_ELMTS; idx++)
-      {
-        int local = __builtin_popcount(bits.bit_vector[idx]);
-        if (index <= local)
-        {
-          for (unsigned j = 0; j < ELEMENT_SIZE; j++)
-          {
-            if (bits.bit_vector[idx] & (1ULL << j))
-            {
-              if (index == 0)
-                return (offset + j);
-              index--;
-            }
-          }
-        }
-        index -= local;
-        offset += ELEMENT_SIZE;
-      }
-      return -1;
-    }
-
-    //-------------------------------------------------------------------------
-    template<unsigned int MAX>
-    inline int PPCBitMask<MAX>::find_next_set(int start) const
-    //-------------------------------------------------------------------------
-    {
-      if (start < 0)
-        start = 0;
-      int idx = start / ELEMENT_SIZE; // truncate
-      int offset = idx * ELEMENT_SIZE; 
-      int j = start % ELEMENT_SIZE;
-      if (j > 0) // if we are already in the middle of element search it
-      {
-        for ( ; j < int(ELEMENT_SIZE); j++)
-        {
-          if (bits.bit_vector[idx] & (1ULL << j))
-            return (offset + j);
-        }
-        idx++;
-        offset += ELEMENT_SIZE;
-      }
-      for ( ; idx < int(BIT_ELMTS); idx++)
-      {
-        if (bits.bit_vector[idx] > 0) // if it has any valid entries, find next
-        {
-          for (j = 0; j < int(ELEMENT_SIZE); j++)
-          {
-            if (bits.bit_vector[idx] & (1ULL << j))
-              return (offset + j);
-          }
-        }
-        offset += ELEMENT_SIZE;
-      }
-      return -1;
-    }
-
-    //-------------------------------------------------------------------------
-    template<unsigned int MAX>
-    inline void PPCBitMask<MAX>::clear(void)
-    //-------------------------------------------------------------------------
-    {
-      const __vector unsigned long long zero_vec = vec_splats(0ULL);
-      for (unsigned idx = 0; idx < PPC_ELMTS; idx++)
-      {
-        bits.ppc_vector[idx] = zero_vec;
-      }
-    }
-
-    //-------------------------------------------------------------------------
-    template<unsigned int MAX>
-    inline const __vector unsigned long long& PPCBitMask<MAX>::operator()(
-                                                 const unsigned int &idx) const
-    //-------------------------------------------------------------------------
-    {
-      return bits.ppc_vector[idx];
-    }
-
-    //-------------------------------------------------------------------------
-    template<unsigned int MAX>
-    inline __vector unsigned long long& PPCBitMask<MAX>::operator()(
-                                                       const unsigned int &idx)
-    //-------------------------------------------------------------------------
-    {
-      return bits.ppc_vector[idx];
-    }
-
-    //-------------------------------------------------------------------------
-    template<unsigned int MAX>
-    inline const uint64_t& PPCBitMask<MAX>::operator[](
-                                                 const unsigned int &idx) const
-    //-------------------------------------------------------------------------
-    {
-      return bits.bit_vector[idx];
-    }
-
-    //-------------------------------------------------------------------------
-    template<unsigned int MAX>
-    inline uint64_t& PPCBitMask<MAX>::operator[](const unsigned int &idx) 
-    //-------------------------------------------------------------------------
-    {
-      return bits.bit_vector[idx]; 
-    }
-
-    //-------------------------------------------------------------------------
-    template<unsigned int MAX>
-    inline bool PPCBitMask<MAX>::operator==(const PPCBitMask &rhs) const
-    //-------------------------------------------------------------------------
-    {
-      for (unsigned idx = 0; idx < BIT_ELMTS; idx++)
-      {
-	if (bits.bit_vector[idx] != rhs[idx])
-          return false;
-      }
-      return true;
-    }
-
-    //-------------------------------------------------------------------------
-    template<unsigned int MAX>
-    inline bool PPCBitMask<MAX>::operator<(const PPCBitMask &rhs) const
-    //-------------------------------------------------------------------------
-    {
-      // Only be less than if the bits are a subset of the rhs bits
-      for (unsigned idx = 0; idx < BIT_ELMTS; idx++)
-      {
-        if (bits.ppc_vector[idx] < rhs[idx])
-          return true;
-        else if (bits.bits_vector[idx] > rhs[idx])
-          return false;
-      }
-      // Otherwise they are equal so false
-      return false;
-    }
-
-    //-------------------------------------------------------------------------
-    template<unsigned int MAX>
-    inline bool PPCBitMask<MAX>::operator!=(const PPCBitMask &rhs) const
-    //-------------------------------------------------------------------------
-    {
-      return !(*this == rhs);
-    }
-
-    //-------------------------------------------------------------------------
-    template<unsigned int MAX>
-    inline PPCBitMask<MAX>& PPCBitMask<MAX>::operator=(const PPCBitMask &rhs)
-    //-------------------------------------------------------------------------
-    {
-      for (unsigned idx = 0; idx < PPC_ELMTS; idx++)
-      {
-        bits.ppc_vector[idx] = rhs(idx);
-      }
-      return *this;
-    }
-
-    //-------------------------------------------------------------------------
-    template<unsigned int MAX>
-    inline PPCBitMask<MAX> PPCBitMask<MAX>::operator~(void) const
-    //-------------------------------------------------------------------------
-    {
-      PPCBitMask<MAX> result;
-      for (unsigned idx = 0; idx < PPC_ELMTS; idx++)
-      {
-        result(idx) = ~(bits.ppc_vector[idx]);
-      }
-      return result;
-    }
-
-    //-------------------------------------------------------------------------
-    template<unsigned int MAX>
-    inline PPCBitMask<MAX> PPCBitMask<MAX>::operator|(
-                                                   const PPCBitMask &rhs) const
-    //-------------------------------------------------------------------------
-    {
-      PPCBitMask<MAX> result;
-      for (unsigned idx = 0; idx < PPC_ELMTS; idx++)
-      {
-        result(idx) = vec_or(bits.ppc_vector[idx], rhs(idx));
-      }
-      return result;
-    }
-
-    //-------------------------------------------------------------------------
-    template<unsigned int MAX>
-    inline PPCBitMask<MAX> PPCBitMask<MAX>::operator&(
-                                                   const PPCBitMask &rhs) const
-    //-------------------------------------------------------------------------
-    {
-      PPCBitMask<MAX> result;
-      for (unsigned idx = 0; idx < PPC_ELMTS; idx++)
-      {
-        result(idx) = vec_and(bits.ppc_vector[idx], rhs(idx));
-      }
-      return result;
-    }
-
-    //-------------------------------------------------------------------------
-    template<unsigned int MAX>
-    inline PPCBitMask<MAX> PPCBitMask<MAX>::operator^(
-                                                   const PPCBitMask &rhs) const
-    //-------------------------------------------------------------------------
-    {
-      PPCBitMask<MAX> result;
-      for (unsigned idx = 0; idx < PPC_ELMTS; idx++)
-      {
-        result(idx) = vec_xor(bits.ppc_vector[idx], rhs(idx));
-      }
-      return result;
-    }
-
-    //-------------------------------------------------------------------------
-    template<unsigned int MAX>
-    inline PPCBitMask<MAX>& PPCBitMask<MAX>::operator|=(const PPCBitMask &rhs) 
-    //-------------------------------------------------------------------------
-    {
-      for (unsigned idx = 0; idx < PPC_ELMTS; idx++)
-      {
-        bits.ppc_vector[idx] = vec_or(bits.ppc_vector[idx], rhs(idx));
-      }
-      return *this;
-    }
-
-    //-------------------------------------------------------------------------
-    template<unsigned int MAX>
-    inline PPCBitMask<MAX>& PPCBitMask<MAX>::operator&=(const PPCBitMask &rhs)
-    //-------------------------------------------------------------------------
-    {
-      for (unsigned idx = 0; idx < PPC_ELMTS; idx++)
-      {
-        bits.ppc_vector[idx] = vec_and(bits.ppc_vector[idx], rhs(idx));
-      }
-      return *this;
-    }
-
-    //-------------------------------------------------------------------------
-    template<unsigned int MAX>
-    inline PPCBitMask<MAX>& PPCBitMask<MAX>::operator^=(const PPCBitMask &rhs)
-    //-------------------------------------------------------------------------
-    {
-      for (unsigned idx = 0; idx < PPC_ELMTS; idx++)
-      {
-        bits.ppc_vector[idx] = vec_xor(bits.ppc_vector[idx], rhs(idx));
-      }
-      return *this;
-    }
-
-    //-------------------------------------------------------------------------
-    template<unsigned int MAX>
-    inline bool PPCBitMask<MAX>::operator*(const PPCBitMask &rhs) const
-    //-------------------------------------------------------------------------
-    {
-      for (unsigned idx = 0; idx < BIT_ELMTS; idx++)
-      {
-        if (bits.bit_vector[idx] & rhs[idx])
-          return false;
-      }
-      return true;
-    }
-
-    //-------------------------------------------------------------------------
-    template<unsigned int MAX>
-    inline PPCBitMask<MAX> PPCBitMask<MAX>::operator-(
-                                                   const PPCBitMask &rhs) const
-    //-------------------------------------------------------------------------
-    {
-      PPCBitMask<MAX> result;
-      for (unsigned idx = 0; idx < PPC_ELMTS; idx++)
-      {
-        result(idx) = vec_and(~rhs(idx), bits.ppc_vector[idx]);
-      }
-      return result;
-    }
-
-    //-------------------------------------------------------------------------
-    template<unsigned int MAX>
-    inline PPCBitMask<MAX>& PPCBitMask<MAX>::operator-=(const PPCBitMask &rhs)
-    //-------------------------------------------------------------------------
-    {
-      for (unsigned idx = 0; idx < PPC_ELMTS; idx++)
-      {
-        bits.ppc_vector[idx] = vec_and(~rhs(idx), bits.ppc_vector[idx]);
-      }
-      return *this;
-    }
-
-    //-------------------------------------------------------------------------
-    template<unsigned int MAX>
-    inline bool PPCBitMask<MAX>::operator!(void) const
-    //-------------------------------------------------------------------------
-    {
-      for (unsigned idx = 0; idx < BIT_ELMTS; idx++)
-      {
-        if (bits.bit_vector[idx] != 0)
-          return false;
-      }
-      return true;
-    }
-
-    //-------------------------------------------------------------------------
-    template<unsigned int MAX>
-    inline PPCBitMask<MAX> PPCBitMask<MAX>::operator<<(unsigned shift) const
-    //-------------------------------------------------------------------------
-    {
-      // Find the range
-      unsigned range = shift >> 6;
-      unsigned local = shift & 0x3F;
-      PPCBitMask<MAX> result;
-      if (!local)
-      {
-        // Fast case where we just have to move the individual words
-        for (int idx = (BIT_ELMTS-1); idx >= int(range); idx--)
-        {
-          result[idx] = bits.bit_vector[idx-range]; 
-        }
-        // fill in everything else with zeros
-        for (unsigned idx = 0; idx < range; idx++)
-          result[idx] = 0;
-      }
-      else
-      {
-        // Slow case with merging words
-        for (int idx = (BIT_ELMTS-1); idx > int(range); idx--)
-        {
-          uint64_t left = bits.bit_vector[idx-range] << local;
-          uint64_t right = bits.bit_vector[idx-(range+1)] >> ((1 << 6) - local);
-          result[idx] = left | right;
-        }
-        // Handle the last case
-        result[range] = bits.bit_vector[0] << local; 
-        // Fill in everything else with zeros
-        for (unsigned idx = 0; idx < range; idx++)
-          result[idx] = 0;
-      }
-      return result;
-    }
-
-    //-------------------------------------------------------------------------
-    template<unsigned int MAX>
-    inline PPCBitMask<MAX> PPCBitMask<MAX>::operator>>(unsigned shift) const
-    //-------------------------------------------------------------------------
-    {
-      unsigned range = shift >> 6;
-      unsigned local = shift & 0x3F;
-      PPCBitMask<MAX> result;
-      if (!local)
-      {
-        // Fast case where we just have to move individual words
-        for (unsigned idx = 0; idx < (BIT_ELMTS-range); idx++)
-        {
-          result[idx] = bits.bit_vector[idx+range];
-        }
-        // Fill in everything else with zeros
-        for (unsigned idx = (BIT_ELMTS-range); idx < (BIT_ELMTS); idx++)
-          result[idx] = 0;
-      }
-      else
-      {
-        // Slow case with merging words
-        for (unsigned idx = 0; idx < (BIT_ELMTS-(range+1)); idx++)
-        {
-          uint64_t right = bits.bit_vector[idx+range] >> local;
-          uint64_t left = bits.bit_vector[idx+range+1] << ((1 << 6) - local);
-          result[idx] = left | right;
-        }
-        // Handle the last case
-        result[BIT_ELMTS-(range+1)] = bits.bit_vector[BIT_ELMTS-1] >> local;
-        // Fill in everything else with zeros
-        for (unsigned idx = (BIT_ELMTS-range); idx < BIT_ELMTS; idx++)
-          result[idx] = 0;
-      }
-      return result;
-    }
-
-    //-------------------------------------------------------------------------
-    template<unsigned int MAX>
-    inline PPCBitMask<MAX>& PPCBitMask<MAX>::operator<<=(unsigned shift)
-    //-------------------------------------------------------------------------
-    {
-      // Find the range
-      unsigned range = shift >> 6;
-      unsigned local = shift & 0x3F;
-      if (!local)
-      {
-        // Fast case where we just have to move the individual words
-        for (int idx = (BIT_ELMTS-1); idx >= int(range); idx--)
-        {
-          bits.bit_vector[idx] = bits.bit_vector[idx-range]; 
-        }
-        // fill in everything else with zeros
-        for (unsigned idx = 0; idx < range; idx++)
-          bits.bit_vector[idx] = 0;
-      }
-      else
-      {
-        // Slow case with merging words
-        for (int idx = (BIT_ELMTS-1); idx > int(range); idx--)
-        {
-          uint64_t left = bits.bit_vector[idx-range] << local;
-          uint64_t right = bits.bit_vector[idx-(range+1)] >> ((1 << 6) - local);
-          bits.bit_vector[idx] = left | right;
-        }
-        // Handle the last case
-        bits.bit_vector[range] = bits.bit_vector[0] << local; 
-        // Fill in everything else with zeros
-        for (unsigned idx = 0; idx < range; idx++)
-          bits.bit_vector[idx] = 0;
-      }
-      return *this;
-    }
-
-    //-------------------------------------------------------------------------
-    template<unsigned int MAX>
-    inline PPCBitMask<MAX>& PPCBitMask<MAX>::operator>>=(unsigned shift)
-    //-------------------------------------------------------------------------
-    {
-      unsigned range = shift >> 6;
-      unsigned local = shift & 0x3F;
-      if (!local)
-      {
-        // Fast case where we just have to move individual words
-        for (unsigned idx = 0; idx < (BIT_ELMTS-range); idx++)
-        {
-          bits.bit_vector[idx] = bits.bit_vector[idx+range];
-        }
-        // Fill in everything else with zeros
-        for (unsigned idx = (BIT_ELMTS-range); idx < (BIT_ELMTS); idx++)
-          bits.bit_vector[idx] = 0;
-      }
-      else
-      {
-        // Slow case with merging words
-        uint64_t carry_mask = 0;
-        for (unsigned idx = 0; idx < local; idx++)
-          carry_mask |= (1 << idx);
-        for (unsigned idx = 0; idx < (BIT_ELMTS-(range+1)); idx++)
-        {
-          uint64_t right = bits.bit_vector[idx+range] >> local;
-          uint64_t left = bits.bit_vector[idx+range+1] << ((1 << 6) - local);
-          bits.bit_vector[idx] = left | right;
-        }
-        // Handle the last case
-        bits.bit_vector[BIT_ELMTS-(range+1)] = 
-                                      bits.bit_vector[BIT_ELMTS-1] >> local;
-        // Fill in everything else with zeros
-        for (unsigned idx = (BIT_ELMTS-range); idx < BIT_ELMTS; idx++)
-          bits.bit_vector[idx] = 0;
-      }
-      return *this;
-    }
-
-    //-------------------------------------------------------------------------
-    template<unsigned int MAX>
-    inline uint64_t PPCBitMask<MAX>::get_hash_key(void) const
-    //-------------------------------------------------------------------------
-    {
-      uint64_t result = 0;
-      for (unsigned idx = 0; idx < BIT_ELMTS; idx++)
-      {
-        result |= bits.bit_vector[idx];
-      }
-      return result;
-    }
-
-    //-------------------------------------------------------------------------
-    template<unsigned int MAX>
-    inline const uint64_t* PPCBitMask<MAX>::base(void) const
-    //-------------------------------------------------------------------------
-    {
-      return bits.bit_vector;
-    }
-
-    //-------------------------------------------------------------------------
-    template<unsigned int MAX>
-    inline void PPCBitMask<MAX>::serialize(Serializer &rez) const
-    //-------------------------------------------------------------------------
-    {
-      rez.serialize(bits.bit_vector, (MAX/8));
-    }
-
-    //-------------------------------------------------------------------------
-    template<unsigned int MAX>
-    inline void PPCBitMask<MAX>::deserialize(Deserializer &derez)
-    //-------------------------------------------------------------------------
-    {
-      derez.deserialize(bits.bit_vector, (MAX/8));
-    }
-
-    //-------------------------------------------------------------------------
-    template<unsigned int MAX>
-    inline char* PPCBitMask<MAX>::to_string(void) const
-    //-------------------------------------------------------------------------
-    {
-      return BitMaskHelper::to_string(bits.bit_vector, MAX);
-    }
-
-    //-------------------------------------------------------------------------
-    template<unsigned int MAX>
-    inline int PPCBitMask<MAX>::pop_count(void) const
-    //-------------------------------------------------------------------------
-    {
-      int result = 0;
-#ifndef VALGRIND
-      for (unsigned idx = 0; idx < BIT_ELMTS; idx++)
-      {
-        result += __builtin_popcountl(bits.bit_vector[idx]);
-      }
-#else
-      for (unsigned idx = 0; idx < MAX; idx++)
-      {
-        if (is_set(idx))
-          result++;
-      }
-#endif
-      return result;
-    }
-
-    //-------------------------------------------------------------------------
-    template<unsigned int MAX>
-    /*static*/ inline int PPCBitMask<MAX>::pop_count(
-                                                   const PPCBitMask<MAX> &mask)
-    //-------------------------------------------------------------------------
-    {
-      int result = 0;
-#ifndef VALGRIND
-      for (unsigned idx = 0; idx < BIT_ELMTS; idx++)
-      {
-        result += __builtin_popcountl(mask[idx]);
-      }
-#else
-      for (unsigned idx = 0; idx < MAX; idx++)
-      {
-        if (mask.is_set(idx))
-          result++;
-      }
-#endif
-      return result;
-    }
-
-    //-------------------------------------------------------------------------
-    template<unsigned int MAX>
-    PPCTLBitMask<MAX>::PPCTLBitMask(uint64_t init /*= 0*/)
-      : sum_mask(init)
-    //-------------------------------------------------------------------------
-    {
-      LEGION_STATIC_ASSERT((MAX % 128) == 0);
-      for (unsigned idx = 0; idx < BIT_ELMTS; idx++)
-      {
-        bits.bit_vector[idx] = init;
-      }
-    }
-
-    //-------------------------------------------------------------------------
-    template<unsigned int MAX>
-    PPCTLBitMask<MAX>::PPCTLBitMask(const PPCTLBitMask &rhs)
-      : sum_mask(rhs.sum_mask)
-    //-------------------------------------------------------------------------
-    {
-      LEGION_STATIC_ASSERT((MAX % 128) == 0);
-      for (unsigned idx = 0; idx < PPC_ELMTS; idx++)
-      {
-        bits.ppc_vector[idx] = rhs(idx);
-      }
-    }
-
-    //-------------------------------------------------------------------------
-    template<unsigned int MAX>
-    PPCTLBitMask<MAX>::~PPCTLBitMask(void)
-    //-------------------------------------------------------------------------
-    {
-    }
-
-    //-------------------------------------------------------------------------
-    template<unsigned int MAX>
-    inline void PPCTLBitMask<MAX>::set_bit(unsigned bit)
-    //-------------------------------------------------------------------------
-    {
-#ifdef DEBUG_LEGION
-      assert(bit < MAX);
-#endif
-      unsigned idx = bit >> 6;
-      const uint64_t set_mask = (1UL << (bit & 0x3F));
-      bits.bit_vector[idx] |= set_mask;
-      sum_mask |= set_mask;
-    }
-
-    //-------------------------------------------------------------------------
-    template<unsigned int MAX>
-    inline void PPCTLBitMask<MAX>::unset_bit(unsigned bit)
-    //-------------------------------------------------------------------------
-    {
-#ifdef DEBUG_LEGION
-      assert(bit < MAX);
-#endif
-      unsigned idx = bit >> 6;
-      const uint64_t set_mask = (1UL << (bit & 0x3F));
-      const uint64_t unset_mask = ~set_mask;
-      bits.bit_vector[idx] &= unset_mask;
-      // Unset the summary mask and then reset if necessary
-      sum_mask &= unset_mask;
-      for (unsigned i = 0; i < BIT_ELMTS; i++)
-        sum_mask |= bits.bit_vector[i];
-    }
-
-    //-------------------------------------------------------------------------
-    template<unsigned int MAX>
-    inline void PPCTLBitMask<MAX>::assign_bit(unsigned bit, bool val)
-    //-------------------------------------------------------------------------
-    {
-      if (val)
-        set_bit(bit);
-      else
-        unset_bit(bit);
-    }
-
-    //-------------------------------------------------------------------------
-    template<unsigned int MAX>
-    inline bool PPCTLBitMask<MAX>::is_set(unsigned bit) const
-    //-------------------------------------------------------------------------
-    {
-#ifdef DEBUG_LEGION
-      assert(bit < MAX);
-#endif
-      unsigned idx = bit >> 6;
-      return (bits.bit_vector[idx] & (1UL << (bit & 0x3F)));
-    }
-
-    //-------------------------------------------------------------------------
-    template<unsigned int MAX>
-    inline int PPCTLBitMask<MAX>::find_first_set(void) const
-    //-------------------------------------------------------------------------
-    {
-      for (unsigned idx = 0; idx < BIT_ELMTS; idx++)
-      {
-        if (bits.bit_vector[idx])
-        {
-          for (unsigned j = 0; j < ELEMENT_SIZE; j++)
-          {
-            if (bits.bit_vector[idx] & (1UL << j))
-            {
-              return (idx*ELEMENT_SIZE + j);
-            }
-          }
-        }
-      }
-      return -1;
-    }
-
-    //-------------------------------------------------------------------------
-    template<unsigned int MAX>
-    inline int PPCTLBitMask<MAX>::find_index_set(int index) const
-    //-------------------------------------------------------------------------
-    {
-      int offset = 0;
-      for (unsigned idx = 0; idx < BIT_ELMTS; idx++)
-      {
-        int local = __builtin_popcount(bits.bit_vector[idx]);
-        if (index <= local)
-        {
-          for (unsigned j = 0; j < ELEMENT_SIZE; j++)
-          {
-            if (bits.bit_vector[idx] & (1ULL << j))
-            {
-              if (index == 0)
-                return (offset + j);
-              index--;
-            }
-          }
-        }
-        index -= local;
-        offset += ELEMENT_SIZE;
-      }
-      return -1;
-    }
-
-    //-------------------------------------------------------------------------
-    template<unsigned int MAX>
-    inline int PPCTLBitMask<MAX>::find_next_set(int start) const
-    //-------------------------------------------------------------------------
-    {
-      if (start < 0)
-        start = 0;
-      int idx = start / ELEMENT_SIZE; // truncate
-      int offset = idx * ELEMENT_SIZE; 
-      int j = start % ELEMENT_SIZE;
-      if (j > 0) // if we are already in the middle of element search it
-      {
-        for ( ; j < int(ELEMENT_SIZE); j++)
-        {
-          if (bits.bit_vector[idx] & (1ULL << j))
-            return (offset + j);
-        }
-        idx++;
-        offset += ELEMENT_SIZE;
-      }
-      for ( ; idx < int(BIT_ELMTS); idx++)
-      {
-        if (bits.bit_vector[idx] > 0) // if it has any valid entries, find next
-        {
-          for (j = 0; j < int(ELEMENT_SIZE); j++)
-          {
-            if (bits.bit_vector[idx] & (1ULL << j))
-              return (offset + j);
-          }
-        }
-        offset += ELEMENT_SIZE;
-      }
-      return -1;
-    }
-
-    //-------------------------------------------------------------------------
-    template<unsigned int MAX>
-    inline void PPCTLBitMask<MAX>::clear(void)
-    //-------------------------------------------------------------------------
-    {
-      const __vector unsigned long long zero_vec = vec_splats(0ULL);
-      for (unsigned idx = 0; idx < PPC_ELMTS; idx++)
-      {
-        bits.ppc_vector[idx] = zero_vec; 
-      }
-      sum_mask = 0;
-    }
-
-    //-------------------------------------------------------------------------
-    template<unsigned int MAX>
-    inline const __vector unsigned long long& PPCTLBitMask<MAX>::operator()(
-                                                 const unsigned int &idx) const
-    //-------------------------------------------------------------------------
-    {
-      return bits.ppc_vector[idx];
-    }
-
-    //-------------------------------------------------------------------------
-    template<unsigned int MAX>
-    inline __vector unsigned long long& 
-                         PPCTLBitMask<MAX>::operator()(const unsigned int &idx)
-    //-------------------------------------------------------------------------
-    {
-      return bits.ppc_vector[idx];
-    }
-
-    //-------------------------------------------------------------------------
-    template<unsigned int MAX>
-    inline const uint64_t& PPCTLBitMask<MAX>::operator[](
-                                                 const unsigned int &idx) const
-    //-------------------------------------------------------------------------
-    {
-      return bits.bit_vector[idx];
-    }
-
-    //-------------------------------------------------------------------------
-    template<unsigned int MAX>
-    inline uint64_t& PPCTLBitMask<MAX>::operator[](const unsigned int &idx) 
-    //-------------------------------------------------------------------------
-    {
-      return bits.bit_vector[idx]; 
-    }
-
-    //-------------------------------------------------------------------------
-    template<unsigned int MAX>
-    inline bool PPCTLBitMask<MAX>::operator==(const PPCTLBitMask &rhs) const
-    //-------------------------------------------------------------------------
-    {
-      if (sum_mask != rhs.sum_mask)
-        return false;
-      for (unsigned idx = 0; idx < BIT_ELMTS; idx++)
-      {
-	if (bits.bit_vector[idx] != rhs[idx])
-          return false;
-      }
-      return true;
-    }
-
-    //-------------------------------------------------------------------------
-    template<unsigned int MAX>
-    inline bool PPCTLBitMask<MAX>::operator<(const PPCTLBitMask &rhs) const
-    //-------------------------------------------------------------------------
-    {
-      // Only be less than if the bits are a subset of the rhs bits
-      for (unsigned idx = 0; idx < BIT_ELMTS; idx++)
-      {
-        if (bits.bit_vector[idx] < rhs[idx])
-          return true;
-        else if (bits.bit_vector[idx] > rhs[idx])
-          return false;
-      }
-      // Otherwise they are equal so false
-      return false;
-    }
-
-    //-------------------------------------------------------------------------
-    template<unsigned int MAX>
-    inline bool PPCTLBitMask<MAX>::operator!=(const PPCTLBitMask &rhs) const
-    //-------------------------------------------------------------------------
-    {
-      return !(*this == rhs);
-    }
-
-    //-------------------------------------------------------------------------
-    template<unsigned int MAX>
-    inline PPCTLBitMask<MAX>& PPCTLBitMask<MAX>::operator=(
-                                                       const PPCTLBitMask &rhs)
-    //-------------------------------------------------------------------------
-    {
-      sum_mask = rhs.sum_mask;
-      for (unsigned idx = 0; idx < PPC_ELMTS; idx++)
-      {
-        bits.ppc_vector[idx] = rhs(idx);
-      }
-      return *this;
-    }
-
-    //-------------------------------------------------------------------------
-    template<unsigned int MAX>
-    inline PPCTLBitMask<MAX> PPCTLBitMask<MAX>::operator~(void) const
-    //-------------------------------------------------------------------------
-    {
-      PPCTLBitMask<MAX> result;
-      __vector unsigned long long result_mask = vec_splats(0ULL);
-      for (unsigned idx = 0; idx < PPC_ELMTS; idx++)
-      {
-        result(idx) = ~(bits.ppc_vector[idx]);
-        result_mask = vec_or(result_mask, result(idx));
-      }
-      result.sum_mask = extract_mask(result_mask);
-      return result;
-    }
-
-    //-------------------------------------------------------------------------
-    template<unsigned int MAX>
-    inline PPCTLBitMask<MAX> PPCTLBitMask<MAX>::operator|(
-                                                 const PPCTLBitMask &rhs) const
-    //-------------------------------------------------------------------------
-    {
-      PPCTLBitMask<MAX> result;
-      result.sum_mask = sum_mask | rhs.sum_mask;
-      for (unsigned idx = 0; idx < PPC_ELMTS; idx++)
-      {
-        result(idx) = vec_or(bits.ppc_vector[idx], rhs(idx));
-      }
-      return result;
-    }
-
-    //-------------------------------------------------------------------------
-    template<unsigned int MAX>
-    inline PPCTLBitMask<MAX> PPCTLBitMask<MAX>::operator&(
-                                                 const PPCTLBitMask &rhs) const
-    //-------------------------------------------------------------------------
-    {
-      PPCTLBitMask<MAX> result;
-      // If they are independent then we are done
-      if (sum_mask & rhs.sum_mask)
-      {
-        __vector unsigned long long temp_sum = vec_splats(0ULL);
-        for (unsigned idx = 0; idx < PPC_ELMTS; idx++)
-        {
-          result(idx) = vec_and(bits.ppc_vector[idx], rhs(idx));
-          temp_sum = vec_or(temp_sum, result(idx));
-        }
-        result.sum_mask = extract_mask(temp_sum); 
-      }
-      return result;
-    }
-
-    //-------------------------------------------------------------------------
-    template<unsigned int MAX>
-    inline PPCTLBitMask<MAX> PPCTLBitMask<MAX>::operator^(
-                                                 const PPCTLBitMask &rhs) const
-    //-------------------------------------------------------------------------
-    {
-      PPCTLBitMask<MAX> result;
-      __vector unsigned long long temp_sum = vec_splats(0ULL);
-      for (unsigned idx = 0; idx < PPC_ELMTS; idx++)
-      {
-        result(idx) = vec_xor(bits.ppc_vector[idx], rhs(idx));
-        temp_sum = vec_or(temp_sum, result(idx));
-      }
-      result.sum_mask = extract_mask(temp_sum);
-      return result;
-    }
-
-    //-------------------------------------------------------------------------
-    template<unsigned int MAX>
-    inline PPCTLBitMask<MAX>& PPCTLBitMask<MAX>::operator|=(
-                                                       const PPCTLBitMask &rhs)
-    //-------------------------------------------------------------------------
-    {
-      sum_mask |= rhs.sum_mask;
-      for (unsigned idx = 0; idx < PPC_ELMTS; idx++)
-      {
-	//bits.ppc_vector[idx] |= rhs(idx);
-        bits.ppc_vector[idx] = vec_or(bits.ppc_vector[idx], rhs(idx));
-      }
-      return *this;
-    }
-
-    //-------------------------------------------------------------------------
-    template<unsigned int MAX>
-    inline PPCTLBitMask<MAX>& PPCTLBitMask<MAX>::operator&=(
-                                                       const PPCTLBitMask &rhs)
-    //-------------------------------------------------------------------------
-    {
-      if (sum_mask & rhs.sum_mask)
-      {
-        __vector unsigned long long temp_sum = vec_splats(0ULL);
-        for (unsigned idx = 0; idx < PPC_ELMTS; idx++)
-        {
-          bits.ppc_vector[idx] = vec_and(bits.ppc_vector[idx], rhs(idx));
-          temp_sum = vec_or(temp_sum, bits.ppc_vector[idx]);
-        }
-        sum_mask = extract_mask(temp_sum); 
-      }
-      else
-      {
-        sum_mask = 0;
-	const __vector unsigned long long zero_vec = vec_splats(0ULL);
-        for (unsigned idx = 0; idx < PPC_ELMTS; idx++)
-          bits.ppc_vector[idx] = zero_vec;
-      }
-      return *this;
-    }
-
-    //-------------------------------------------------------------------------
-    template<unsigned int MAX>
-    inline PPCTLBitMask<MAX>& PPCTLBitMask<MAX>::operator^=(
-                                                       const PPCTLBitMask &rhs)
-    //-------------------------------------------------------------------------
-    {
-      __vector unsigned long long temp_sum = vec_splats(0ULL);
-      for (unsigned idx = 0; idx < PPC_ELMTS; idx++)
-      {
-        bits.ppc_vector[idx] = vec_xor(bits.ppc_vector[idx], rhs(idx));
-        temp_sum = vec_or(temp_sum, bits.ppc_vector[idx]);
-      }
-      sum_mask = extract_mask(temp_sum);
-      return *this;
-    }
-
-    //-------------------------------------------------------------------------
-    template<unsigned int MAX>
-    inline bool PPCTLBitMask<MAX>::operator*(const PPCTLBitMask &rhs) const
-    //-------------------------------------------------------------------------
-    {
-      if (sum_mask & rhs.sum_mask)
-      {
-        for (unsigned idx = 0; idx < BIT_ELMTS; idx++)
-        {
-          if (bits.bit_vector[idx] & rhs[idx])
-            return false;
-        }
-      }
-      return true;
-    }
-
-    //-------------------------------------------------------------------------
-    template<unsigned int MAX>
-    inline PPCTLBitMask<MAX> PPCTLBitMask<MAX>::operator-(
-                                                 const PPCTLBitMask &rhs) const
-    //-------------------------------------------------------------------------
-    {
-      PPCTLBitMask<MAX> result;
-      __vector unsigned long long temp_sum = vec_splats(0ULL);
-      for (unsigned idx = 0; idx < PPC_ELMTS; idx++)
-      {
-        result(idx) = vec_and(~rhs(idx), bits.ppc_vector[idx]);
-        temp_sum = vec_or(temp_sum, result(idx));
-      }
-      result.sum_mask = extract_mask(temp_sum);
-      return result;
-    }
-
-    //-------------------------------------------------------------------------
-    template<unsigned int MAX>
-    inline PPCTLBitMask<MAX>& PPCTLBitMask<MAX>::operator-=(
-                                                       const PPCTLBitMask &rhs)
-    //-------------------------------------------------------------------------
-    {
-      __vector unsigned long long temp_sum = vec_splats(0ULL);
-      for (unsigned idx = 0; idx < PPC_ELMTS; idx++)
-      {
-        bits.ppc_vector[idx] = vec_and(~rhs(idx), bits.ppc_vector[idx]);
-        temp_sum = vec_or(temp_sum, bits.ppc_vector[idx]);
-      }
-      sum_mask = extract_mask(temp_sum);
-      return *this;
-    }
-
-    //-------------------------------------------------------------------------
-    template<unsigned int MAX>
-    inline bool PPCTLBitMask<MAX>::operator!(void) const
-    //-------------------------------------------------------------------------
-    {
-      // A great reason to have a summary mask
-      return (sum_mask == 0);
-    }
-
-    //-------------------------------------------------------------------------
-    template<unsigned int MAX>
-    inline PPCTLBitMask<MAX> PPCTLBitMask<MAX>::operator<<(
-                                                          unsigned shift) const
-    //-------------------------------------------------------------------------
-    {
-      // Find the range
-      unsigned range = shift >> 6;
-      unsigned local = shift & 0x3F;
-      PPCTLBitMask<MAX> result;
-      if (!local)
-      {
-        // Fast case where we just have to move the individual words
-        for (int idx = (BIT_ELMTS-1); idx >= int(range); idx--)
-        {
-          result[idx] = bits.bit_vector[idx-range]; 
-          result.sum_mask |= result[idx];
-        }
-        // fill in everything else with zeros
-        for (unsigned idx = 0; idx < range; idx++)
-          result[idx] = 0;
-      }
-      else
-      {
-        // Slow case with merging words
-        for (int idx = (BIT_ELMTS-1); idx > int(range); idx--)
-        {
-          uint64_t left = bits.bit_vector[idx-range] << local;
-          uint64_t right = bits.bit_vector[idx-(range+1)] >> ((1 << 6) - local);
-          result[idx] = left | right;
-          result.sum_mask |= result[idx];
-        }
-        // Handle the last case
-        result[range] = bits.bit_vector[0] << local; 
-        result.sum_mask |= result[range];
-        // Fill in everything else with zeros
-        for (unsigned idx = 0; idx < range; idx++)
-          result[idx] = 0;
-      }
-      return result;
-    }
-
-    //-------------------------------------------------------------------------
-    template<unsigned int MAX>
-    inline PPCTLBitMask<MAX> PPCTLBitMask<MAX>::operator>>(
-                                                          unsigned shift) const
-    //-------------------------------------------------------------------------
-    {
-      unsigned range = shift >> 6;
-      unsigned local = shift & 0x3F;
-      PPCTLBitMask<MAX> result;
-      if (!local)
-      {
-        // Fast case where we just have to move individual words
-        for (unsigned idx = 0; idx < (BIT_ELMTS-range); idx++)
-        {
-          result[idx] = bits.bit_vector[idx+range];
-          result.sum_mask |= result[idx];
-        }
-        // Fill in everything else with zeros
-        for (unsigned idx = (BIT_ELMTS-range); idx < (BIT_ELMTS); idx++)
-          result[idx] = 0;
-      }
-      else
-      {
-        // Slow case with merging words
-        for (unsigned idx = 0; idx < (BIT_ELMTS-(range+1)); idx++)
-        {
-          uint64_t right = bits.bit_vector[idx+range] >> local;
-          uint64_t left = bits.bit_vector[idx+range+1] << ((1 << 6) - local);
-          result[idx] = left | right;
-          result.sum_mask |= result[idx];
-        }
-        // Handle the last case
-        result[BIT_ELMTS-(range+1)] = bits.bit_vector[BIT_ELMTS-1] >> local;
-        result.sum_mask |= result[BIT_ELMTS-(range+1)];
-        // Fill in everything else with zeros
-        for (unsigned idx = (BIT_ELMTS-range); idx < BIT_ELMTS; idx++)
-          result[idx] = 0;
-      }
-      return result;
-    }
-
-    //-------------------------------------------------------------------------
-    template<unsigned int MAX>
-    inline PPCTLBitMask<MAX>& PPCTLBitMask<MAX>::operator<<=(unsigned shift)
-    //-------------------------------------------------------------------------
-    {
-      // Find the range
-      unsigned range = shift >> 6;
-      unsigned local = shift & 0x3F;
-      sum_mask = 0;
-      if (!local)
-      {
-        // Fast case where we just have to move the individual words
-        for (int idx = (BIT_ELMTS-1); idx >= int(range); idx--)
-        {
-          bits.bit_vector[idx] = bits.bit_vector[idx-range]; 
-          sum_mask |= bits.bit_vector[idx];
-        }
-        // fill in everything else with zeros
-        for (unsigned idx = 0; idx < range; idx++)
-          bits.bit_vector[idx] = 0;
-      }
-      else
-      {
-        // Slow case with merging words
-        for (int idx = (BIT_ELMTS-1); idx > int(range); idx--)
-        {
-          uint64_t left = bits.bit_vector[idx-range] << local;
-          uint64_t right = bits.bit_vector[idx-(range+1)] >> ((1 << 6) - local);
-          bits.bit_vector[idx] = left | right;
-          sum_mask |= bits.bit_vector[idx];
-        }
-        // Handle the last case
-        bits.bit_vector[range] = bits.bit_vector[0] << local; 
-        sum_mask |= bits.bit_vector[range];
-        // Fill in everything else with zeros
-        for (unsigned idx = 0; idx < range; idx++)
-          bits.bit_vector[idx] = 0;
-      }
-      return *this;
-    }
-
-    //-------------------------------------------------------------------------
-    template<unsigned int MAX>
-    inline PPCTLBitMask<MAX>& PPCTLBitMask<MAX>::operator>>=(unsigned shift)
-    //-------------------------------------------------------------------------
-    {
-      unsigned range = shift >> 6;
-      unsigned local = shift & 0x3F;
-      sum_mask = 0;
-      if (!local)
-      {
-        // Fast case where we just have to move individual words
-        for (unsigned idx = 0; idx < (BIT_ELMTS-range); idx++)
-        {
-          bits.bit_vector[idx] = bits.bit_vector[idx+range];
-          sum_mask |= bits.bit_vector[idx];
-        }
-        // Fill in everything else with zeros
-        for (unsigned idx = (BIT_ELMTS-range); idx < (BIT_ELMTS); idx++)
-          bits.bit_vector[idx] = 0;
-      }
-      else
-      {
-        // Slow case with merging words
-        uint64_t carry_mask = 0;
-        for (unsigned idx = 0; idx < local; idx++)
-          carry_mask |= (1 << idx);
-        for (unsigned idx = 0; idx < (BIT_ELMTS-(range+1)); idx++)
-        {
-          uint64_t right = bits.bit_vector[idx+range] >> local;
-          uint64_t left = bits.bit_vector[idx+range+1] << ((1 << 6) - local);
-          bits.bit_vector[idx] = left | right;
-          sum_mask |= bits.bit_vector[idx];
-        }
-        // Handle the last case
-        bits.bit_vector[BIT_ELMTS-(range+1)] = 
-                                        bits.bit_vector[BIT_ELMTS-1] >> local;
-        sum_mask |= bits.bit_vector[BIT_ELMTS-(range+1)];
-        // Fill in everything else with zeros
-        for (unsigned idx = (BIT_ELMTS-range); idx < BIT_ELMTS; idx++)
-          bits.bit_vector[idx] = 0;
-      }
-      return *this;
-    }
-
-    //-------------------------------------------------------------------------
-    template<unsigned int MAX>
-    inline uint64_t PPCTLBitMask<MAX>::get_hash_key(void) const
-    //-------------------------------------------------------------------------
-    {
-      return sum_mask;
-    }
-
-    //-------------------------------------------------------------------------
-    template<unsigned int MAX>
-    inline const uint64_t* PPCTLBitMask<MAX>::base(void) const
-    //-------------------------------------------------------------------------
-    {
-      return bits.bit_vector;
-    }
-
-    //-------------------------------------------------------------------------
-    template<unsigned int MAX>
-    inline void PPCTLBitMask<MAX>::serialize(Serializer &rez) const
-    //-------------------------------------------------------------------------
-    {
-      rez.serialize(sum_mask);
-      rez.serialize(bits.bit_vector, (MAX/8));
-    }
-
-    //-------------------------------------------------------------------------
-    template<unsigned int MAX>
-    inline void PPCTLBitMask<MAX>::deserialize(Deserializer &derez)
-    //-------------------------------------------------------------------------
-    {
-      derez.deserialize(sum_mask);
-      derez.deserialize(bits.bit_vector, (MAX/8));
-    }
-
-    //-------------------------------------------------------------------------
-    template<unsigned int MAX>
-    inline char* PPCTLBitMask<MAX>::to_string(void) const
-    //-------------------------------------------------------------------------
-    {
-      return BitMaskHelper::to_string(bits.bit_vector, MAX);
-    }
-
-    //-------------------------------------------------------------------------
-    template<unsigned int MAX>
-    inline int PPCTLBitMask<MAX>::pop_count(void) const
-    //-------------------------------------------------------------------------
-    {
-      if (!sum_mask)
-        return 0;
-      int result = 0;
-#ifndef VALGRIND
-      for (unsigned idx = 0; idx < BIT_ELMTS; idx++)
-      {
-        result += __builtin_popcountl(bits.bit_vector[idx]);
-      }
-#else
-      for (unsigned idx = 0; idx < MAX; idx++)
-      {
-        if (is_set(idx))
-          result++;
-      }
-#endif
-      return result;
-    }
-
-    //-------------------------------------------------------------------------
-    template<unsigned int MAX>
-    /*static*/ inline int PPCTLBitMask<MAX>::pop_count(
-                                                 const PPCTLBitMask<MAX> &mask)
-    //-------------------------------------------------------------------------
-    {
-      if (!mask.sum_mask)
-        return 0;
-      int result = 0;
-#ifndef VALGRIND
-      for (unsigned idx = 0; idx < BIT_ELMTS; idx++)
-      {
-        result += __builtin_popcountl(mask[idx]);
-      }
-#else
-      for (unsigned idx = 0; idx < MAX; idx++)
-      {
-        if (mask.is_set(idx))
-          result++;
-      }
-#endif
-      return result;
-    }
-
-    //-------------------------------------------------------------------------
-    template<unsigned int MAX>
-    /*static*/ inline uint64_t PPCTLBitMask<MAX>::extract_mask(
-                                             __vector unsigned long long value)
-    //-------------------------------------------------------------------------
-    {
-      uint64_t left = value[0];
-      uint64_t right = value[1];
-      return (left | right);
-    }
-#undef BIT_ELMTS
-#undef PPC_ELMTS
-#endif // __ALTIVEC__
-
-    //-------------------------------------------------------------------------
-    template<typename BITMASK, unsigned int MAX, unsigned int WORDS>
-    CompoundBitMask<BITMASK,MAX,WORDS>::CompoundBitMask(uint64_t init)
-    //-------------------------------------------------------------------------
-    {
-      LEGION_STATIC_ASSERT(WORDS >= 2);
-      LEGION_STATIC_ASSERT(VAL_BITS <= (8*sizeof(uint64_t)));
-      LEGION_STATIC_ASSERT((1 << VAL_BITS) >= MAX);
-      if (init == 0)
-      {
-        set_count(0);
-      }
-      else
-      {
-        set_count(DENSE_CNT);
-        set_dense(new BITMASK(init));
-      }
-    }
-
-    //-------------------------------------------------------------------------
-    template<typename BITMASK, unsigned int MAX, unsigned int WORDS>
-    CompoundBitMask<BITMASK,MAX,WORDS>::CompoundBitMask(
-                                                    const CompoundBitMask &rhs)
-    //-------------------------------------------------------------------------
-    {
-      int rhs_count = rhs.get_count();
-      if (rhs_count == SPARSE_CNT)
-      {
-        set_count(SPARSE_CNT);
-        set_sparse(new SparseSet(*rhs.get_sparse()));
-      }
-      else if (rhs_count == DENSE_CNT)
-      {
-        set_count(DENSE_CNT); 
-        set_dense(new BITMASK(*rhs.get_dense()));
-      }
-      else
-      {
-        for (unsigned idx = 0; idx < WORDS; idx++)
-          bits[idx] = rhs.bits[idx];
-      }
-    }
-
-    //-------------------------------------------------------------------------
-    template<typename BITMASK, unsigned int MAX, unsigned int WORDS>
-    CompoundBitMask<BITMASK,MAX,WORDS>::~CompoundBitMask(void) 
-    //-------------------------------------------------------------------------
-    {
-      int count = get_count();
-      if (count == SPARSE_CNT)
-        delete get_sparse();
-      else if (count == DENSE_CNT)
-        delete get_dense();
-    }
-
-    //-------------------------------------------------------------------------
-    template<typename BITMASK, unsigned int MAX, unsigned int WORDS>
-    inline int CompoundBitMask<BITMASK,MAX,WORDS>::get_count(void) const
-    //-------------------------------------------------------------------------
-    {
-      return (CNT_MASK & bits[0]); 
-    }
-
-    //-------------------------------------------------------------------------
-    template<typename BITMASK, unsigned int MAX, unsigned int WORDS>
-    inline void CompoundBitMask<BITMASK,MAX,WORDS>::set_count(int size) 
-    //-------------------------------------------------------------------------
-    {
-      bits[0] = (size & CNT_MASK) | (bits[0] & ~CNT_MASK);
-    }
-
-    //-------------------------------------------------------------------------
-    template<typename BITMASK, unsigned int MAX, unsigned int WORDS>
-    inline typename CompoundBitMask<BITMASK,MAX,WORDS>::SparseSet* 
-                    CompoundBitMask<BITMASK,MAX,WORDS>::get_sparse(void) const
-    //-------------------------------------------------------------------------
-    {
-#ifdef DEBUG_LEGION
-      assert(get_count() == SPARSE_CNT);
-#endif
-      return reinterpret_cast<SparseSet*>(bits[1]);
-    }
-
-    //-------------------------------------------------------------------------
-    template<typename BITMASK, unsigned int MAX, unsigned int WORDS>
-    inline void CompoundBitMask<BITMASK,MAX,WORDS>::set_sparse(SparseSet *ptr)
-    //-------------------------------------------------------------------------
-    {
-#ifdef DEBUG_LEGION
-      assert(get_count() == SPARSE_CNT);
-#endif
-      bits[1] = reinterpret_cast<uint64_t>(ptr);
-    }
-
-    //-------------------------------------------------------------------------
-    template<typename BITMASK, unsigned int MAX, unsigned int WORDS>
-    inline BITMASK* CompoundBitMask<BITMASK,MAX,WORDS>::get_dense(void) const
-    //-------------------------------------------------------------------------
-    {
-#ifdef DEBUG_LEGION
-      assert(get_count() == DENSE_CNT);
-#endif
-      return reinterpret_cast<BITMASK*>(bits[1]);
-    }
-
-    //-------------------------------------------------------------------------
-    template<typename BITMASK, unsigned int MAX, unsigned int WORDS>
-    inline void CompoundBitMask<BITMASK,MAX,WORDS>::set_dense(BITMASK *ptr) 
-    //-------------------------------------------------------------------------
-    {
-#ifdef DEBUG_LEGION
-      assert(get_count() == DENSE_CNT);
-#endif
-      bits[1] = reinterpret_cast<uint64_t>(ptr);
-    }
-
-    //-------------------------------------------------------------------------
-    template<typename BITMASK, unsigned int MAX, unsigned int WORDS>
-      template<bool CAN_OVERLAP>
-    inline int CompoundBitMask<BITMASK,MAX,WORDS>::get_value(int idx) const
-    //-------------------------------------------------------------------------
-    {
-#ifdef DEBUG_LEGION
-      assert(idx < MAX_CNT);
-#endif
-      int start_bit = CNT_BITS + idx*VAL_BITS;
-      int start_index = start_bit >> WORD_BITS;
-      start_bit &= WORD_MASK;
-      if (CAN_OVERLAP)
-      {
-        // See if we straddle words 
-        if ((start_bit + (VAL_BITS-1)) < WORD_SIZE)
-        {
-#ifdef DEBUG_LEGION
-          assert(start_index < WORDS);
-#endif
-          // Common case, all in one word
-          return (bits[start_index] & (VAL_MASK << start_bit)) >> start_bit;
-        }
-        else
-        {
-#ifdef DEBUG_LEGION
-          assert((start_index+1) < WORDS);
-#endif
-          // Value split across words
-          int first_word_bits = WORD_SIZE - start_bit;
-          // Okay to shit off the end here
-          int result = 
-            int((bits[start_index] & (VAL_MASK << start_bit)) >> start_bit);
-          // Okay to shift off the end here
-          uint64_t next_mask = VAL_MASK >> first_word_bits;
-          result |= int((bits[start_index+1] & next_mask) << first_word_bits);
-          return result;
-        }
-      }
-      else
-      {
-#ifdef DEBUG_LEGION
-        assert(start_index < WORDS);
-#endif
-        return (bits[start_index] & (VAL_MASK << start_bit)) >> start_bit;
-      }
-    }
-
-    //-------------------------------------------------------------------------
-    template<typename BITMASK, unsigned int MAX, unsigned int WORDS>
-      template<bool CAN_OVERLAP>
-    inline void CompoundBitMask<BITMASK,MAX,WORDS>::set_value(int idx, 
-                                                              int value) 
-    //-------------------------------------------------------------------------
-    {
-#ifdef DEBUG_LEGION
-      assert(idx < MAX_CNT);
-#endif
-      // Cast up the value
-      uint64_t up_value = value;
-      int start_bit = CNT_BITS + idx*VAL_BITS;
-      int start_index = start_bit >> WORD_BITS;
-      start_bit &= WORD_MASK;
-      uint64_t negative_mask = ~(VAL_MASK << start_bit);
-      if (CAN_OVERLAP)
-      {
-        // See if we straddle words
-        if ((start_bit + (VAL_BITS-1)) < WORD_SIZE)
-        {
-#ifdef DEBUG_LEGION
-          assert(start_index < WORDS);
-#endif
-          // Common case, all in one word
-          bits[start_index] = (bits[start_index] & negative_mask) |
-                              (up_value << start_bit);
-        }
-        else
-        {
-#ifdef DEBUG_LEGION
-          assert((start_index+1) < WORDS);
-#endif
-          // Value split across words
-          // Okay to shift off the end here
-          bits[start_index] = (bits[start_index] & negative_mask) |
-                              (up_value << start_bit);
-          int first_word_bits = WORD_SIZE - start_bit;
-          // Okay to shift off the end here
-          uint64_t next_negative = ~(VAL_MASK >> first_word_bits);
-          bits[start_index+1] = (bits[start_index+1] & next_negative) |
-                                (up_value >> first_word_bits);
-        }
-      }
-      else
-      {
-#ifdef DEBUG_LEGION
-        assert(start_index < WORDS);
-#endif
-        bits[start_index] = (bits[start_index] & negative_mask) |
-                            (up_value << start_bit);
-      }
-    }
-
-    //-------------------------------------------------------------------------
-    template<typename BITMASK, unsigned int MAX, unsigned int WORDS>
-    inline void CompoundBitMask<BITMASK,MAX,WORDS>::set_bit(unsigned bit)
-    //-------------------------------------------------------------------------
-    {
-      int count = get_count();
-      if (count < MAX_CNT)
-      {
-        // Check to make sure it isn't already in our list
-        for (int idx = 0; idx < count; idx++)
-          if (get_value<OVERLAP>(idx) == bit)
-            return;
-        // Add it at the next available location
-        set_value<OVERLAP>(count, bit); 
-        set_count(count+1);
-      }
-      else if (count == MAX_CNT)
-      {
-        // We've maxed out, go to sparse or dense 
-        if (SPARSE_MAX > MAX_CNT)
-        {
-          SparseSet *next = new SparseSet();
-          next->insert(bit);
-          for (int idx = 0; idx < MAX_CNT; idx++)
-            next->insert(get_value<OVERLAP>(idx));
-          set_count(SPARSE_CNT);
-          set_sparse(next);
-        }
-        else
-        {
-          BITMASK *next = new BITMASK();
-          next->set_bit(bit);
-          for (int idx = 0; idx < MAX_CNT; idx++)
-            next->set_bit(get_value<OVERLAP>(idx));
-          set_count(DENSE_CNT);
-          set_dense(next);
-        }
-      }
-      else if (count == SPARSE_CNT)
-      {
-        // sparse case 
-        SparseSet *sparse = get_sparse();
-        if (sparse->size() == SPARSE_MAX)
-        {
-          // upgrade to dense 
-          BITMASK *next = new BITMASK();
-          for (SparseSet::const_iterator it = sparse->begin();
-                it != sparse->end(); it++)
-            next->set_bit(*it);
-          delete sparse;
-          set_count(DENSE_CNT);
-          set_dense(next);
-        }
-        else // otherwise just insert
-          sparse->insert(bit);
-      }
-      else
-      {
-        // Dense case
-        get_dense()->set_bit(bit);
-      }
-    }
-
-    //-------------------------------------------------------------------------
-    template<typename BITMASK, unsigned int MAX, unsigned int WORDS>
-    inline void CompoundBitMask<BITMASK,MAX,WORDS>::unset_bit(unsigned bit)
-    //-------------------------------------------------------------------------
-    {
-      int count = get_count(); 
-      if (count == 0)
-        return;
-      else if (count == SPARSE_CNT)
-      {
-        SparseSet *sparse = get_sparse();
-        sparse->erase(bit);
-        if (sparse->size() == MAX_CNT)
-        {
-          set_count(MAX_CNT);
-          unsigned idx = 0;
-          for (SparseSet::const_iterator it = sparse->begin();
-                it != sparse->end(); it++, idx++)
-            set_value<OVERLAP>(idx, *it);   
-          delete sparse;
-        }
-      }
-      else if (count == DENSE_CNT)
-      {
-        BITMASK *dense = get_dense();
-        dense->unset_bit(bit);
-        // If dense is empty come back to zero
-        if (!(*dense))
-        {
-          delete dense;
-          set_count(0);
-        }
-      }
-      else
-      {
-        // Iterate through our elements and see if we find it
-        int found_idx = -1;
-        for (int idx = 0; idx < count; idx++)
-        {
-          if (get_value<OVERLAP>(idx) == bit)
-          {
-            found_idx = idx;
-            break;
-          }
-        }
-        if (found_idx >= 0)
-        {
-          // If we found it shift everyone down and decrement the count
-          for (int idx = found_idx; idx < (count-1); idx++)
-          {
-            int next = get_value<OVERLAP>(idx+1);
-            set_value<OVERLAP>(idx, next);
-          }
-          set_count(count-1);
-        }
-      }
-    }
-
-    //-------------------------------------------------------------------------
-    template<typename BITMASK, unsigned int MAX, unsigned int WORDS>
-    inline void CompoundBitMask<BITMASK,MAX,WORDS>::assign_bit(unsigned bit,  
-                                                               bool val)
-    //-------------------------------------------------------------------------
-    {
-      if (val)
-        set_bit(bit);
-      else
-        unset_bit(bit);
-    }
-
-    //-------------------------------------------------------------------------
-    template<typename BITMASK, unsigned int MAX, unsigned int WORDS>
-    inline bool CompoundBitMask<BITMASK,MAX,WORDS>::is_set(unsigned bit) const
-    //-------------------------------------------------------------------------
-    {
-      int count = get_count();
-      if (count == 0)
-        return false;
-      else if (count == DENSE_CNT)
-        return get_dense()->is_set(bit);
-      else if (count == SPARSE_CNT)
-      {
-        SparseSet *sparse = get_sparse();
-        return (sparse->find(bit) != sparse->end());
-      }
-      else
-      {
-        // Iterate through our elements and see if we have it
-        for (int idx = 0; idx < count; idx++)
-        {
-          if (get_value<OVERLAP>(idx) == bit)
-            return true;
-        }
-      }
-      return false;
-    }
-
-    //-------------------------------------------------------------------------
-    template<typename BITMASK, unsigned int MAX, unsigned int WORDS>
-    inline int CompoundBitMask<BITMASK,MAX,WORDS>::find_first_set(void) const
-    //-------------------------------------------------------------------------
-    {
-      int count = get_count();
-      if (count == 0)
-        return -1;
-      if (count == SPARSE_CNT)
-        return (*(get_sparse()->begin()));
-      if (count == DENSE_CNT)
-        return get_dense()->find_first_set();
-      return get_value<OVERLAP>(0);
-    }
-
-    //-------------------------------------------------------------------------
-    template<typename BITMASK, unsigned int MAX, unsigned int WORDS>
-    inline int CompoundBitMask<BITMASK,MAX,WORDS>::find_index_set(
-                                                               int index) const
-    //-------------------------------------------------------------------------
-    {
-      int count = get_count();
-      if (count == DENSE_CNT)
-        return get_dense()->find_index_set(index);
-      if (count == SPARSE_CNT)
-      {
-        SparseSet *sparse = get_sparse();
-        if (index >= sparse->size())
-          return -1;
-        SparseSet::const_iterator it = sparse->begin();
-        while (index > 0)
-        {
-          index--;
-          it++;
-        }
-        return (*it);
-      }
-      if (index >= count)
-        return -1;
-      return get_value<OVERLAP>(index);
-    }
-    
-    //-------------------------------------------------------------------------
-    template<typename BITMASK, unsigned int MAX, unsigned int WORDS>
-    inline void CompoundBitMask<BITMASK,MAX,WORDS>::clear(void)
-    //-------------------------------------------------------------------------
-    {
-      int count = get_count();
-      if (count == SPARSE_CNT)
-        delete get_sparse();
-      if (count == DENSE_CNT)
-        delete get_dense();
-      set_count(0);
-    }
-
-    //-------------------------------------------------------------------------
-    template<typename BITMASK, unsigned int MAX, unsigned int WORDS>
-    inline bool CompoundBitMask<BITMASK,MAX,WORDS>::operator==(
-                                              const CompoundBitMask &rhs) const
-    //-------------------------------------------------------------------------
-    {
-      int count = get_count();
-      int rhs_count = rhs.get_count();
-      if (count != rhs_count)
-        return false;
-      // If they are dense see if they are equal
-      if (count == DENSE_CNT)
-        return (*get_dense() == *rhs.get_dense());
-      if (count == SPARSE_CNT)
-        return (*get_sparse() == *rhs.get_sparse());
-      // See if there are all matching bits
-      for (int idx = 0; idx < count; idx++)
-        if (!rhs.is_set(get_value<OVERLAP>(idx)))
-          return false;
-      return true;
-    }
-
-    //-------------------------------------------------------------------------
-    template<typename BITMASK, unsigned int MAX, unsigned int WORDS>
-    inline bool CompoundBitMask<BITMASK,MAX,WORDS>::operator<(
-                                              const CompoundBitMask &rhs) const
-    //-------------------------------------------------------------------------
-    {
-      int count = get_count();
-      int rhs_count = rhs.get_count();
-      if (count < rhs_count)
-        return true;
-      else if (count > rhs_count)
-        return false;
-      // Otherwise they are equal in size, see if they are actually equal
-      if (count == DENSE_CNT)
-        return (*get_dense() < *rhs.get_dense());
-      if (count == SPARSE_CNT)
-        return (*get_sparse() < *rhs.get_sparse());
-      // Now we just have indexes, nothing good to do here, we
-      // need to sort them so put them in stl sets and compare them
-      std::set<int> local_set, rhs_set;
-      for (int idx = 0; idx < count; idx++)
-        local_set.insert(get_value<OVERLAP>(idx));
-      for (int idx = 0; idx < rhs_count; idx++)
-        rhs_set.insert(rhs.get_value<OVERLAP>(idx));
-      return (local_set < rhs_set);
-    }
-
-    //-------------------------------------------------------------------------
-    template<typename BITMASK, unsigned int MAX, unsigned int WORDS>
-    inline bool CompoundBitMask<BITMASK,MAX,WORDS>::operator!=(
-                                              const CompoundBitMask &rhs) const
-    //-------------------------------------------------------------------------
-    {
-      return !(*this == rhs);
-    }
-
-    //-------------------------------------------------------------------------
-    template<typename BITMASK, unsigned int MAX, unsigned int WORDS>
-    inline CompoundBitMask<BITMASK,MAX,WORDS>& 
-      CompoundBitMask<BITMASK,MAX,WORDS>::operator=(const CompoundBitMask &rhs)
-    //-------------------------------------------------------------------------
-    {
-      int count = get_count();
-      int rhs_count = rhs.get_count();
-      if (count != rhs_count)
-      {
-        if (count == DENSE_CNT)
-        {
-          // Free our dense count and copy over bits
-          delete get_dense();
-          if (rhs_count == SPARSE_CNT)
-          {
-            set_count(SPARSE_CNT);
-            set_sparse(new SparseSet(*rhs.get_sparse()));
-          }
-          else
-          {
-            for (int idx = 0; idx < WORDS; idx++)
-              bits[idx] = rhs.bits[idx];
-          }
-        }
-        else if (count == SPARSE_CNT)
-        {
-          // Free our set
-          delete get_sparse();
-          if (rhs_count == DENSE_CNT)
-          {
-            // If the rhs is dense copy it over
-            set_count(DENSE_CNT);
-            set_dense(new BITMASK(*rhs.get_dense()));
-          }
-          else
-          {
-            // Otherwise it is just bit, so copy it over
-            for (int idx = 0; idx < WORDS; idx++)
-              bits[idx] = rhs.bits[idx];
-          }
-        }
-        else
-        {
-          // We are just bits, see if we need to copy over a set or a mask
-          if (rhs_count == SPARSE_CNT)
-          {
-            set_count(SPARSE_CNT);
-            set_sparse(new SparseSet(*rhs.get_sparse()));
-          }
-          else if (rhs_count == DENSE_CNT)
-          {
-            set_count(DENSE_CNT);
-            set_dense(new BITMASK(*rhs.get_dense()));
-          }
-          else
-          {
-            for (int idx = 0; idx < WORDS; idx++)
-              bits[idx] = rhs.bits[idx];
-          }
-        }
-      }
-      else
-      {
-        if (count == DENSE_CNT)
-        {
-          // both dense, just copy over dense masks
-          *get_dense() = *rhs.get_dense();
-        }
-        else if (count == SPARSE_CNT)
-        {
-          *get_sparse() = *rhs.get_sparse();
-        }
-        else
-        {
-          // both not dense, copy over bits
-          for (int idx = 0; idx < WORDS; idx++)
-            bits[idx] = rhs.bits[idx];
-        }
-      }
-      return *this;
-    }
-
-    //-------------------------------------------------------------------------
-    template<typename BITMASK, unsigned int MAX, unsigned int WORDS>
-    inline CompoundBitMask<BITMASK,MAX,WORDS> 
-                      CompoundBitMask<BITMASK,MAX,WORDS>::operator~(void) const
-    //-------------------------------------------------------------------------
-    {
-      CompoundBitMask<BITMASK,MAX,WORDS> result;
-      int count = get_count();
-      if (count == DENSE_CNT)
-      {
-        BITMASK next = ~(*get_dense());
-        if (!!next)
-        {
-          result.set_count(DENSE_CNT);
-          result.set_dense(new BITMASK(next));
-        }
-      }
-      else if (count == SPARSE_CNT)
-      {
-        BITMASK *dense = new BITMASK(0xFFFFFFFFFFFFFFFF);
-        SparseSet *sparse = get_sparse();
-        for (SparseSet::const_iterator it = sparse->begin();
-              it != sparse->end(); it++)
-          dense->unset_bit(*it);
-        result.set_count(DENSE_CNT);
-        result.set_dense(dense);
-      }
-      else
-      {
-        BITMASK *dense = new BITMASK(0xFFFFFFFFFFFFFFFF); 
-        for (int idx = 0; idx < count; idx++)
-          dense->unset_bit(get_value<OVERLAP>(idx));
-        result.set_count(DENSE_CNT);
-        result.set_dense(dense);
-      }
-      return result;
-    }
-
-    //-------------------------------------------------------------------------
-    template<typename BITMASK, unsigned int MAX, unsigned int WORDS>
-    inline CompoundBitMask<BITMASK,MAX,WORDS> 
-      CompoundBitMask<BITMASK,MAX,WORDS>::operator|(
-                                              const CompoundBitMask &rhs) const
-    //-------------------------------------------------------------------------
-    {
-      CompoundBitMask<BITMASK,MAX,WORDS> result;
-      int count = get_count();
-      int rhs_count = rhs.get_count();
-      if (count == DENSE_CNT)
-      {
-        if (rhs_count == DENSE_CNT)
-        {
-          BITMASK *next = new BITMASK((*get_dense()) | (*rhs.get_dense()));
-          result.set_count(DENSE_CNT);
-          result.set_dense(next);
-        }
-        else if (rhs_count == SPARSE_CNT)
-        {
-          BITMASK *next = new BITMASK(*get_dense());
-          SparseSet *other = rhs.get_sparse();
-          for (SparseSet::const_iterator it = other->begin();
-                it != other->end(); it++)
-            next->set_bit(*it);
-          result.set_count(DENSE_CNT);
-          result.set_dense(next);
-        }
-        else
-        {
-          BITMASK *next = new BITMASK(*get_dense());
-          for (int idx = 0; idx < rhs_count; idx++)
-            next->set_bit(rhs.get_value<OVERLAP>(idx));
-          result.set_count(DENSE_CNT);
-          result.set_dense(next);
-        }
-      }
-      else if (rhs_count == DENSE_CNT)
-      {
-        BITMASK *next = new BITMASK(*rhs.get_dense());
-        if (count == SPARSE_CNT)
-        {
-          SparseSet *other = get_sparse();
-          for (SparseSet::const_iterator it = other->begin();
-                it != other->end(); it++)
-            next->set_bit(*it);
-        }
-        else
-        {
-          for (int idx = 0; idx < count; idx++)
-            next->set_bit(get_value<OVERLAP>(idx));
-        }
-        result.set_count(DENSE_CNT);
-        result.set_dense(next);
-      }
-      else if (count == SPARSE_CNT)
-      {
-        SparseSet *next = new SparseSet(*get_sparse());
-        result.set_count(SPARSE_CNT);
-        result.set_sparse(next);
-        if (rhs_count == SPARSE_CNT)
-        {
-          SparseSet *other = rhs.get_sparse();
-          for (SparseSet::const_iterator it = other->begin();
-                it != other->end(); it++)
-            result.set_bit(*it);
-        }
-        else
-        {
-          for (int idx = 0; idx < rhs_count; idx++)
-            result.set_bit(rhs.get_value<OVERLAP>(idx));
-        }
-      }
-      else if (rhs_count == SPARSE_CNT)
-      {
-        SparseSet *next = new SparseSet(*rhs.get_sparse());
-        result.set_count(SPARSE_CNT);
-        result.set_sparse(next);
-        for (int idx = 0; idx < count; idx++)
-          result.set_bit(get_value<OVERLAP>(idx));
-      }
-      else
-      {
-        for (int idx = 0; idx < count; idx++)
-          result.set_bit(get_value<OVERLAP>(idx));
-        for (int idx = 0; idx < rhs_count; idx++)
-          result.set_bit(rhs.get_value<OVERLAP>(idx));
-      }
-      return result;
-    }
-
-    //-------------------------------------------------------------------------
-    template<typename BITMASK, unsigned int MAX, unsigned int WORDS>
-    inline CompoundBitMask<BITMASK,MAX,WORDS> 
-      CompoundBitMask<BITMASK,MAX,WORDS>::operator&(
-                                              const CompoundBitMask &rhs) const
-    //-------------------------------------------------------------------------
-    {
-      CompoundBitMask<BITMASK,MAX,WORDS> result;
-      int count = get_count();
-      int rhs_count = rhs.get_count();
-      if (count < SPARSE_CNT)
-      {
-        for (int idx = 0; idx < count; idx++) 
-        {
-          int bit = get_value<OVERLAP>(idx);
-          if (rhs.is_set(bit))
-            result.set_bit(bit);
-        }
-      }
-      else if (rhs_count < SPARSE_CNT)
-      {
-        for (int idx = 0; idx < rhs_count; idx++)
-        {
-          int bit = rhs.get_value<OVERLAP>(idx);
-          if (is_set(bit))
-            result.set_bit(bit);
-        }
-      }
-      else if (count == SPARSE_CNT)
-      {
-        SparseSet *sparse = get_sparse();
-        for (SparseSet::const_iterator it = sparse->begin();
-              it != sparse->end(); it++)
-        {
-          if (rhs.is_set(*it))
-            result.set_bit(*it);
-        }
-      }
-      else if (rhs_count == SPARSE_CNT)
-      {
-        SparseSet *sparse = rhs.get_sparse();
-        for (SparseSet::const_iterator it = sparse->begin();
-              it != sparse->end(); it++)
-        {
-          if (is_set(*it))
-            result.set_bit(*it);
-        }
-      }
-      else
-      {
-        // both dense
-        BITMASK next((*get_dense()) & (*rhs.get_dense()));
-        if (!!next)
-        {
-          result.set_count(DENSE_CNT);
-          result.set_dense(new BITMASK(next));
-        }
-      }
-      return result;
-    }
-
-    //-------------------------------------------------------------------------
-    template<typename BITMASK, unsigned int MAX, unsigned int WORDS>
-    inline CompoundBitMask<BITMASK,MAX,WORDS> 
-      CompoundBitMask<BITMASK,MAX,WORDS>::operator^(
-                                              const CompoundBitMask &rhs) const
-    //-------------------------------------------------------------------------
-    {
-      CompoundBitMask<BITMASK,MAX,WORDS> result;
-      int count = get_count();
-      int rhs_count = rhs.get_count();
-      if (count == DENSE_CNT)
-      {
-        if (rhs_count == DENSE_CNT)
-        {
-          // both dense
-          BITMASK next((*get_dense()) ^ (*rhs.get_dense()));
-          if (!!next)
-          {
-            result.set_count(DENSE_CNT);
-            result.set_dense(new BITMASK(next));
-          }
-        }
-        else if (rhs_count == SPARSE_CNT)
-        {
-          BITMASK next((*get_dense()));
-          SparseSet *sparse = rhs.get_sparse();
-          for (SparseSet::const_iterator it = sparse->begin();
-                it != sparse->end(); it++)
-          {
-            if (!next.is_set(*it))
-              next.set_bit(*it);
-            else
-              next.unset_bit(*it);
-          }
-          if (!!next)
-          {
-            result.set_count(DENSE_CNT);
-            result.set_dense(new BITMASK(next));
-          }
-        }
-        else
-        {
-          BITMASK next((*get_dense()));
-          for (int idx = 0; idx < rhs_count; idx++)
-          {
-            int bit = rhs.get_value<OVERLAP>(idx);
-            if (!next.is_set(bit))
-              next.set_bit(bit);
-            else
-              next.unset_bit(bit);
-          }
-          if (!!next)
-          {
-            result.set_count(DENSE_CNT);
-            result.set_dense(new BITMASK(next));
-          }
-        }
-      }
-      else if (rhs_count == DENSE_CNT)
-      {
-        BITMASK next(*(rhs.get_dense()));
-        if (count == SPARSE_CNT)
-        {
-          SparseSet *sparse = get_sparse();
-          for (SparseSet::const_iterator it = sparse->begin();
-                it != sparse->end(); it++)
-          {
-            if (!next.is_set(*it))
-              next.set_bit(*it);
-            else
-              next.unset_bit(*it);
-          }
-        }
-        else
-        {
-          for (int idx = 0; idx < count; idx++)
-          {
-            int bit = get_value<OVERLAP>(idx);
-            if (!next.is_set(bit))
-              next.set_bit(bit);
-            else
-              next.unset_bit(bit);
-          }
-        }
-        if (!!next)
-        {
-          result.set_count(DENSE_CNT);
-          result.set_dense(new BITMASK(next));
-        }
-      }
-      else if (count == SPARSE_CNT)
-      {
-        SparseSet *next = new SparseSet(*get_sparse());
-        if (rhs_count == SPARSE_CNT)
-        {
-          SparseSet *other = rhs.get_sparse();
-          for (SparseSet::const_iterator it = other->begin();
-                it != other->end(); it++)
-          {
-            SparseSet::iterator finder = next->find(*it);
-            if (finder != next->end())
-              next->erase(finder);
-            else
-              next->insert(*it);
-          }
-        }
-        else
-        {
-          for (int idx = 0; idx < rhs_count; idx++)
-          {
-            int bit = rhs.get_value<OVERLAP>(idx);
-            SparseSet::iterator finder = next->find(bit);
-            if (finder != next->end())
-              next->erase(finder);
-            else
-              next->insert(bit);
-          }
-        }
-        if (!next->empty())
-        {
-          if (next->size() <= MAX_CNT)
-          {
-            for (SparseSet::const_iterator it = next->begin();
-                  it != next->end(); it++)
-              result.set_bit(*it);
-            delete next;
-          }
-          else
-          {
-            result.set_count(SPARSE_CNT);
-            result.set_sparse(next);
-          }
-        }
-        else
-          delete next;
-      }
-      else if (rhs_count == SPARSE_CNT)
-      {
-        SparseSet *next = new SparseSet(*rhs.get_sparse());
-        for (int idx = 0; idx < count; idx++)
-        {
-          int bit = get_value<OVERLAP>(idx);
-          SparseSet::iterator finder = next->find(bit);
-          if (finder != next->end())
-            next->erase(finder);
-          else
-            next->insert(bit);
-        }
-        if (!next->empty())
-        {
-          if (next->size() <= MAX_CNT)
-          {
-            for (SparseSet::const_iterator it = next->begin();
-                  it != next->end(); it++)
-              result.set_bit(*it);
-            delete next;
-          }
-          else
-          {
-            result.set_count(SPARSE_CNT);
-            result.set_sparse(next);
-          }
-        }
-        else
-          delete next;
-      }
-      else
-      {
-        if (count < rhs_count)
-        {
-          for (int idx = 0; idx < WORDS; idx++)
-            result.bits[idx] = rhs.bits[idx];
-          for (int idx = 0; idx < count; idx++)
-          {
-            int bit = get_value<OVERLAP>(idx); 
-            if (!rhs.is_set(bit))
-              result.set_bit(bit);
-            else
-              result.unset_bit(bit);
-          }  
-        }
-        else
-        {
-          for (int idx = 0; idx < WORDS; idx++)
-            result.bits[idx] = bits[idx];
-          for (int idx = 0; idx < rhs_count; idx++)
-          {
-            int bit = rhs.get_value<OVERLAP>(idx);
-            if (!is_set(bit))
-              result.set_bit(bit);
-            else
-              result.unset_bit(bit);
-          }
-        }
-      }
-      return result;
-    }
-
-    //-------------------------------------------------------------------------
-    template<typename BITMASK, unsigned int MAX, unsigned int WORDS>
-    inline CompoundBitMask<BITMASK,MAX,WORDS>& 
-     CompoundBitMask<BITMASK,MAX,WORDS>::operator|=(const CompoundBitMask &rhs)
-    //-------------------------------------------------------------------------
-    {
-      int rhs_count = rhs.get_count();
-      if (rhs_count == DENSE_CNT)
-      {
-        int count = get_count();
-        if (count == DENSE_CNT)
-        {
-          BITMASK *mask = get_dense();
-          (*mask) |= (*rhs.get_dense());
-        }
-        else
-        {
-          BITMASK *mask = new BITMASK(*rhs.get_dense());
-          if (count == SPARSE_CNT)
-          {
-            SparseSet *sparse = get_sparse();
-            for (SparseSet::const_iterator it = sparse->begin();
-                  it != sparse->end(); it++)
-              mask->set_bit(*it);
-            delete sparse;
-          }
-          else
-          {
-            for (unsigned idx = 0; idx < count; idx++)
-              mask->set_bit(get_value<OVERLAP>(idx));
-          }
-          set_count(DENSE_CNT);
-          set_dense(mask);
-        }
-      }
-      else if (rhs_count == SPARSE_CNT)
-      {
-        SparseSet *other = rhs.get_sparse();
-        for (SparseSet::const_iterator it = other->begin();
-              it != other->end(); it++)
-          set_bit(*it);
-      }
-      else
-      {
-        for (int idx = 0; idx < rhs_count; idx++)
-          set_bit(rhs.get_value<OVERLAP>(idx));
-      }
-      return *this;
-    }
-
-    //-------------------------------------------------------------------------
-    template<typename BITMASK, unsigned int MAX, unsigned int WORDS>
-    inline CompoundBitMask<BITMASK,MAX,WORDS>& 
-     CompoundBitMask<BITMASK,MAX,WORDS>::operator&=(const CompoundBitMask &rhs)
-    //-------------------------------------------------------------------------
-    {
-      int count = get_count();
-      if (count == DENSE_CNT)
-      {
-        int rhs_count = rhs.get_count();
-        BITMASK *dense = get_dense();
-        if (rhs_count == DENSE_CNT)
-        {
-          (*dense) &= (*rhs.get_dense());  
-          if (!(*dense))
-          {
-            delete dense;
-            set_count(0);
-          }
-        }
-        else if (rhs_count == SPARSE_CNT)
-        {
-          SparseSet *other = rhs.get_sparse();
-          set_count(0);
-          for (SparseSet::const_iterator it = other->begin();
-                it != other->end(); it++)
-          {
-            if (dense->is_set(*it))
-              set_bit(*it);
-          }
-          delete dense;
-        }
-        else
-        {
-          set_count(0);
-          for (unsigned idx = 0; idx < rhs_count; idx++)
-          {
-            int bit = rhs.get_value<OVERLAP>(idx);
-            if (dense->is_set(bit))
-              set_bit(bit);
-          }
-          delete dense;
-        }
-      }
-      else if (count == SPARSE_CNT)
-      {
-        SparseSet *sparse = get_sparse();
-        std::vector<int> to_delete;
-        for (SparseSet::const_iterator it = sparse->begin();
-              it != sparse->end(); it++)
-        {
-          if (!rhs.is_set(*it))
-            to_delete.push_back(*it);
-        }
-        if (!to_delete.empty())
-        {
-          for (std::vector<int>::const_iterator it = to_delete.begin();
-                it != to_delete.end(); it++)
-            unset_bit(*it);
-        }
-      }
-      else
-      {
-        int next_idx = 0;
-        for (int idx = 0; idx < count; idx++)
-        {
-          int bit = get_value<OVERLAP>(idx);
-          if (rhs.is_set(bit))
-          {
-            if (next_idx != idx)
-              set_value<OVERLAP>(next_idx++, bit);
-            else
-              next_idx++;
-          }
-        }
-        if (next_idx != count)
-          set_count(next_idx);
-      }
-      return *this;
-    }
-
-    //-------------------------------------------------------------------------
-    template<typename BITMASK, unsigned int MAX, unsigned int WORDS>
-    inline CompoundBitMask<BITMASK,MAX,WORDS>& 
-     CompoundBitMask<BITMASK,MAX,WORDS>::operator^=(const CompoundBitMask &rhs)
-    //-------------------------------------------------------------------------
-    {
-      int count = get_count();
-      int rhs_count = rhs.get_count();
-      if (count == DENSE_CNT)
-      {
-        BITMASK *dense = get_dense();
-        if (rhs_count == DENSE_CNT)
-          (*dense) ^= (*rhs.get_dense());
-        else if (rhs_count == SPARSE_CNT)
-        {
-          SparseSet *other = rhs.get_sparse();
-          for (SparseSet::const_iterator it = other->begin();
-                it != other->end(); it++)
-          {
-            if (dense->is_set(*it))
-              dense->unset_bit(*it);
-            else
-              dense->set_bit(*it);
-          }
-        }
-        else
-        {
-          for (unsigned idx = 0; idx < rhs_count; idx++)
-          {
-            int bit = rhs.get_value<OVERLAP>(idx);
-            if (dense->is_set(bit))
-              dense->unset_bit(bit);
-            else
-              dense->set_bit(bit);
-          }
-        }
-        if (!(*dense))
-        {
-          delete dense;
-          set_count(0);
-        }
-      }
-      else if (rhs_count == DENSE_CNT)
-      {
-        BITMASK next = *rhs.get_dense();
-        if (count == SPARSE_CNT)
-        {
-          SparseSet *sparse = get_sparse();
-          for (SparseSet::const_iterator it = sparse->begin();
-                it != sparse->end(); it++)
-          {
-            if (next.is_set(*it))
-              next.unset_bit(*it);
-            else
-              next.set_bit(*it);
-          }
-          delete sparse;
-        }
-        else
-        {
-          for (unsigned idx = 0; idx < count; idx++)
-          {
-            int bit = get_value<OVERLAP>(idx);
-            if (next.is_set(bit))
-              next.unset_bit(bit);
-            else
-              next.set_bit(bit);
-          }
-        }
-        if (!!next)
-        {
-          set_count(DENSE_CNT);
-          set_dense(new BITMASK(next));
-        }
-        else
-          set_count(0);
-      }
-      else if (rhs_count == SPARSE_CNT)
-      {
-        SparseSet *other = rhs.get_sparse();
-        for (SparseSet::const_iterator it = other->begin();
-              it != other->end(); it++)
-        {
-          if (is_set(*it))
-            unset_bit(*it);
-          else
-            set_bit(*it);
-        }
-      }
-      else
-      {
-        for (unsigned idx = 0; idx < rhs_count; idx++)
-        {
-          int bit = rhs.get_value<OVERLAP>(idx);
-          if (is_set(bit))
-            unset_bit(bit);
-          else
-            set_bit(bit);
-        }
-      }
-      return *this;
-    }
-
-    //-------------------------------------------------------------------------
-    template<typename BITMASK, unsigned int MAX, unsigned int WORDS>
-    inline bool CompoundBitMask<BITMASK,MAX,WORDS>::operator*(
-                                              const CompoundBitMask &rhs) const 
-    //-------------------------------------------------------------------------
-    {
-      int count = get_count();
-      if (count == 0)
-        return true;
-      int rhs_count = rhs.get_count();
-      if (rhs_count == 0)
-        return true;
-      if (count == DENSE_CNT)
-      {
-        if (rhs_count == DENSE_CNT)
-          return ((*get_dense()) * (*rhs.get_dense()));
-        else if (rhs_count == SPARSE_CNT)
-        {
-          SparseSet *other = rhs.get_sparse();
-          for (SparseSet::const_iterator it = other->begin();
-                it != other->end(); it++)
-            if (is_set(*it))
-              return false;
-        }
-        else
-          for (int idx = 0; idx < rhs_count; idx++)
-            if (is_set(rhs.get_value<OVERLAP>(idx)))
-              return false;
-      }
-      else if (count == SPARSE_CNT)
-      {
-        SparseSet *sparse = get_sparse();
-        for (SparseSet::const_iterator it = sparse->begin();
-              it != sparse->end(); it++)
-          if (rhs.is_set(*it))
-            return false;
-      }
-      else
-      {
-        for (int idx = 0; idx < count; idx++)
-          if (rhs.is_set(get_value<OVERLAP>(idx)))
-            return false;
-      }
-      return true;
-    }
-
-    //-------------------------------------------------------------------------
-    template<typename BITMASK, unsigned int MAX, unsigned int WORDS>
-    inline bool CompoundBitMask<BITMASK,MAX,WORDS>::operator!(void) const
-    //-------------------------------------------------------------------------
-    {
-      return (get_count() == 0); 
-    }
-
-    //-------------------------------------------------------------------------
-    template<typename BITMASK, unsigned int MAX, unsigned int WORDS>
-    inline CompoundBitMask<BITMASK,MAX,WORDS> 
-      CompoundBitMask<BITMASK,MAX,WORDS>::operator-(
-                                              const CompoundBitMask &rhs) const
-    //-------------------------------------------------------------------------
-    {
-      CompoundBitMask<BITMASK,MAX,WORDS> result;
-      int count = get_count();
-      if (count == DENSE_CNT)
-      {
-        BITMASK next = *(get_dense());
-        int rhs_count = rhs.get_count();
-        if (rhs_count == DENSE_CNT)
-        {
-          next -= (*rhs.get_dense());
-        }
-        else if (rhs_count == SPARSE_CNT)
-        {
-          SparseSet *other = rhs.get_sparse();
-          for (SparseSet::const_iterator it = other->begin();
-                it != other->end(); it++)
-            next.unset_bit(*it);
-        }
-        else
-        {
-          for (int idx = 0; idx < rhs_count; idx++)
-            next.unset_bit(rhs.get_value<OVERLAP>(idx));
-        }
-        if (!!next)
-        {
-          result.set_count(DENSE_CNT);
-          result.set_dense(new BITMASK(next));
-        }
-      }
-      else if (count == SPARSE_CNT)
-      {
-        SparseSet *sparse = get_sparse();
-        for (SparseSet::const_iterator it = sparse->begin();
-              it != sparse->end(); it++)
-        {
-          if (!rhs.is_set(*it))
-            result.set_bit(*it);
-        }
-      }
-      else
-      {
-        for (int idx = 0; idx < count; idx++)
-        {
-          int bit = get_value<OVERLAP>(idx);
-          if (!rhs.is_set(bit))
-            result.set_bit(bit);
-        }
-      }
-      return result;
-    }
-
-    //-------------------------------------------------------------------------
-    template<typename BITMASK, unsigned int MAX, unsigned int WORDS>
-    inline CompoundBitMask<BITMASK,MAX,WORDS>&
-     CompoundBitMask<BITMASK,MAX,WORDS>::operator-=(const CompoundBitMask &rhs)
-    //-------------------------------------------------------------------------
-    {
-      int count = get_count();
-      if (count == DENSE_CNT)
-      {
-        int rhs_count = rhs.get_count();
-        BITMASK *dense = get_dense();
-        if (rhs_count == DENSE_CNT)
-        {
-          (*dense) -= (*rhs.get_dense());
-        }
-        else if (rhs_count == SPARSE_CNT)
-        {
-          SparseSet *other = rhs.get_sparse();
-          for (SparseSet::const_iterator it = other->begin();
-                it != other->end(); it++)
-            dense->unset_bit(*it);
-        }
-        else
-        {
-          for (int idx = 0; idx < rhs_count; idx++)
-            dense->unset_bit(rhs.get_value<OVERLAP>(idx));
-        }
-        if (!(*dense))
-        {
-          delete dense;
-          set_count(0);
-        }
-      }
-      else if (count == SPARSE_CNT)
-      {
-        std::vector<int> to_delete;
-        SparseSet *sparse = get_sparse();
-        for (SparseSet::const_iterator it = sparse->begin();
-              it != sparse->end(); it++)
-        {
-          if (rhs.is_set(*it))
-            to_delete.push_back(*it);
-        }
-        if (!to_delete.empty())
-        {
-          for (std::vector<int>::const_iterator it = to_delete.begin();
-                it != to_delete.end(); it++)
-            unset_bit(*it);
-        }
-      }
-      else
-      {
-        int next_idx = 0;
-        for (int idx = 0; idx < count; idx++)
-        {
-          int bit = get_value<OVERLAP>(idx);
-          if (!rhs.is_set(bit))
-          {
-            if (next_idx != idx)
-              set_value<OVERLAP>(next_idx++, bit);
-            else
-              next_idx++;
-          }
-        }
-        if (next_idx != count)
-          set_count(next_idx);
-      }
-      return *this;
-    }
-
-    //-------------------------------------------------------------------------
-    template<typename BITMASK, unsigned int MAX, unsigned int WORDS>
-    inline CompoundBitMask<BITMASK,MAX,WORDS> 
-           CompoundBitMask<BITMASK,MAX,WORDS>::operator<<(unsigned shift) const
-    //-------------------------------------------------------------------------
-    {
-      CompoundBitMask<BITMASK,MAX,WORDS> result;
-      int count = get_count();
-      if (count == DENSE_CNT)
-      {
-        BITMASK dense = (*get_dense()) << shift;
-        if (!!dense)
-        {
-          result.set_count(DENSE_CNT);
-          result.set_dense(new BITMASK(dense));
-        }
-      }
-      else if (count == SPARSE_CNT)
-      {
-        SparseSet *sparse = get_sparse();
-        for (SparseSet::const_iterator it = sparse->begin();
-              it != sparse->end(); it++)
-        {
-          int bit = (*it) + shift;
-          if (bit < MAX)
-            result.set_bit(bit);
-        }
-      }
-      else
-      {
-        int next_idx = 0;
-        for (int idx = 0; idx < count; idx++)
-        {
-          int bit = get_value<OVERLAP>(idx) + shift;
-          if (bit < MAX)
-            result.set_value<OVERLAP>(next_idx++, bit);
-        }
-        if (next_idx > 0)
-          result.set_count(next_idx);
-      }
-      return result;
-    }
-
-    //-------------------------------------------------------------------------
-    template<typename BITMASK, unsigned int MAX, unsigned int WORDS>
-    inline CompoundBitMask<BITMASK,MAX,WORDS> 
-           CompoundBitMask<BITMASK,MAX,WORDS>::operator>>(unsigned shift) const
-    //-------------------------------------------------------------------------
-    {
-      CompoundBitMask<BITMASK,MAX,WORDS> result;
-      int count = get_count();
-      if (count == DENSE_CNT)
-      {
-        BITMASK dense = (*get_dense()) >> shift;
-        if (!!dense)
-        {
-          result.set_count(DENSE_CNT);
-          result.set_dense(new BITMASK(dense));
-        }
-      }
-      else if (count == SPARSE_CNT)
-      {
-        SparseSet *sparse = get_sparse();
-        for (SparseSet::const_iterator it = sparse->begin();
-              it != sparse->end(); it++)
-        {
-          int bit = (*it) - shift;
-          if (bit >= 0)
-            result.set_bit(bit);
-        }
-      }
-      else
-      {
-        int next_idx = 0;
-        for (int idx = 0; idx < count; idx++)
-        {
-          int bit = get_value<OVERLAP>(idx) - shift;
-          if (bit >= 0)
-            result.set_value<OVERLAP>(next_idx++, bit);
-        }
-        if (next_idx > 0)
-          result.set_count(next_idx);
-      }
-      return result;
-    }
-
-    //-------------------------------------------------------------------------
-    template<typename BITMASK, unsigned int MAX, unsigned int WORDS>
-    inline CompoundBitMask<BITMASK,MAX,WORDS>& 
-                CompoundBitMask<BITMASK,MAX,WORDS>::operator<<=(unsigned shift)
-    //-------------------------------------------------------------------------
-    {
-      int count = get_count(); 
-      if (count == DENSE_CNT)
-      {
-        BITMASK *dense = get_dense();
-        (*dense) <<= shift;
-        if (!(*dense))
-        {
-          delete dense;
-          set_count(0);
-        }
-      }
-      else if (count == SPARSE_CNT)
-      {
-        std::vector<int> to_delete;
-        SparseSet *sparse = get_sparse();
-        set_count(0);
-        for (SparseSet::const_iterator it = sparse->begin();
-              it != sparse->end(); it++)
-        {
-          int bit = (*it) + shift;
-          if (bit < MAX)
-            set_bit(bit);
-        }
-        delete sparse;
-      }
-      else
-      {
-        int next_idx = 0; 
-        for (int idx = 0; idx < count; idx++)
-        {
-          int bit = get_value<OVERLAP>(idx) + shift;
-          if (bit < MAX)
-            set_value<OVERLAP>(next_idx++, bit);
-        }
-        if (next_idx != count)
-          set_count(next_idx);
-      }
-      return *this;
-    }
-
-    //-------------------------------------------------------------------------
-    template<typename BITMASK, unsigned int MAX, unsigned int WORDS>
-    inline CompoundBitMask<BITMASK,MAX,WORDS>& 
-                CompoundBitMask<BITMASK,MAX,WORDS>::operator>>=(unsigned shift)
-    //-------------------------------------------------------------------------
-    {
-      int count = get_count();
-      if (count == DENSE_CNT)
-      {
-        BITMASK *dense = get_dense();
-        (*dense) >>= shift;
-        if (!(*dense))
-        {
-          delete dense;
-          set_count(0);
-        }
-      }
-      else if (count == SPARSE_CNT)
-      {
-        SparseSet *sparse = get_sparse();
-        set_count(0);
-        for (SparseSet::const_iterator it = sparse->begin();
-              it != sparse->end(); it++)
-        {
-          int bit = (*it) - shift;
-          if (bit >= 0)
-            set_bit(bit);
-        }
-        delete sparse;
-      }
-      else
-      {
-        int next_idx = 0;
-        for (int idx = 0; idx < count; idx++)
-        {
-          int bit = get_value<OVERLAP>(idx) - shift;
-          if (bit >= 0)
-            set_value<OVERLAP>(next_idx++, bit);
-        }
-        if (next_idx != count)
-          set_count(next_idx);
-      }
-      return *this;
-    }
-
-    //-------------------------------------------------------------------------
-    template<typename BITMASK, unsigned int MAX, unsigned int WORDS>
-    inline uint64_t CompoundBitMask<BITMASK,MAX,WORDS>::get_hash_key(void) 
-                                                                          const
-    //-------------------------------------------------------------------------
-    {
-      int count = get_count();
-      if (count == DENSE_CNT)
-        return get_dense()->get_hash_key();
-      uint64_t result = 0;
-      if (count == SPARSE_CNT)
-      {
-        SparseSet *sparse = get_sparse();
-        for (SparseSet::const_iterator it = sparse->begin();
-              it != sparse->end(); it++)
-          result |= (1UL << ((*it) % (8*sizeof(result))));
-      }
-      else
-      {
-        for (int idx = 0; idx < count; idx++)
-          result |= (1UL << (get_value<OVERLAP>(idx) % (8*sizeof(result))));
-      }
-      return result;
-    }
-
-    //-------------------------------------------------------------------------
-    template<typename BITMASK, unsigned int MAX, unsigned int WORDS>
-    inline void CompoundBitMask<BITMASK,MAX,WORDS>::serialize(Serializer &rez) 
-                                                                          const
-    //-------------------------------------------------------------------------
-    {
-      int count = get_count();
-      rez.serialize(count);
-      if (count == DENSE_CNT)
-        get_dense()->serialize(rez); 
-      else if (count == SPARSE_CNT)
-      {
-        SparseSet *sparse = get_sparse();
-        rez.serialize<size_t>(sparse->size());
-        for (SparseSet::const_iterator it = sparse->begin();
-              it != sparse->end(); it++)
-          rez.serialize(*it);
-      }
-      else
-      {
-        // Just serialize all the words, won't be that hard
-        for (unsigned idx = 0; idx < WORDS; idx++)
-          rez.serialize(bits[idx]);
-      }
-    }
-
-    //-------------------------------------------------------------------------
-    template<typename BITMASK, unsigned int MAX, unsigned int WORDS>
-    inline void CompoundBitMask<BITMASK,MAX,WORDS>::deserialize(
-                                                           Deserializer &derez)
-    //-------------------------------------------------------------------------
-    {
-      int current_count = get_count();
-      int next_count;
-      derez.deserialize(next_count);
-      if (next_count == DENSE_CNT)
-      {
-        BITMASK *dense;
-        if (current_count != DENSE_CNT)
-        {
-          if (current_count == SPARSE_CNT)
-            delete get_sparse();
-          set_count(DENSE_CNT);
-          dense = new BITMASK();
-          set_dense(dense);
-        }
-        else
-          dense = get_dense();
-        dense->deserialize(derez);
-      }
-      else if (next_count == SPARSE_CNT)
-      {
-        SparseSet *sparse = new SparseSet();
-        if (current_count == DENSE_CNT)
-          delete get_dense();
-        size_t num_elements;
-        derez.deserialize(num_elements);
-        for (unsigned idx = 0; idx < num_elements; idx++)
-        {
-          int bit;
-          derez.deserialize(bit);
-          sparse->insert(bit);
-        }
-        set_count(SPARSE_CNT);
-        set_sparse(sparse);
-      }
-      else
-      {
-        if (current_count == DENSE_CNT)
-          delete get_dense();
-        else if (current_count == SPARSE_CNT)
-          delete get_sparse();
-        for (unsigned idx = 0; idx < WORDS; idx++)
-          derez.deserialize(bits[idx]);
-      }
-    }
-
-    //-------------------------------------------------------------------------
-    template<typename BITMASK, unsigned int MAX, unsigned int WORDS>
-    inline char* CompoundBitMask<BITMASK,MAX,WORDS>::to_string(void) const
-    //-------------------------------------------------------------------------
-    {
-      int count = get_count();
-      if (count == DENSE_CNT)
-      {
-        return get_dense()->to_string(); 
-      }
-      else if (count == SPARSE_CNT)
-      {
-        char *result = (char*)malloc(1024*sizeof(char));
-        sprintf(result,"Compound Sparse %d:", count);
-        SparseSet *sparse = get_sparse();
-        for (SparseSet::const_iterator it = sparse->begin();
-              it != sparse->end(); it++)
-        {
-          char temp[64];
-          sprintf(temp, " %d", (*it));
-          strcat(result,temp);
-        }
-        return result;
-      }
-      else
-      {
-        char *result = (char*)malloc(1024*sizeof(char));
-        sprintf(result,"Compound Base %d:", count);
-        for (int idx = 0; idx < count; idx++)
-        {
-          char temp[64];
-          sprintf(temp, " %d", get_value<OVERLAP>(idx));
-          strcat(result,temp);
-        }
-        return result;
-      }
-    }
-
-    //-------------------------------------------------------------------------
-    template<typename BITMASK, unsigned int MAX, unsigned int WORDS>
-    /*static*/ inline int CompoundBitMask<BITMASK,MAX,WORDS>::pop_count(
-                                                   const CompoundBitMask &mask)
-    //-------------------------------------------------------------------------
-    {
-      int count = mask.get_count();
-      if (count == DENSE_CNT)
-        count = BITMASK::pop_count(*mask.get_dense());
-      else if (count == SPARSE_CNT)
-        count = mask.get_sparse()->size();
-      return count;
-    }
-
-    //-------------------------------------------------------------------------
-    template<typename BITMASK, unsigned LOG2MAX>
-    BitPermutation<BITMASK,LOG2MAX>::BitPermutation(void)
-      : dirty(false), identity(true)
-    //-------------------------------------------------------------------------
-    {
-      // First zero everything out
-      for (unsigned idx = 0; idx < LOG2MAX; idx++)
-        p[idx] = BITMASK();
-      // Initialize everything to the identity permutation
-      for (unsigned idx = 0; idx < (1 << LOG2MAX); idx++)
-        set_edge(idx, idx);
-    }
-
-    //-------------------------------------------------------------------------
-    template<typename BITMASK, unsigned LOG2MAX>
-    BitPermutation<BITMASK,LOG2MAX>::BitPermutation(const BitPermutation &rhs)
-      : dirty(rhs.dirty), identity(rhs.identity)
-    //-------------------------------------------------------------------------
-    {
-      for (unsigned idx = 0; idx < LOG2MAX; idx++)
-      {
-        p[idx] = rhs.p[idx];
-        comp[idx] = rhs.comp[idx];
-      }
-    }
-
-    //-------------------------------------------------------------------------
-    template<typename BITMASK, unsigned LOG2MAX>
-    inline bool BitPermutation<BITMASK,LOG2MAX>::is_identity(bool retest)
-    //-------------------------------------------------------------------------
-    {
-      if (identity)
-        return true;
-      if (retest)
-      {
-        test_identity();
-        return identity;
-      }
-      return false;
-    }
-
-    //-------------------------------------------------------------------------
-=======
->>>>>>> 7774a332
     template<typename BITMASK, unsigned LOG2MAX>
     inline void BitPermutation<BITMASK,LOG2MAX>::send_to(unsigned src,
                                                          unsigned dst)
