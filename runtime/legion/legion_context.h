/* Copyright 2017 Stanford University, NVIDIA Corporation
 *
 * Licensed under the Apache License, Version 2.0 (the "License");
 * you may not use this file except in compliance with the License.
 * You may obtain a copy of the License at
 *
 *     http://www.apache.org/licenses/LICENSE-2.0
 *
 * Unless required by applicable law or agreed to in writing, software
 * distributed under the License is distributed on an "AS IS" BASIS,
 * WITHOUT WARRANTIES OR CONDITIONS OF ANY KIND, either express or implied.
 * See the License for the specific language governing permissions and
 * limitations under the License.
 */

#ifndef __LEGION_CONTEXT_H__
#define __LEGION_CONTEXT_H__

#include "legion.h"
#include "legion_tasks.h"
#include "legion_mapping.h"
#include "legion_instances.h"
#include "legion_allocation.h"

namespace Legion {
  namespace Internal {
   
    /**
     * \class TaskContext
     * The base class for all task contexts which 
     * provide all the methods for handling the 
     * execution of a task at runtime.
     */
    class TaskContext : public ContextInterface, 
                        public ResourceTracker, public Collectable {
    public:
      struct ReclaimLocalFieldArgs : public LgTaskArgs<ReclaimLocalFieldArgs> {
      public:
        static const LgTaskID TASK_ID = LG_RECLAIM_LOCAL_FIELD_ID;
      public:
        FieldSpace handle;
        FieldID fid;
      };
      struct PostEndArgs : public LgTaskArgs<PostEndArgs> {
      public:
        static const LgTaskID TASK_ID = LG_POST_END_ID;
      public:
        TaskContext *proxy_this;
        void *result;
        size_t result_size;
      };
      class AutoRuntimeCall {
      public:
        AutoRuntimeCall(TaskContext *c) : ctx(c) { ctx->begin_runtime_call(); }
        ~AutoRuntimeCall(void) { ctx->end_runtime_call(); }
      public:
        TaskContext *const ctx;
      };
    public:
      TaskContext(Runtime *runtime, TaskOp *owner,
                  const std::vector<RegionRequirement> &reqs);
      TaskContext(const TaskContext &rhs);
      virtual ~TaskContext(void);
    public:
      TaskContext& operator=(const TaskContext &rhs);
    public:
      // This is used enough that we want it inlined
      inline Processor get_executing_processor(void) const
        { return executing_processor; }
      inline void set_executing_processor(Processor p)
        { executing_processor = p; }
      inline unsigned get_tunable_index(void)
        { return total_tunable_count++; }
      inline UniqueID get_unique_id(void) const 
        { return get_context_uid(); }
      inline const char* get_task_name(void)
        { return get_task()->get_task_name(); }
      inline const std::vector<PhysicalRegion>& get_physical_regions(void) const
        { return physical_regions; }
      inline bool has_created_requirements(void) const
        { return !created_requirements.empty(); }
      inline TaskOp* get_owner_task(void) const { return owner_task; }
    public:
      // Interface for task contexts
      virtual RegionTreeContext get_context(void) const = 0;
      virtual ContextID get_context_id(void) const = 0;
      virtual UniqueID get_context_uid(void) const;
      virtual int get_depth(void) const;
      virtual Task* get_task(void); 
      virtual TaskContext* find_parent_context(void);
      virtual void pack_remote_context(Serializer &rez, 
                                       AddressSpaceID target) = 0;
      virtual bool attempt_children_complete(void) = 0;
      virtual bool attempt_children_commit(void) = 0;
      virtual void inline_child_task(TaskOp *child) = 0;
      virtual VariantImpl* select_inline_variant(TaskOp *child) const = 0;
      virtual bool is_leaf_context(void) const;
      virtual bool is_inner_context(void) const;
    public:
      // Interface to operations performed by a context
      virtual IndexSpace create_index_space(RegionTreeForest *forest,
                                            const void *realm_is, 
                                            TypeTag type_tag) = 0;
      virtual IndexSpace union_index_spaces(RegionTreeForest *forest,
                           const std::vector<IndexSpace> &spaces) = 0;
      virtual IndexSpace intersect_index_spaces(RegionTreeForest *forest,
                           const std::vector<IndexSpace> &spaces) = 0;
      virtual IndexSpace subtract_index_spaces(RegionTreeForest *forest,
                           IndexSpace left, IndexSpace right) = 0;
      virtual void destroy_index_space(IndexSpace handle) = 0;
      virtual void destroy_index_partition(IndexPartition handle) = 0;
      virtual IndexPartition create_equal_partition(RegionTreeForest *forest,
                                            IndexSpace parent,
                                            IndexSpace color_space,
                                            size_t granularity,
                                            Color color) = 0;
      virtual IndexPartition create_partition_by_union(RegionTreeForest *forest,
                                            IndexSpace parent,
                                            IndexPartition handle1,
                                            IndexPartition handle2,
                                            IndexSpace color_space,
                                            PartitionKind kind,
                                            Color color) = 0;
      virtual IndexPartition create_partition_by_intersection(
                                            RegionTreeForest *forest,
                                            IndexSpace parent,
                                            IndexPartition handle1,
                                            IndexPartition handle2,
                                            IndexSpace color_space,
                                            PartitionKind kind,
                                            Color color) = 0;
      virtual IndexPartition create_partition_by_difference(
                                            RegionTreeForest *forest,
                                            IndexSpace parent,
                                            IndexPartition handle1,
                                            IndexPartition handle2,
                                            IndexSpace color_space,
                                            PartitionKind kind,
                                            Color color) = 0;
      virtual Color create_cross_product_partition(
                                            RegionTreeForest *forest,
                                            IndexPartition handle1,
                                            IndexPartition handle2,
                              std::map<IndexSpace,IndexPartition> &handles,
                                            PartitionKind kind,
                                            Color color) = 0;
      virtual void create_association(      LogicalRegion domain,
                                            LogicalRegion domain_parent,
                                            FieldID domain_fid,
                                            IndexSpace range,
                                            MapperID id, MappingTagID tag) = 0;
      virtual IndexPartition create_restricted_partition(
                                            RegionTreeForest *forest,
                                            IndexSpace parent,
                                            IndexSpace color_space,
                                            const void *transform,
                                            size_t transform_size,
                                            const void *extent,
                                            size_t extent_size,
                                            PartitionKind part_kind,
                                            Color color) = 0;
      virtual IndexPartition create_partition_by_field(
                                            RegionTreeForest *forest,
                                            LogicalRegion handle,
                                            LogicalRegion parent_priv,
                                            FieldID fid,
                                            IndexSpace color_space,
                                            Color color,
                                            MapperID id, MappingTagID tag) = 0;
      virtual IndexPartition create_partition_by_image(
                                            RegionTreeForest *forest,
                                            IndexSpace handle,
                                            LogicalPartition projection,
                                            LogicalRegion parent,
                                            FieldID fid,
                                            IndexSpace color_space,
                                            PartitionKind part_kind,
                                            Color color,
                                            MapperID id, MappingTagID tag) = 0;
      virtual IndexPartition create_partition_by_image_range(
                                            RegionTreeForest *forest,
                                            IndexSpace handle,
                                            LogicalPartition projection,
                                            LogicalRegion parent,
                                            FieldID fid,
                                            IndexSpace color_space,
                                            PartitionKind part_kind,
                                            Color color,
                                            MapperID id, MappingTagID tag) = 0;
      virtual IndexPartition create_partition_by_preimage(
                                            RegionTreeForest *forest,
                                            IndexPartition projection,
                                            LogicalRegion handle,
                                            LogicalRegion parent,
                                            FieldID fid,
                                            IndexSpace color_space,
                                            PartitionKind part_kind,
                                            Color color,
                                            MapperID id, MappingTagID tag) = 0;
      virtual IndexPartition create_partition_by_preimage_range(
                                            RegionTreeForest *forest,
                                            IndexPartition projection,
                                            LogicalRegion handle,
                                            LogicalRegion parent,
                                            FieldID fid,
                                            IndexSpace color_space,
                                            PartitionKind part_kind,
                                            Color color,
                                            MapperID id, MappingTagID tag) = 0;
      virtual IndexPartition create_pending_partition(
                                            RegionTreeForest *forest,
                                            IndexSpace parent,
                                            IndexSpace color_space,
                                            PartitionKind part_kind,
                                            Color color) = 0;
      virtual IndexSpace create_index_space_union(
                                            RegionTreeForest *forest,
                                            IndexPartition parent,
                                            const void *realm_color,
                                            TypeTag type_tag,
                                const std::vector<IndexSpace> &handles) = 0;
      virtual IndexSpace create_index_space_union(
                                            RegionTreeForest *forest,
                                            IndexPartition parent,
                                            const void *realm_color,
                                            TypeTag type_tag,
                                            IndexPartition handle) = 0;
      virtual IndexSpace create_index_space_intersection(
                                            RegionTreeForest *forest,
                                            IndexPartition parent,
                                            const void *realm_color,
                                            TypeTag type_tag,
                                const std::vector<IndexSpace> &handles) = 0;
      virtual IndexSpace create_index_space_intersection(
                                            RegionTreeForest *forest,
                                            IndexPartition parent,
                                            const void *realm_color,
                                            TypeTag type_tag,
                                            IndexPartition handle) = 0;
      virtual IndexSpace create_index_space_difference(
                                            RegionTreeForest *forest,
                                            IndexPartition parent,
                                            const void *realm_color,
                                            TypeTag type_tag,
                                            IndexSpace initial,
                                const std::vector<IndexSpace> &handles) = 0;
      virtual FieldSpace create_field_space(RegionTreeForest *forest) = 0;
      virtual void destroy_field_space(FieldSpace handle) = 0;
      virtual FieldID allocate_field(RegionTreeForest *forest,
                                     FieldSpace space, size_t field_size,
                                     FieldID fid, bool local,
                                     CustomSerdezID serdez_id) = 0;
      virtual void free_field(FieldSpace space, FieldID fid) = 0;
      virtual void allocate_fields(RegionTreeForest *forest,
                                   FieldSpace space,
                                   const std::vector<size_t> &sizes,
                                   std::vector<FieldID> &resuling_fields,
                                   bool local, CustomSerdezID serdez_id) = 0;
      virtual void free_fields(FieldSpace space, 
                               const std::set<FieldID> &to_free) = 0; 
      virtual LogicalRegion create_logical_region(RegionTreeForest *forest,
                                            IndexSpace index_space,
                                            FieldSpace field_space) = 0;
      virtual void destroy_logical_region(LogicalRegion handle) = 0;
      virtual void destroy_logical_partition(LogicalPartition handle) = 0;
      virtual IndexAllocator create_index_allocator(RegionTreeForest *forest,
                                                    IndexSpace handle) = 0;
      virtual FieldAllocator create_field_allocator(Legion::Runtime *external,
                                                    FieldSpace handle) = 0;
    public:
      virtual Future execute_task(const TaskLauncher &launcher) = 0;
      virtual FutureMap execute_index_space(
                                         const IndexTaskLauncher &launcher) = 0;
      virtual Future execute_index_space(const IndexTaskLauncher &launcher,
                                         ReductionOpID redop) = 0; 
      virtual PhysicalRegion map_region(const InlineLauncher &launcher) = 0;
      virtual void remap_region(PhysicalRegion region) = 0;
      virtual void unmap_region(PhysicalRegion region) = 0;
      virtual void fill_fields(const FillLauncher &launcher) = 0;
      virtual void fill_fields(const IndexFillLauncher &launcher) = 0;
      virtual void issue_copy(const CopyLauncher &launcher) = 0;
      virtual void issue_copy(const IndexCopyLauncher &launcher) = 0;
      virtual void issue_acquire(const AcquireLauncher &launcher) = 0;
      virtual void issue_release(const ReleaseLauncher &launcher) = 0;
      virtual PhysicalRegion attach_resource(
                                  const AttachLauncher &launcher) = 0;
      virtual void detach_resource(PhysicalRegion region) = 0;
      virtual FutureMap execute_must_epoch(
                                 const MustEpochLauncher &launcher) = 0;
      virtual Future issue_timing_measurement(
                                    const TimingLauncher &launcher) = 0;
      virtual void issue_mapping_fence(void) = 0;
      virtual void issue_execution_fence(void) = 0;
      virtual void complete_frame(void) = 0;
      virtual Predicate create_predicate(const Future &f) = 0;
      virtual Predicate predicate_not(const Predicate &p) = 0;
      virtual Predicate create_predicate(const PredicateLauncher &launcher) = 0;
      virtual Future get_predicate_future(const Predicate &p) = 0;
    public:
      // The following set of operations correspond directly
      // to the complete_mapping, complete_operation, and
      // commit_operations performed by an operation.  Every
      // one of those calls invokes the corresponding one of
      // these calls to notify the parent context.
      virtual unsigned register_new_child_operation(Operation *op,
               const std::vector<StaticDependence> *dependences) = 0;
      virtual unsigned register_new_close_operation(CloseOp *op) = 0;
      virtual void add_to_dependence_queue(Operation *op, bool has_lock,
                                           RtEvent op_precondition) = 0;
      virtual void register_child_executed(Operation *op) = 0;
      virtual void register_child_complete(Operation *op) = 0;
      virtual void register_child_commit(Operation *op) = 0; 
      virtual void unregister_child_operation(Operation *op) = 0;
      virtual void register_fence_dependence(Operation *op) = 0;
    public:
      virtual void perform_fence_analysis(FenceOp *op) = 0;
      virtual void update_current_fence(FenceOp *op) = 0;
    public:
      virtual void begin_trace(TraceID tid) = 0;
      virtual void end_trace(TraceID tid) = 0;
      virtual void begin_static_trace(
                                     const std::set<RegionTreeID> *managed) = 0;
      virtual void end_static_trace(void) = 0;
    public:
      virtual void issue_frame(FrameOp *frame, ApEvent frame_termination) = 0;
      virtual void perform_frame_issue(FrameOp *frame, 
                                       ApEvent frame_termination) = 0;
      virtual void finish_frame(ApEvent frame_termination) = 0;
    public:
      virtual void increment_outstanding(void) = 0;
      virtual void decrement_outstanding(void) = 0;
      virtual void increment_pending(void) = 0;
      virtual RtEvent decrement_pending(TaskOp *child) const = 0;
      virtual void decrement_pending(void) = 0;
      virtual void increment_frame(void) = 0;
      virtual void decrement_frame(void) = 0;
    public:
      virtual InnerContext* find_parent_logical_context(unsigned index) = 0;
      virtual InnerContext* find_parent_physical_context(unsigned index) = 0;
      virtual void find_parent_version_info(unsigned index, unsigned depth, 
                  const FieldMask &version_mask, VersionInfo &version_info) = 0;
      // Override by RemoteTask and TopLevelTask
      virtual InnerContext* find_outermost_local_context(
                          InnerContext *previous = NULL) = 0;
      virtual InnerContext* find_top_context(void) = 0;
    public:
      virtual void initialize_region_tree_contexts(
          const std::vector<RegionRequirement> &clone_requirements,
          const std::vector<ApUserEvent> &unmap_events,
          std::set<ApEvent> &preconditions,
          std::set<RtEvent> &applied_events) = 0;
      virtual void invalidate_region_tree_contexts(void) = 0;
      virtual void send_back_created_state(AddressSpaceID target) = 0;
    public:
      virtual InstanceView* create_instance_top_view(PhysicalManager *manager,
                             AddressSpaceID source, RtEvent *ready = NULL) = 0;
      static void handle_remote_view_creation(const void *args);
      static void handle_create_top_view_request(Deserializer &derez, 
                            Runtime *runtime, AddressSpaceID source);
      static void handle_create_top_view_response(Deserializer &derez,
                                                   Runtime *runtime);
    public:
      virtual const std::vector<PhysicalRegion>& begin_task(void);
      virtual void end_task(const void *res, size_t res_size, bool owned) = 0;
      virtual void post_end_task(const void *res, 
                                 size_t res_size, bool owned) = 0;
    public:
      virtual void add_acquisition(AcquireOp *op, 
                                   const RegionRequirement &req) = 0;
      virtual void remove_acquisition(ReleaseOp *op, 
                                      const RegionRequirement &req) = 0;
      virtual void add_restriction(AttachOp *op, InstanceManager *instance,
                                   const RegionRequirement &req) = 0;
      virtual void remove_restriction(DetachOp *op, 
                                      const RegionRequirement &req) = 0;
      virtual void release_restrictions(void) = 0;
      virtual bool has_restrictions(void) const = 0; 
      virtual void perform_restricted_analysis(const RegionRequirement &req, 
                                               RestrictInfo &restrict_info) = 0;
    public:
      virtual void record_dynamic_collective_contribution(DynamicCollective dc,
                                                          const Future &f) = 0;
      virtual void find_collective_contributions(DynamicCollective dc,
                                             std::vector<Future> &futures) = 0;
    public:
      PhysicalRegion get_physical_region(unsigned idx);
      void get_physical_references(unsigned idx, InstanceSet &refs);
    public:
      void add_created_region(LogicalRegion handle);
      // for logging created region requirements
      void log_created_requirements(void);
    public: // Privilege tracker methods
      virtual void register_region_creations(
                          const std::set<LogicalRegion> &regions);
      virtual void register_region_deletions(
                          const std::set<LogicalRegion> &regions);
    public:
      virtual void register_field_creations(
            const std::map<std::pair<FieldSpace,FieldID>,bool> &fields);
      virtual void register_field_deletions(
                const std::set<std::pair<FieldSpace,FieldID> > &fields);
    public:
      virtual void register_field_space_creations(
                          const std::set<FieldSpace> &spaces);
      virtual void register_field_space_deletions(
                          const std::set<FieldSpace> &spaces);
    public:
      virtual void register_index_space_creations(
                          const std::set<IndexSpace> &spaces);
      virtual void register_index_space_deletions(
                          const std::set<IndexSpace> &spaces);
    public:
      virtual void register_index_partition_creations(
                          const std::set<IndexPartition> &parts);
      virtual void register_index_partition_deletions(
                          const std::set<IndexPartition> &parts);
    public:
      void register_region_creation(LogicalRegion handle);
      void register_region_deletion(LogicalRegion handle);
    public:
      void register_field_creation(FieldSpace space, FieldID fid, bool local);
      void register_field_creations(FieldSpace space, bool local,
                                    const std::vector<FieldID> &fields);
      void register_field_deletions(FieldSpace space,
                                    const std::set<FieldID> &to_free);
    public:
      void register_field_space_creation(FieldSpace space);
      void register_field_space_deletion(FieldSpace space);
    public:
      bool has_created_index_space(IndexSpace space) const;
      void register_index_space_creation(IndexSpace space);
      void register_index_space_deletion(IndexSpace space);
    public:
      void register_index_partition_creation(IndexPartition handle);
      void register_index_partition_deletion(IndexPartition handle);
    public:
      bool was_created_requirement_deleted(const RegionRequirement &req) const;
    public:
      void destroy_user_lock(Reservation r);
      void destroy_user_barrier(ApBarrier b);
    public:
<<<<<<< HEAD
      void add_local_field(FieldSpace handle, FieldID fid, 
                           size_t size, CustomSerdezID serdez_id);
      void add_local_fields(FieldSpace handle, 
                            const std::vector<FieldID> &fields,
                            const std::vector<size_t> &fields_sizes,
                            CustomSerdezID serdez_id);
      void allocate_local_field(const LocalFieldInfo &info);
=======
      ptr_t perform_safe_cast(IndexSpace is, ptr_t pointer);
      DomainPoint perform_safe_cast(IndexSpace is, const DomainPoint &point);
>>>>>>> 44bc2ca6
    public:
      void analyze_destroy_index_space(IndexSpace handle, 
                                   std::vector<RegionRequirement> &delete_reqs,
                                   std::vector<unsigned> &parent_req_indexes);
      void analyze_destroy_index_partition(IndexPartition handle, 
                                   std::vector<RegionRequirement> &delete_reqs,
                                   std::vector<unsigned> &parent_req_indexes);
      void analyze_destroy_field_space(FieldSpace handle, 
                                   std::vector<RegionRequirement> &delete_reqs,
                                   std::vector<unsigned> &parent_req_indexes);
      void analyze_destroy_fields(FieldSpace handle,
                                  const std::set<FieldID> &to_delete,
                                  std::vector<RegionRequirement> &delete_reqs,
                                  std::vector<unsigned> &parent_req_indexes);
      void analyze_destroy_logical_region(LogicalRegion handle, 
                                  std::vector<RegionRequirement> &delete_reqs,
                                  std::vector<unsigned> &parent_req_indexes);
      void analyze_destroy_logical_partition(LogicalPartition handle,
                                  std::vector<RegionRequirement> &delete_reqs,
                                  std::vector<unsigned> &parent_req_indexes);
    public:
      int has_conflicting_regions(MapOp *map, bool &parent_conflict,
                                  bool &inline_conflict);
      int has_conflicting_regions(AttachOp *attach, bool &parent_conflict,
                                  bool &inline_conflict);
      int has_conflicting_internal(const RegionRequirement &req, 
                                   bool &parent_conflict,
                                   bool &inline_conflict);
      void find_conflicting_regions(TaskOp *task,
                                    std::vector<PhysicalRegion> &conflicting);
      void find_conflicting_regions(CopyOp *copy,
                                    std::vector<PhysicalRegion> &conflicting);
      void find_conflicting_regions(AcquireOp *acquire,
                                    std::vector<PhysicalRegion> &conflicting);
      void find_conflicting_regions(ReleaseOp *release,
                                    std::vector<PhysicalRegion> &conflicting);
      void find_conflicting_regions(DependentPartitionOp *partition,
                                    std::vector<PhysicalRegion> &conflicting);
      void find_conflicting_internal(const RegionRequirement &req,
                                    std::vector<PhysicalRegion> &conflicting);
      void find_conflicting_regions(FillOp *fill,
                                    std::vector<PhysicalRegion> &conflicting);
      bool check_region_dependence(RegionTreeID tid, IndexSpace space,
                                  const RegionRequirement &our_req,
                                  const RegionUsage &our_usage,
                                  const RegionRequirement &req);
      void register_inline_mapped_region(PhysicalRegion &region);
      void unregister_inline_mapped_region(PhysicalRegion &region);
    public:
      bool is_region_mapped(unsigned idx);
      void clone_requirement(unsigned idx, RegionRequirement &target);
      int find_parent_region_req(const RegionRequirement &req, 
                                 bool check_privilege = true);
      unsigned find_parent_region(unsigned idx, TaskOp *task);
      unsigned find_parent_index_region(unsigned idx, TaskOp *task);
      PrivilegeMode find_parent_privilege_mode(unsigned idx);
      LegionErrorType check_privilege(const IndexSpaceRequirement &req) const;
      LegionErrorType check_privilege(const RegionRequirement &req, 
                                      FieldID &bad_field, 
                                      bool skip_privileges = false) const; 
      LogicalRegion find_logical_region(unsigned index);
    protected:
      LegionErrorType check_privilege_internal(const RegionRequirement &req,
                                      const RegionRequirement &parent_req,
                                      std::set<FieldID>& privilege_fields,
                                      FieldID &bad_field, 
                                      bool skip_privileges) const; 
    public:
      void add_physical_region(const RegionRequirement &req, bool mapped,
          MapperID mid, MappingTagID tag, ApUserEvent unmap_event,
          bool virtual_mapped, const InstanceSet &physical_instances);
      void initialize_overhead_tracker(void);
      void unmap_all_regions(void); 
      inline void begin_runtime_call(void);
      inline void end_runtime_call(void);
      inline void begin_task_wait(bool from_runtime);
      inline void end_task_wait(void);
      void execute_task_launch(TaskOp *task, bool index, 
                             LegionTrace *current_trace, bool silence_warnings);
      void remap_unmapped_regions(LegionTrace *current_trace,
                           const std::vector<PhysicalRegion> &unmapped_regions);
    public:
      void perform_inlining(TaskContext *ctx, VariantImpl *variant); 
    public:
      Runtime *const runtime;
      TaskOp *const owner_task;
      const std::vector<RegionRequirement> &regions;
    protected:
      friend class SingleTask;
      Reservation context_lock;
    protected:
      // Keep track of inline mapping regions for this task
      // so we can see when there are conflicts
      LegionList<PhysicalRegion,TASK_INLINE_REGION_ALLOC>::tracked
                                                   inline_regions; 
      // Application tasks can manipulate these next two data
      // structures by creating regions and fields, make sure you are
      // holding the operation lock when you are accessing them
      std::deque<RegionRequirement>             created_requirements;
      // Track whether the created region requirements have
      // privileges to be returned or not
      std::vector<bool>                         returnable_privileges;
    protected:
      std::vector<PhysicalRegion>               physical_regions;
    protected: // Instance top view data structures
      std::map<PhysicalManager*,InstanceView*>  instance_top_views;
      std::map<PhysicalManager*,RtUserEvent>    pending_top_views;
    protected:
      Processor                             executing_processor;
      unsigned                              total_tunable_count;
    protected:
      Mapping::ProfilingMeasurements::RuntimeOverhead *overhead_tracker;
      long long                                previous_profiling_time;
    protected:
      // Resources that can build up over a task's lifetime
      LegionDeque<Reservation,TASK_RESERVATION_ALLOC>::tracked context_locks;
      LegionDeque<ApBarrier,TASK_BARRIER_ALLOC>::tracked context_barriers;
    protected:
      RtEvent pending_done;
      bool task_executed;
    protected: 
      bool children_complete_invoked;
      bool children_commit_invoked;
#ifdef LEGION_SPY
    public:
      RtEvent update_previous_mapped_event(RtEvent next);
    protected:
      UniqueID current_fence_uid;
      RtEvent previous_mapped_event;
#endif
    };

    class InnerContext : public TaskContext {
    public:
      struct DeferredDependenceArgs : 
        public LgTaskArgs<DeferredDependenceArgs> {
      public:
        static const LgTaskID TASK_ID = LG_TRIGGER_DEPENDENCE_ID;
      public:
        Operation *op;
      }; 
      struct DecrementArgs : public LgTaskArgs<DecrementArgs> {
      public:
        static const LgTaskID TASK_ID = LG_DECREMENT_PENDING_TASK_ID;
      public:
        InnerContext *parent_ctx;
      };
      struct WindowWaitArgs : public LgTaskArgs<WindowWaitArgs> {
      public:
        static const LgTaskID TASK_ID = LG_WINDOW_WAIT_TASK_ID;
      public:
        InnerContext *parent_ctx;
      };
      struct IssueFrameArgs : public LgTaskArgs<IssueFrameArgs> {
      public:
        static const LgTaskID TASK_ID = LG_ISSUE_FRAME_TASK_ID;
      public:
        InnerContext *parent_ctx;
        FrameOp *frame;
        ApEvent frame_termination;
      };
      struct AddToDepQueueArgs : public LgTaskArgs<AddToDepQueueArgs> {
      public:
        static const LgTaskID TASK_ID = LG_ADD_TO_DEP_QUEUE_TASK_ID;
      public:
        InnerContext *proxy_this;
        Operation *op;
        RtEvent op_pre;
      };
      struct RemoteCreateViewArgs : public LgTaskArgs<RemoteCreateViewArgs> {
      public:
        static const LgTaskID TASK_ID = LG_REMOTE_VIEW_CREATION_TASK_ID;
      public:
        InnerContext *proxy_this;
        PhysicalManager *manager;
        InstanceView **target;
        RtUserEvent to_trigger;
        AddressSpaceID source;
      };
    public:
      InnerContext(Runtime *runtime, TaskOp *owner, bool full_inner,
                   const std::vector<RegionRequirement> &reqs,
                   const std::vector<unsigned> &parent_indexes,
                   const std::vector<bool> &virt_mapped,
                   UniqueID context_uid, bool remote = false);
      InnerContext(const InnerContext &rhs);
      virtual ~InnerContext(void);
    public:
      InnerContext& operator=(const InnerContext &rhs);
    public:
      void print_children(void);
      void perform_window_wait(void);
    public:
      // Interface for task contexts
      virtual RegionTreeContext get_context(void) const;
      virtual ContextID get_context_id(void) const;
      virtual UniqueID get_context_uid(void) const;
      virtual int get_depth(void) const;
      virtual bool is_inner_context(void) const;
      virtual void pack_remote_context(Serializer &rez, AddressSpaceID target);
      virtual void unpack_remote_context(Deserializer &derez,
                                         std::set<RtEvent> &preconditions);
      virtual AddressSpaceID get_version_owner(RegionTreeNode *node,
                                               AddressSpaceID source);
      virtual bool attempt_children_complete(void);
      virtual bool attempt_children_commit(void);
      virtual void inline_child_task(TaskOp *child);
      virtual VariantImpl* select_inline_variant(TaskOp *child) const;
    public:
      // Interface to operations performed by a context
      virtual IndexSpace create_index_space(RegionTreeForest *forest,
                                            const void *realm_is, 
                                            TypeTag type_tag);
      virtual IndexSpace union_index_spaces(RegionTreeForest *forest,
                           const std::vector<IndexSpace> &spaces);
      virtual IndexSpace intersect_index_spaces(RegionTreeForest *forest,
                           const std::vector<IndexSpace> &spaces);
      virtual IndexSpace subtract_index_spaces(RegionTreeForest *forest,
                           IndexSpace left, IndexSpace right);
      virtual void destroy_index_space(IndexSpace handle);
      virtual void destroy_index_partition(IndexPartition handle);
      virtual IndexPartition create_equal_partition(RegionTreeForest *forest,
                                            IndexSpace parent,
                                            IndexSpace color_space,
                                            size_t granularity,
                                            Color color);
      virtual IndexPartition create_partition_by_union(RegionTreeForest *forest,
                                            IndexSpace parent,
                                            IndexPartition handle1,
                                            IndexPartition handle2,
                                            IndexSpace color_space,
                                            PartitionKind kind,
                                            Color color);
      virtual IndexPartition create_partition_by_intersection(
                                            RegionTreeForest *forest,
                                            IndexSpace parent,
                                            IndexPartition handle1,
                                            IndexPartition handle2,
                                            IndexSpace color_space,
                                            PartitionKind kind,
                                            Color color);
      virtual IndexPartition create_partition_by_difference(
                                            RegionTreeForest *forest,
                                            IndexSpace parent,
                                            IndexPartition handle1,
                                            IndexPartition handle2,
                                            IndexSpace color_space,
                                            PartitionKind kind,
                                            Color color);
      virtual Color create_cross_product_partition(
                                            RegionTreeForest *forest,
                                            IndexPartition handle1,
                                            IndexPartition handle2,
                              std::map<IndexSpace,IndexPartition> &handles,
                                            PartitionKind kind,
                                            Color color);
      virtual void create_association(      LogicalRegion domain,
                                            LogicalRegion domain_parent,
                                            FieldID domain_fid,
                                            IndexSpace range,
                                            MapperID id, MappingTagID tag);
      virtual IndexPartition create_restricted_partition(
                                            RegionTreeForest *forest,
                                            IndexSpace parent,
                                            IndexSpace color_space,
                                            const void *transform,
                                            size_t transform_size,
                                            const void *extent,
                                            size_t extent_size,
                                            PartitionKind part_kind,
                                            Color color);
      virtual IndexPartition create_partition_by_field(
                                            RegionTreeForest *forest,
                                            LogicalRegion handle,
                                            LogicalRegion parent_priv,
                                            FieldID fid,
                                            IndexSpace color_space,
                                            Color color,
                                            MapperID id, MappingTagID tag);
      virtual IndexPartition create_partition_by_image(
                                            RegionTreeForest *forest,
                                            IndexSpace handle,
                                            LogicalPartition projection,
                                            LogicalRegion parent,
                                            FieldID fid,
                                            IndexSpace color_space,
                                            PartitionKind part_kind,
                                            Color color,
                                            MapperID id, MappingTagID tag);
      virtual IndexPartition create_partition_by_image_range(
                                            RegionTreeForest *forest,
                                            IndexSpace handle,
                                            LogicalPartition projection,
                                            LogicalRegion parent,
                                            FieldID fid,
                                            IndexSpace color_space,
                                            PartitionKind part_kind,
                                            Color color,
                                            MapperID id, MappingTagID tag);
      virtual IndexPartition create_partition_by_preimage(
                                            RegionTreeForest *forest,
                                            IndexPartition projection,
                                            LogicalRegion handle,
                                            LogicalRegion parent,
                                            FieldID fid,
                                            IndexSpace color_space,
                                            PartitionKind part_kind,
                                            Color color,
                                            MapperID id, MappingTagID tag);
      virtual IndexPartition create_partition_by_preimage_range(
                                            RegionTreeForest *forest,
                                            IndexPartition projection,
                                            LogicalRegion handle,
                                            LogicalRegion parent,
                                            FieldID fid,
                                            IndexSpace color_space,
                                            PartitionKind part_kind,
                                            Color color,
                                            MapperID id, MappingTagID tag);
      virtual IndexPartition create_pending_partition(
                                            RegionTreeForest *forest,
                                            IndexSpace parent,
                                            IndexSpace color_space,
                                            PartitionKind part_kind,
                                            Color color);
      virtual IndexSpace create_index_space_union(
                                            RegionTreeForest *forest,
                                            IndexPartition parent,
                                            const void *realm_color,
                                            TypeTag type_tag,
                                const std::vector<IndexSpace> &handles);
      virtual IndexSpace create_index_space_union(
                                            RegionTreeForest *forest,
                                            IndexPartition parent,
                                            const void *realm_color,
                                            TypeTag type_tag,
                                            IndexPartition handle);
      virtual IndexSpace create_index_space_intersection(
                                            RegionTreeForest *forest,
                                            IndexPartition parent,
                                            const void *realm_color,
                                            TypeTag type_tag,
                                const std::vector<IndexSpace> &handles);
      virtual IndexSpace create_index_space_intersection(
                                            RegionTreeForest *forest,
                                            IndexPartition parent,
                                            const void *realm_color,
                                            TypeTag type_tag,
                                            IndexPartition handle);
      virtual IndexSpace create_index_space_difference(
                                            RegionTreeForest *forest,
                                            IndexPartition parent,
                                            const void *realm_color,
                                            TypeTag type_tag,
                                            IndexSpace initial,
                                const std::vector<IndexSpace> &handles);
      virtual FieldSpace create_field_space(RegionTreeForest *forest);
      virtual void destroy_field_space(FieldSpace handle);
      virtual FieldID allocate_field(RegionTreeForest *forest,
                                     FieldSpace space, size_t field_size,
                                     FieldID fid, bool local,
                                     CustomSerdezID serdez_id);
      virtual void free_field(FieldSpace space, FieldID fid);
      virtual void allocate_fields(RegionTreeForest *forest,
                                   FieldSpace space,
                                   const std::vector<size_t> &sizes,
                                   std::vector<FieldID> &resuling_fields,
                                   bool local, CustomSerdezID serdez_id);
      virtual void free_fields(FieldSpace space, 
                               const std::set<FieldID> &to_free);
      virtual LogicalRegion create_logical_region(RegionTreeForest *forest,
                                            IndexSpace index_space,
                                            FieldSpace field_space);
      virtual void destroy_logical_region(LogicalRegion handle);
      virtual void destroy_logical_partition(LogicalPartition handle);
      virtual IndexAllocator create_index_allocator(RegionTreeForest *forest,
                                                    IndexSpace handle);
      virtual FieldAllocator create_field_allocator(Legion::Runtime *external,
                                                    FieldSpace handle);
    public:
      virtual Future execute_task(const TaskLauncher &launcher);
      virtual FutureMap execute_index_space(const IndexTaskLauncher &launcher);
      virtual Future execute_index_space(const IndexTaskLauncher &launcher,
                                         ReductionOpID redop);
      virtual PhysicalRegion map_region(const InlineLauncher &launcher);
      virtual void remap_region(PhysicalRegion region);
      virtual void unmap_region(PhysicalRegion region);
      virtual void fill_fields(const FillLauncher &launcher);
      virtual void fill_fields(const IndexFillLauncher &launcher);
      virtual void issue_copy(const CopyLauncher &launcher);
      virtual void issue_copy(const IndexCopyLauncher &launcher);
      virtual void issue_acquire(const AcquireLauncher &launcher);
      virtual void issue_release(const ReleaseLauncher &launcher);
      virtual PhysicalRegion attach_resource(const AttachLauncher &launcher);
      virtual void detach_resource(PhysicalRegion region);
      virtual FutureMap execute_must_epoch(const MustEpochLauncher &launcher);
      virtual Future issue_timing_measurement(const TimingLauncher &launcher);
      virtual void issue_mapping_fence(void);
      virtual void issue_execution_fence(void);
      virtual void complete_frame(void);
      virtual Predicate create_predicate(const Future &f);
      virtual Predicate predicate_not(const Predicate &p);
      virtual Predicate create_predicate(const PredicateLauncher &launcher);
      virtual Future get_predicate_future(const Predicate &p);
    public:
      // The following set of operations correspond directly
      // to the complete_mapping, complete_operation, and
      // commit_operations performed by an operation.  Every
      // one of those calls invokes the corresponding one of
      // these calls to notify the parent context.
      virtual unsigned register_new_child_operation(Operation *op,
                const std::vector<StaticDependence> *dependences);
      virtual unsigned register_new_close_operation(CloseOp *op);
      virtual void add_to_dependence_queue(Operation *op, bool has_lock,
                                           RtEvent op_precondition);
      virtual void register_child_executed(Operation *op);
      virtual void register_child_complete(Operation *op);
      virtual void register_child_commit(Operation *op); 
      virtual void unregister_child_operation(Operation *op);
      virtual void register_fence_dependence(Operation *op);
    public:
      virtual void perform_fence_analysis(FenceOp *op);
      virtual void update_current_fence(FenceOp *op);
    public:
      virtual void begin_trace(TraceID tid);
      virtual void end_trace(TraceID tid);
      virtual void begin_static_trace(const std::set<RegionTreeID> *managed);
      virtual void end_static_trace(void);
    public:
      virtual void issue_frame(FrameOp *frame, ApEvent frame_termination);
      virtual void perform_frame_issue(FrameOp *frame, 
                                       ApEvent frame_termination);
      virtual void finish_frame(ApEvent frame_termination);
    public:
      virtual void increment_outstanding(void);
      virtual void decrement_outstanding(void);
      virtual void increment_pending(void);
      virtual RtEvent decrement_pending(TaskOp *child) const;
      virtual void decrement_pending(void);
      virtual void increment_frame(void);
      virtual void decrement_frame(void);
    
    public:
      virtual InnerContext* find_parent_logical_context(unsigned index);
      virtual InnerContext* find_parent_physical_context(unsigned index);
      virtual void find_parent_version_info(unsigned index, unsigned depth, 
                  const FieldMask &version_mask, VersionInfo &version_info);
    public:
      // Override by RemoteTask and TopLevelTask
      virtual InnerContext* find_outermost_local_context(
                          InnerContext *previous = NULL);
      virtual InnerContext* find_top_context(void);
    public:
      void configure_context(MapperManager *mapper);
      virtual void initialize_region_tree_contexts(
          const std::vector<RegionRequirement> &clone_requirements,
          const std::vector<ApUserEvent> &unmap_events,
          std::set<ApEvent> &preconditions,
          std::set<RtEvent> &applied_events);
      virtual void invalidate_region_tree_contexts(void);
      virtual void send_back_created_state(AddressSpaceID target);
    public:
      virtual InstanceView* create_instance_top_view(PhysicalManager *manager,
                             AddressSpaceID source, RtEvent *ready = NULL);
      static void handle_remote_view_creation(const void *args);
      void notify_instance_deletion(PhysicalManager *deleted); 
      static void handle_create_top_view_request(Deserializer &derez, 
                            Runtime *runtime, AddressSpaceID source);
      static void handle_create_top_view_response(Deserializer &derez,
                                                   Runtime *runtime);
    public:
      virtual void end_task(const void *res, size_t res_size, bool owned);
      virtual void post_end_task(const void *res, size_t res_size, bool owned);
    public:
      virtual void add_acquisition(AcquireOp *op, 
                                   const RegionRequirement &req);
      virtual void remove_acquisition(ReleaseOp *op, 
                                      const RegionRequirement &req);
      virtual void add_restriction(AttachOp *op, InstanceManager *instance,
                                   const RegionRequirement &req);
      virtual void remove_restriction(DetachOp *op, 
                                      const RegionRequirement &req);
      virtual void release_restrictions(void);
      virtual bool has_restrictions(void) const; 
      virtual void perform_restricted_analysis(const RegionRequirement &req, 
                                               RestrictInfo &restrict_info);
    public:
      virtual void record_dynamic_collective_contribution(DynamicCollective dc,
                                                          const Future &f);
      virtual void find_collective_contributions(DynamicCollective dc,
                                       std::vector<Future> &contributions);
    public:
      static void handle_version_owner_request(Deserializer &derez,
                            Runtime *runtime, AddressSpaceID source);
      void process_version_owner_response(RegionTreeNode *node, 
                                          AddressSpaceID result);
      static void handle_version_owner_response(Deserializer &derez,
                                                Runtime *runtime);
    public:
      void invalidate_remote_contexts(void);
      void send_remote_context(AddressSpaceID remote_instance, 
                               RemoteContext *target);
    public:
      const RegionTreeContext tree_context; 
      const UniqueID context_uid;
      const bool remote_context;
      const bool full_inner_context;
    protected:
      Mapper::ContextConfigOutput           context_configuration;
    protected:
      const std::vector<unsigned>           &parent_req_indexes;
      const std::vector<bool>               &virtual_mapped;
    protected:
      // Track whether this task has finished executing
      unsigned total_children_count; // total number of sub-operations
      unsigned total_close_count; 
      unsigned outstanding_children_count;
      LegionSet<Operation*,EXECUTING_CHILD_ALLOC>::tracked executing_children;
      LegionSet<Operation*,EXECUTED_CHILD_ALLOC>::tracked executed_children;
      LegionSet<Operation*,COMPLETE_CHILD_ALLOC>::tracked complete_children; 
#ifdef DEBUG_LEGION
      // In debug mode also keep track of them in context order so
      // we can see what the longest outstanding operation is which
      // is often useful when things hang
      std::map<unsigned,Operation*> outstanding_children;
#endif
    protected:
      // Traces for this task's execution
      LegionMap<TraceID,DynamicTrace*,TASK_TRACES_ALLOC>::tracked traces;
      LegionTrace *current_trace;
      // Event for waiting when the number of mapping+executing
      // child operations has grown too large.
      bool valid_wait_event;
      RtUserEvent window_wait;
      std::deque<ApEvent> frame_events;
      RtEvent last_registration;
      RtEvent dependence_precondition;
    protected:
      // Number of sub-tasks ready to map
      unsigned outstanding_subtasks;
      // Number of mapped sub-tasks that are yet to run
      unsigned pending_subtasks;
      // Number of pending_frames
      unsigned pending_frames;
      // Event used to order operations to the runtime
      RtEvent context_order_event;
      // Track whether this context is current active for scheduling
      // indicating that it is no longer far enough ahead
      bool currently_active_context;
    protected:
      FenceOp *current_fence;
      GenerationID fence_gen;
    protected:
      // For tracking restricted coherence
      std::list<Restriction*> coherence_restrictions;
    protected:
      std::map<RegionTreeNode*,
        std::pair<AddressSpaceID,bool/*remote only*/> > region_tree_owners;
    protected:
      std::map<RegionTreeNode*,RtUserEvent> pending_version_owner_requests;
    protected:
      std::map<AddressSpaceID,RemoteContext*> remote_instances;
    protected:
      // Tracking information for dynamic collectives
      std::map<unsigned long/*ID*/,std::map<unsigned/*gen*/,
               std::vector<Future> > > collective_contributions;
    };

    /**
     * \class TopLevelContext
     * This is the top-level task context that
     * exists at the root of a task tree. In
     * general there will only be one of these
     * per application unless mappers decide to
     * create their own tasks for performing
     * computation.
     */
    class TopLevelContext : public InnerContext {
    public:
      TopLevelContext(Runtime *runtime, UniqueID ctx_uid);
      TopLevelContext(const TopLevelContext &rhs);
      virtual ~TopLevelContext(void);
    public:
      TopLevelContext& operator=(const TopLevelContext &rhs);
    public:
      virtual int get_depth(void) const;
      virtual void pack_remote_context(Serializer &rez, AddressSpaceID target);
      virtual TaskContext* find_parent_context(void);
    public:
      virtual InnerContext* find_outermost_local_context(
                          InnerContext *previous = NULL);
      virtual InnerContext* find_top_context(void);
    public:
      virtual VersionInfo& get_version_info(unsigned idx);
      virtual const std::vector<VersionInfo>* get_version_infos(void);
      virtual AddressSpaceID get_version_owner(RegionTreeNode *node,
                                               AddressSpaceID source);
    protected:
      std::vector<RegionRequirement>       dummy_requirements;
      std::vector<unsigned>                dummy_indexes;
      std::vector<bool>                    dummy_mapped;
    };

    /**
     * \class RemoteTask
     * A small helper class for giving application
     * visibility to this remote context
     */
    class RemoteTask : public ExternalTask {
    public:
      RemoteTask(RemoteContext *owner);
      RemoteTask(const RemoteTask &rhs);
      virtual ~RemoteTask(void);
    public:
      RemoteTask& operator=(const RemoteTask &rhs);
    public:
      virtual UniqueID get_unique_id(void) const;
      virtual unsigned get_context_index(void) const; 
      virtual void set_context_index(unsigned index);
      virtual int get_depth(void) const;
      virtual const char* get_task_name(void) const;
    public:
      RemoteContext *const owner;
      unsigned context_index;
    };

    /**
     * \class RemoteContext
     * A remote copy of a TaskContext for the 
     * execution of sub-tasks on remote notes.
     */
    class RemoteContext : public InnerContext {
    public:
      RemoteContext(Runtime *runtime, UniqueID context_uid);
      RemoteContext(const RemoteContext &rhs);
      virtual ~RemoteContext(void);
    public:
      RemoteContext& operator=(const RemoteContext &rhs);
    public:
      virtual int get_depth(void) const;
      virtual Task* get_task(void);
      virtual void unpack_remote_context(Deserializer &derez,
                                         std::set<RtEvent> &preconditions);
      virtual TaskContext* find_parent_context(void);
    public:
      virtual InnerContext* find_outermost_local_context(
                          InnerContext *previous = NULL);
      virtual InnerContext* find_top_context(void);
    public:
      virtual VersionInfo& get_version_info(unsigned idx);
      virtual const std::vector<VersionInfo>* get_version_infos(void);
      virtual AddressSpaceID get_version_owner(RegionTreeNode *node,
                                               AddressSpaceID source);
      virtual void find_parent_version_info(unsigned index, unsigned depth, 
                  const FieldMask &version_mask, VersionInfo &version_info);
    protected:
      UniqueID parent_context_uid;
      TaskContext *parent_ctx;
    protected:
      int depth;
      ApEvent remote_completion_event;
      std::vector<VersionInfo> version_infos;
      bool top_level_context;
      RemoteTask remote_task;
    protected:
      std::vector<unsigned> local_parent_req_indexes;
      std::vector<bool> local_virtual_mapped;
    };

    /**
     * \class LeafContext
     * A context for the execution of a leaf task
     */
    class LeafContext : public TaskContext {
    public:
      LeafContext(Runtime *runtime, TaskOp *owner);
      LeafContext(const LeafContext &rhs);
      virtual ~LeafContext(void);
    public:
      LeafContext& operator=(const LeafContext &rhs);
    public:
      // Interface for task contexts
      virtual RegionTreeContext get_context(void) const;
      virtual ContextID get_context_id(void) const;
      virtual void pack_remote_context(Serializer &rez, 
                                       AddressSpaceID target);
      virtual bool attempt_children_complete(void);
      virtual bool attempt_children_commit(void);
      virtual void inline_child_task(TaskOp *child);
      virtual VariantImpl* select_inline_variant(TaskOp *child) const;
      virtual bool is_leaf_context(void) const;
    public:
      // Interface to operations performed by a context
      virtual IndexSpace create_index_space(RegionTreeForest *forest,
                                            const void *realm_is, 
                                            TypeTag type_tag);
      virtual IndexSpace union_index_spaces(RegionTreeForest *forest,
                           const std::vector<IndexSpace> &spaces);
      virtual IndexSpace intersect_index_spaces(RegionTreeForest *forest,
                           const std::vector<IndexSpace> &spaces);
      virtual IndexSpace subtract_index_spaces(RegionTreeForest *forest,
                           IndexSpace left, IndexSpace right);
      virtual void destroy_index_space(IndexSpace handle);
      virtual void destroy_index_partition(IndexPartition handle);
      virtual IndexPartition create_equal_partition(RegionTreeForest *forest,
                                            IndexSpace parent,
                                            IndexSpace color_space,
                                            size_t granularity,
                                            Color color);
      virtual IndexPartition create_partition_by_union(RegionTreeForest *forest,
                                            IndexSpace parent,
                                            IndexPartition handle1,
                                            IndexPartition handle2,
                                            IndexSpace color_space,
                                            PartitionKind kind,
                                            Color color);
      virtual IndexPartition create_partition_by_intersection(
                                            RegionTreeForest *forest,
                                            IndexSpace parent,
                                            IndexPartition handle1,
                                            IndexPartition handle2,
                                            IndexSpace color_space,
                                            PartitionKind kind,
                                            Color color);
      virtual IndexPartition create_partition_by_difference(
                                            RegionTreeForest *forest,
                                            IndexSpace parent,
                                            IndexPartition handle1,
                                            IndexPartition handle2,
                                            IndexSpace color_space,
                                            PartitionKind kind,
                                            Color color);
      virtual Color create_cross_product_partition(
                                            RegionTreeForest *forest,
                                            IndexPartition handle1,
                                            IndexPartition handle2,
                              std::map<IndexSpace,IndexPartition> &handles,
                                            PartitionKind kind,
                                            Color color);
      virtual void create_association(      LogicalRegion domain,
                                            LogicalRegion domain_parent,
                                            FieldID domain_fid,
                                            IndexSpace range,
                                            MapperID id, MappingTagID tag);
      virtual IndexPartition create_restricted_partition(
                                            RegionTreeForest *forest,
                                            IndexSpace parent,
                                            IndexSpace color_space,
                                            const void *transform,
                                            size_t transform_size,
                                            const void *extent,
                                            size_t extent_size,
                                            PartitionKind part_kind,
                                            Color color);
      virtual IndexPartition create_partition_by_field(
                                            RegionTreeForest *forest,
                                            LogicalRegion handle,
                                            LogicalRegion parent_priv,
                                            FieldID fid,
                                            IndexSpace color_space,
                                            Color color,
                                            MapperID id, MappingTagID tag);
      virtual IndexPartition create_partition_by_image(
                                            RegionTreeForest *forest,
                                            IndexSpace handle,
                                            LogicalPartition projection,
                                            LogicalRegion parent,
                                            FieldID fid,
                                            IndexSpace color_space,
                                            PartitionKind part_kind,
                                            Color color,
                                            MapperID id, MappingTagID tag);
      virtual IndexPartition create_partition_by_image_range(
                                            RegionTreeForest *forest,
                                            IndexSpace handle,
                                            LogicalPartition projection,
                                            LogicalRegion parent,
                                            FieldID fid,
                                            IndexSpace color_space,
                                            PartitionKind part_kind,
                                            Color color,
                                            MapperID id, MappingTagID tag);
      virtual IndexPartition create_partition_by_preimage(
                                            RegionTreeForest *forest,
                                            IndexPartition projection,
                                            LogicalRegion handle,
                                            LogicalRegion parent,
                                            FieldID fid,
                                            IndexSpace color_space,
                                            PartitionKind part_kind,
                                            Color color,
                                            MapperID id, MappingTagID tag);
      virtual IndexPartition create_partition_by_preimage_range(
                                            RegionTreeForest *forest,
                                            IndexPartition projection,
                                            LogicalRegion handle,
                                            LogicalRegion parent,
                                            FieldID fid,
                                            IndexSpace color_space,
                                            PartitionKind part_kind,
                                            Color color,
                                            MapperID id, MappingTagID tag);
      virtual IndexPartition create_pending_partition(
                                            RegionTreeForest *forest,
                                            IndexSpace parent,
                                            IndexSpace color_space,
                                            PartitionKind part_kind,
                                            Color color);
      virtual IndexSpace create_index_space_union(
                                            RegionTreeForest *forest,
                                            IndexPartition parent,
                                            const void *realm_color,
                                            TypeTag type_tag,
                                const std::vector<IndexSpace> &handles);
      virtual IndexSpace create_index_space_union(
                                            RegionTreeForest *forest,
                                            IndexPartition parent,
                                            const void *realm_color,
                                            TypeTag type_tag,
                                            IndexPartition handle);
      virtual IndexSpace create_index_space_intersection(
                                            RegionTreeForest *forest,
                                            IndexPartition parent,
                                            const void *realm_color,
                                            TypeTag type_tag,
                                const std::vector<IndexSpace> &handles);
      virtual IndexSpace create_index_space_intersection(
                                            RegionTreeForest *forest,
                                            IndexPartition parent,
                                            const void *realm_color,
                                            TypeTag type_tag,
                                            IndexPartition handle);
      virtual IndexSpace create_index_space_difference(
                                            RegionTreeForest *forest,
                                            IndexPartition parent,
                                            const void *realm_color,
                                            TypeTag type_tag,
                                            IndexSpace initial,
                                const std::vector<IndexSpace> &handles);
      virtual FieldSpace create_field_space(RegionTreeForest *forest);
      virtual void destroy_field_space(FieldSpace handle);
      virtual FieldID allocate_field(RegionTreeForest *forest,
                                     FieldSpace space, size_t field_size,
                                     FieldID fid, bool local,
                                     CustomSerdezID serdez_id);
      virtual void free_field(FieldSpace space, FieldID fid);
      virtual void allocate_fields(RegionTreeForest *forest,
                                   FieldSpace space,
                                   const std::vector<size_t> &sizes,
                                   std::vector<FieldID> &resuling_fields,
                                   bool local, CustomSerdezID serdez_id);
      virtual void free_fields(FieldSpace space, 
                               const std::set<FieldID> &to_free);
      virtual LogicalRegion create_logical_region(RegionTreeForest *forest,
                                            IndexSpace index_space,
                                            FieldSpace field_space);
      virtual void destroy_logical_region(LogicalRegion handle);
      virtual void destroy_logical_partition(LogicalPartition handle);
      virtual IndexAllocator create_index_allocator(RegionTreeForest *forest,
                                                    IndexSpace handle);
      virtual FieldAllocator create_field_allocator(Legion::Runtime *external,
                                                    FieldSpace handle);
    public:
      virtual Future execute_task(const TaskLauncher &launcher);
      virtual FutureMap execute_index_space(const IndexTaskLauncher &launcher);
      virtual Future execute_index_space(const IndexTaskLauncher &launcher,
                                         ReductionOpID redop);
      virtual PhysicalRegion map_region(const InlineLauncher &launcher);
      virtual void remap_region(PhysicalRegion region);
      virtual void unmap_region(PhysicalRegion region);
      virtual void fill_fields(const FillLauncher &launcher);
      virtual void fill_fields(const IndexFillLauncher &launcher);
      virtual void issue_copy(const CopyLauncher &launcher);
      virtual void issue_copy(const IndexCopyLauncher &launcher);
      virtual void issue_acquire(const AcquireLauncher &launcher);
      virtual void issue_release(const ReleaseLauncher &launcher);
      virtual PhysicalRegion attach_resource(const AttachLauncher &launcher);
      virtual void detach_resource(PhysicalRegion region);
      virtual FutureMap execute_must_epoch(const MustEpochLauncher &launcher);
      virtual Future issue_timing_measurement(const TimingLauncher &launcher);
      virtual void issue_mapping_fence(void);
      virtual void issue_execution_fence(void);
      virtual void complete_frame(void);
      virtual Predicate create_predicate(const Future &f);
      virtual Predicate predicate_not(const Predicate &p);
      virtual Predicate create_predicate(const PredicateLauncher &launcher);
      virtual Future get_predicate_future(const Predicate &p);
    public:
      // The following set of operations correspond directly
      // to the complete_mapping, complete_operation, and
      // commit_operations performed by an operation.  Every
      // one of those calls invokes the corresponding one of
      // these calls to notify the parent context.
      virtual unsigned register_new_child_operation(Operation *op,
                const std::vector<StaticDependence> *dependences);
      virtual unsigned register_new_close_operation(CloseOp *op);
      virtual void add_to_dependence_queue(Operation *op, bool has_lock,
                                           RtEvent op_precondition);
      virtual void register_child_executed(Operation *op);
      virtual void register_child_complete(Operation *op);
      virtual void register_child_commit(Operation *op); 
      virtual void unregister_child_operation(Operation *op);
      virtual void register_fence_dependence(Operation *op);
    public:
      virtual void perform_fence_analysis(FenceOp *op);
      virtual void update_current_fence(FenceOp *op);
    public:
      virtual void begin_trace(TraceID tid);
      virtual void end_trace(TraceID tid);
      virtual void begin_static_trace(const std::set<RegionTreeID> *managed);
      virtual void end_static_trace(void);
    public:
      virtual void issue_frame(FrameOp *frame, ApEvent frame_termination);
      virtual void perform_frame_issue(FrameOp *frame, 
                                       ApEvent frame_termination);
      virtual void finish_frame(ApEvent frame_termination);
    public:
      virtual void increment_outstanding(void);
      virtual void decrement_outstanding(void);
      virtual void increment_pending(void);
      virtual RtEvent decrement_pending(TaskOp *child) const;
      virtual void decrement_pending(void);
      virtual void increment_frame(void);
      virtual void decrement_frame(void);
    public:
      virtual InnerContext* find_parent_logical_context(unsigned index);
      virtual InnerContext* find_parent_physical_context(unsigned index);
      virtual void find_parent_version_info(unsigned index, unsigned depth, 
                  const FieldMask &version_mask, VersionInfo &version_info);
      virtual InnerContext* find_outermost_local_context(
                          InnerContext *previous = NULL);
      virtual InnerContext* find_top_context(void);
    public:
      virtual void initialize_region_tree_contexts(
          const std::vector<RegionRequirement> &clone_requirements,
          const std::vector<ApUserEvent> &unmap_events,
          std::set<ApEvent> &preconditions,
          std::set<RtEvent> &applied_events);
      virtual void invalidate_region_tree_contexts(void);
      virtual void send_back_created_state(AddressSpaceID target);
    public:
      virtual InstanceView* create_instance_top_view(PhysicalManager *manager,
                             AddressSpaceID source, RtEvent *ready = NULL);
      static void handle_remote_view_creation(const void *args);
      static void handle_create_top_view_request(Deserializer &derez, 
                            Runtime *runtime, AddressSpaceID source);
      static void handle_create_top_view_response(Deserializer &derez,
                                                   Runtime *runtime);
    public:
      virtual void end_task(const void *res, size_t res_size, bool owned);
      virtual void post_end_task(const void *res, size_t res_size, bool owned);
    public:
      virtual void add_acquisition(AcquireOp *op, 
                                   const RegionRequirement &req);
      virtual void remove_acquisition(ReleaseOp *op, 
                                      const RegionRequirement &req);
      virtual void add_restriction(AttachOp *op, InstanceManager *instance,
                                   const RegionRequirement &req);
      virtual void remove_restriction(DetachOp *op, 
                                      const RegionRequirement &req);
      virtual void release_restrictions(void);
      virtual bool has_restrictions(void) const; 
      virtual void perform_restricted_analysis(const RegionRequirement &req, 
                                               RestrictInfo &restrict_info);
    public:
      virtual void record_dynamic_collective_contribution(DynamicCollective dc,
                                                          const Future &f);
      virtual void find_collective_contributions(DynamicCollective dc,
                                             std::vector<Future> &futures);
    };

    /**
     * \class InlineContext
     * A context for performing the inline execution
     * of a task inside of a parent task.
     */
    class InlineContext : public TaskContext {
    public:
      InlineContext(Runtime *runtime, TaskContext *enclosing, TaskOp *child);
      InlineContext(const InlineContext &rhs);
      virtual ~InlineContext(void);
    public:
      InlineContext& operator=(const InlineContext &rhs);
    public:
      // Interface for task contexts
      virtual RegionTreeContext get_context(void) const;
      virtual ContextID get_context_id(void) const;
      virtual UniqueID get_context_uid(void) const;
      virtual int get_depth(void) const;
      virtual void pack_remote_context(Serializer &rez, 
                                       AddressSpaceID target);
      virtual bool attempt_children_complete(void);
      virtual bool attempt_children_commit(void);
      virtual void inline_child_task(TaskOp *child);
      virtual VariantImpl* select_inline_variant(TaskOp *child) const;
    public:
      // Interface to operations performed by a context
      virtual IndexSpace create_index_space(RegionTreeForest *forest,
                                            const void *realm_is, 
                                            TypeTag type_tag);
      virtual IndexSpace union_index_spaces(RegionTreeForest *forest,
                           const std::vector<IndexSpace> &spaces);
      virtual IndexSpace intersect_index_spaces(RegionTreeForest *forest,
                           const std::vector<IndexSpace> &spaces);
      virtual IndexSpace subtract_index_spaces(RegionTreeForest *forest,
                           IndexSpace left, IndexSpace right);
      virtual void destroy_index_space(IndexSpace handle);
      virtual void destroy_index_partition(IndexPartition handle);
      virtual IndexPartition create_equal_partition(RegionTreeForest *forest,
                                            IndexSpace parent,
                                            IndexSpace color_space,
                                            size_t granularity,
                                            Color color);
      virtual IndexPartition create_partition_by_union(RegionTreeForest *forest,
                                            IndexSpace parent,
                                            IndexPartition handle1,
                                            IndexPartition handle2,
                                            IndexSpace color_space,
                                            PartitionKind kind,
                                            Color color);
      virtual IndexPartition create_partition_by_intersection(
                                            RegionTreeForest *forest,
                                            IndexSpace parent,
                                            IndexPartition handle1,
                                            IndexPartition handle2,
                                            IndexSpace color_space,
                                            PartitionKind kind,
                                            Color color);
      virtual IndexPartition create_partition_by_difference(
                                            RegionTreeForest *forest,
                                            IndexSpace parent,
                                            IndexPartition handle1,
                                            IndexPartition handle2,
                                            IndexSpace color_space,
                                            PartitionKind kind,
                                            Color color);
      virtual Color create_cross_product_partition(
                                            RegionTreeForest *forest,
                                            IndexPartition handle1,
                                            IndexPartition handle2,
                              std::map<IndexSpace,IndexPartition> &handles,
                                            PartitionKind kind,
                                            Color color);
      virtual void create_association(      LogicalRegion domain,
                                            LogicalRegion domain_parent,
                                            FieldID domain_fid,
                                            IndexSpace range,
                                            MapperID id, MappingTagID tag);
      virtual IndexPartition create_restricted_partition(
                                            RegionTreeForest *forest,
                                            IndexSpace parent,
                                            IndexSpace color_space,
                                            const void *transform,
                                            size_t transform_size,
                                            const void *extent,
                                            size_t extent_size,
                                            PartitionKind part_kind,
                                            Color color);
      virtual IndexPartition create_partition_by_field(
                                            RegionTreeForest *forest,
                                            LogicalRegion handle,
                                            LogicalRegion parent_priv,
                                            FieldID fid,
                                            IndexSpace color_space,
                                            Color color,
                                            MapperID id, MappingTagID tag);
      virtual IndexPartition create_partition_by_image(
                                            RegionTreeForest *forest,
                                            IndexSpace handle,
                                            LogicalPartition projection,
                                            LogicalRegion parent,
                                            FieldID fid,
                                            IndexSpace color_space,
                                            PartitionKind part_kind,
                                            Color color,
                                            MapperID id, MappingTagID tag);
      virtual IndexPartition create_partition_by_image_range(
                                            RegionTreeForest *forest,
                                            IndexSpace handle,
                                            LogicalPartition projection,
                                            LogicalRegion parent,
                                            FieldID fid,
                                            IndexSpace color_space,
                                            PartitionKind part_kind,
                                            Color color,
                                            MapperID id, MappingTagID tag);
      virtual IndexPartition create_partition_by_preimage(
                                            RegionTreeForest *forest,
                                            IndexPartition projection,
                                            LogicalRegion handle,
                                            LogicalRegion parent,
                                            FieldID fid,
                                            IndexSpace color_space,
                                            PartitionKind part_kind,
                                            Color color,
                                            MapperID id, MappingTagID tag);
      virtual IndexPartition create_partition_by_preimage_range(
                                            RegionTreeForest *forest,
                                            IndexPartition projection,
                                            LogicalRegion handle,
                                            LogicalRegion parent,
                                            FieldID fid,
                                            IndexSpace color_space,
                                            PartitionKind part_kind,
                                            Color color,
                                            MapperID id, MappingTagID tag);
      virtual IndexPartition create_pending_partition(
                                            RegionTreeForest *forest,
                                            IndexSpace parent,
                                            IndexSpace color_space,
                                            PartitionKind part_kind,
                                            Color color);
      virtual IndexSpace create_index_space_union(
                                            RegionTreeForest *forest,
                                            IndexPartition parent,
                                            const void *realm_color,
                                            TypeTag type_tag,
                                const std::vector<IndexSpace> &handles);
      virtual IndexSpace create_index_space_union(
                                            RegionTreeForest *forest,
                                            IndexPartition parent,
                                            const void *realm_color,
                                            TypeTag type_tag,
                                            IndexPartition handle);
      virtual IndexSpace create_index_space_intersection(
                                            RegionTreeForest *forest,
                                            IndexPartition parent,
                                            const void *realm_color,
                                            TypeTag type_tag,
                                const std::vector<IndexSpace> &handles);
      virtual IndexSpace create_index_space_intersection(
                                            RegionTreeForest *forest,
                                            IndexPartition parent,
                                            const void *realm_color,
                                            TypeTag type_tag,
                                            IndexPartition handle);
      virtual IndexSpace create_index_space_difference(
                                            RegionTreeForest *forest,
                                            IndexPartition parent,
                                            const void *realm_color,
                                            TypeTag type_tag,
                                            IndexSpace initial,
                                const std::vector<IndexSpace> &handles);
      virtual FieldSpace create_field_space(RegionTreeForest *forest);
      virtual void destroy_field_space(FieldSpace handle);
      virtual FieldID allocate_field(RegionTreeForest *forest,
                                     FieldSpace space, size_t field_size,
                                     FieldID fid, bool local,
                                     CustomSerdezID serdez_id);
      virtual void free_field(FieldSpace space, FieldID fid);
      virtual void allocate_fields(RegionTreeForest *forest,
                                   FieldSpace space,
                                   const std::vector<size_t> &sizes,
                                   std::vector<FieldID> &resuling_fields,
                                   bool local, CustomSerdezID serdez_id);
      virtual void free_fields(FieldSpace space, 
                               const std::set<FieldID> &to_free);
      virtual LogicalRegion create_logical_region(RegionTreeForest *forest,
                                            IndexSpace index_space,
                                            FieldSpace field_space);
      virtual void destroy_logical_region(LogicalRegion handle);
      virtual void destroy_logical_partition(LogicalPartition handle);
      virtual IndexAllocator create_index_allocator(RegionTreeForest *forest,
                                                    IndexSpace handle);
      virtual FieldAllocator create_field_allocator(Legion::Runtime *external,
                                                    FieldSpace handle);
    public:
      virtual Future execute_task(const TaskLauncher &launcher);
      virtual FutureMap execute_index_space(const IndexTaskLauncher &launcher);
      virtual Future execute_index_space(const IndexTaskLauncher &launcher,
                                         ReductionOpID redop);
      virtual PhysicalRegion map_region(const InlineLauncher &launcher);
      virtual void remap_region(PhysicalRegion region);
      virtual void unmap_region(PhysicalRegion region);
      virtual void fill_fields(const FillLauncher &launcher);
      virtual void fill_fields(const IndexFillLauncher &launcher);
      virtual void issue_copy(const CopyLauncher &launcher);
      virtual void issue_copy(const IndexCopyLauncher &launcher);
      virtual void issue_acquire(const AcquireLauncher &launcher);
      virtual void issue_release(const ReleaseLauncher &launcher);
      virtual PhysicalRegion attach_resource(const AttachLauncher &launcher);
      virtual void detach_resource(PhysicalRegion region);
      virtual FutureMap execute_must_epoch(const MustEpochLauncher &launcher);
      virtual Future issue_timing_measurement(const TimingLauncher &launcher);
      virtual void issue_mapping_fence(void);
      virtual void issue_execution_fence(void);
      virtual void complete_frame(void);
      virtual Predicate create_predicate(const Future &f);
      virtual Predicate predicate_not(const Predicate &p);
      virtual Predicate create_predicate(const PredicateLauncher &launcher);
      virtual Future get_predicate_future(const Predicate &p);
    public:
      // The following set of operations correspond directly
      // to the complete_mapping, complete_operation, and
      // commit_operations performed by an operation.  Every
      // one of those calls invokes the corresponding one of
      // these calls to notify the parent context.
      virtual unsigned register_new_child_operation(Operation *op,
                const std::vector<StaticDependence> *dependences);
      virtual unsigned register_new_close_operation(CloseOp *op);
      virtual void add_to_dependence_queue(Operation *op, bool has_lock,
                                           RtEvent op_precondition);
      virtual void register_child_executed(Operation *op);
      virtual void register_child_complete(Operation *op);
      virtual void register_child_commit(Operation *op); 
      virtual void unregister_child_operation(Operation *op);
      virtual void register_fence_dependence(Operation *op);
    public:
      virtual void perform_fence_analysis(FenceOp *op);
      virtual void update_current_fence(FenceOp *op);
    public:
      virtual void begin_trace(TraceID tid);
      virtual void end_trace(TraceID tid);
      virtual void begin_static_trace(const std::set<RegionTreeID> *managed);
      virtual void end_static_trace(void);
    public:
      virtual void issue_frame(FrameOp *frame, ApEvent frame_termination);
      virtual void perform_frame_issue(FrameOp *frame, 
                                       ApEvent frame_termination);
      virtual void finish_frame(ApEvent frame_termination);
    public:
      virtual void increment_outstanding(void);
      virtual void decrement_outstanding(void);
      virtual void increment_pending(void);
      virtual RtEvent decrement_pending(TaskOp *child) const;
      virtual void decrement_pending(void);
      virtual void increment_frame(void);
      virtual void decrement_frame(void);
    public:
      virtual InnerContext* find_parent_logical_context(unsigned index);
      virtual InnerContext* find_parent_physical_context(unsigned index);
      virtual void find_parent_version_info(unsigned index, unsigned depth, 
                  const FieldMask &version_mask, VersionInfo &version_info);
      // Override by RemoteTask and TopLevelTask
      virtual InnerContext* find_outermost_local_context(
                          InnerContext *previous = NULL);
      virtual InnerContext* find_top_context(void);
    public:
      virtual void initialize_region_tree_contexts(
          const std::vector<RegionRequirement> &clone_requirements,
          const std::vector<ApUserEvent> &unmap_events,
          std::set<ApEvent> &preconditions,
          std::set<RtEvent> &applied_events);
      virtual void invalidate_region_tree_contexts(void);
      virtual void send_back_created_state(AddressSpaceID target);
    public:
      virtual InstanceView* create_instance_top_view(PhysicalManager *manager,
                             AddressSpaceID source, RtEvent *ready = NULL);
      static void handle_remote_view_creation(const void *args);
      static void handle_create_top_view_request(Deserializer &derez, 
                            Runtime *runtime, AddressSpaceID source);
      static void handle_create_top_view_response(Deserializer &derez,
                                                   Runtime *runtime);
    public:
      virtual const std::vector<PhysicalRegion>& begin_task(void);
      virtual void end_task(const void *res, size_t res_size, bool owned);
      virtual void post_end_task(const void *res, size_t res_size, bool owned);
    public:
      virtual void add_acquisition(AcquireOp *op, 
                                   const RegionRequirement &req);
      virtual void remove_acquisition(ReleaseOp *op, 
                                      const RegionRequirement &req);
      virtual void add_restriction(AttachOp *op, InstanceManager *instance,
                                   const RegionRequirement &req);
      virtual void remove_restriction(DetachOp *op, 
                                      const RegionRequirement &req);
      virtual void release_restrictions(void);
      virtual bool has_restrictions(void) const; 
      virtual void perform_restricted_analysis(const RegionRequirement &req, 
                                               RestrictInfo &restrict_info);
    public:
      virtual void record_dynamic_collective_contribution(DynamicCollective dc,
                                                          const Future &f);
      virtual void find_collective_contributions(DynamicCollective dc,
                                             std::vector<Future> &futures);
    protected:
      TaskContext *const enclosing;
      TaskOp *const inline_task;
    protected:
      std::vector<unsigned> parent_req_indexes;
    };

    //--------------------------------------------------------------------------
    inline void TaskContext::begin_runtime_call(void)
    //--------------------------------------------------------------------------
    {
      if (overhead_tracker == NULL)
        return;
      const long long current = Realm::Clock::current_time_in_nanoseconds();
      const long long diff = current - previous_profiling_time;
      overhead_tracker->application_time += diff;
      previous_profiling_time = current;
    }

    //--------------------------------------------------------------------------
    inline void TaskContext::end_runtime_call(void)
    //--------------------------------------------------------------------------
    {
      if (overhead_tracker == NULL)
        return;
      const long long current = Realm::Clock::current_time_in_nanoseconds();
      const long long diff = current - previous_profiling_time;
      overhead_tracker->runtime_time += diff;
      previous_profiling_time = current;
    }

    //--------------------------------------------------------------------------
    inline void TaskContext::begin_task_wait(bool from_runtime)
    //--------------------------------------------------------------------------
    {
      if (overhead_tracker == NULL)
        return;
      const long long current = Realm::Clock::current_time_in_nanoseconds();
      const long long diff = current - previous_profiling_time;
      if (from_runtime)
        overhead_tracker->runtime_time += diff;
      else
        overhead_tracker->application_time += diff;
      previous_profiling_time = current;
    }

    //--------------------------------------------------------------------------
    inline void TaskContext::end_task_wait(void)
    //--------------------------------------------------------------------------
    {
      if (overhead_tracker == NULL)
        return;
      const long long current = Realm::Clock::current_time_in_nanoseconds();
      const long long diff = current - previous_profiling_time;
      overhead_tracker->wait_time += diff;
      previous_profiling_time = current;
    }

  };
};


#endif // __LEGION_CONTEXT_H__
<|MERGE_RESOLUTION|>--- conflicted
+++ resolved
@@ -438,19 +438,6 @@
     public:
       void destroy_user_lock(Reservation r);
       void destroy_user_barrier(ApBarrier b);
-    public:
-<<<<<<< HEAD
-      void add_local_field(FieldSpace handle, FieldID fid, 
-                           size_t size, CustomSerdezID serdez_id);
-      void add_local_fields(FieldSpace handle, 
-                            const std::vector<FieldID> &fields,
-                            const std::vector<size_t> &fields_sizes,
-                            CustomSerdezID serdez_id);
-      void allocate_local_field(const LocalFieldInfo &info);
-=======
-      ptr_t perform_safe_cast(IndexSpace is, ptr_t pointer);
-      DomainPoint perform_safe_cast(IndexSpace is, const DomainPoint &point);
->>>>>>> 44bc2ca6
     public:
       void analyze_destroy_index_space(IndexSpace handle, 
                                    std::vector<RegionRequirement> &delete_reqs,
