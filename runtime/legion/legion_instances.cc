--- conflicted
+++ resolved
@@ -2215,11 +2215,7 @@
       else
         across_helper->compute_across_offsets(copy_mask, dst_fields);
       source_manager->compute_copy_offsets(copy_mask, src_fields);
-<<<<<<< HEAD
-      const std::vector<Reservation> no_reservations;
-=======
-      const std::map<Reservation,bool> no_reservations {};
->>>>>>> 26f2db18
+      const std::vector<Reservation> no_reservations{};
       const ApEvent result = copy_expression->issue_copy(trace_info, dst_fields,
                                          src_fields, no_reservations,
 #ifdef LEGION_SPY
