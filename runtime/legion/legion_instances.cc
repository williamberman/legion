--- conflicted
+++ resolved
@@ -3140,8 +3140,7 @@
                             "Illegal request for a reduction instance "
                             "containing multiple fields. Only a single field "
                             "is currently permitted for reduction instances.")
-<<<<<<< HEAD
-            ApUserEvent filled_and_ready = Runtime::create_ap_user_event();
+            ApUserEvent filled_and_ready = Runtime::create_ap_user_event(NULL);
             result = new IndividualManager(forest, did, local_space,
                                            memory_manager, instance, 
                                            instance_domain, field_space_node,
@@ -3151,19 +3150,6 @@
                                            instance_footprint, filled_and_ready,
                                            false/*external instance*/,
                                            reduction_op);
-=======
-            ApUserEvent filled_and_ready = Runtime::create_ap_user_event(NULL);
-            result = new FoldReductionManager(forest, did, local_space,
-                                              memory_manager, 
-                                              instance, layout, 
-                                              pointer_constraint, 
-                                              instance_domain, 
-                                              field_space_node, 
-                                              tree_id, redop_id,
-                                              reduction_op, filled_and_ready,
-                                              instance_footprint,
-                                              true/*register now*/);
->>>>>>> e1a9c560
             // Before we can actually use this instance, we have to 
             // initialize it with a fill operation of the proper value
             // Don't record this fill operation because it is just part
@@ -3175,18 +3161,10 @@
               void *fill_buffer = malloc(reduction_op->sizeof_rhs);
               reduction_op->init(fill_buffer, 1);
               std::vector<CopySrcDstField> dsts;
-<<<<<<< HEAD
               result->compute_copy_offsets(instance_mask, dsts);
               const PhysicalTraceInfo fake_info(NULL, -1U, false);
               const ApEvent filled = instance_domain->issue_fill(fake_info, 
                     dsts, fill_buffer, reduction_op->sizeof_rhs, 
-=======
-              {
-                const std::vector<FieldID> &fill_fields = 
-                  constraints.field_constraint.get_field_set();
-                layout->compute_copy_offsets(fill_fields, result, dsts);
-              }
->>>>>>> e1a9c560
 #ifdef LEGION_SPY
                     0/*uid*/, field_space_node->handle, tree_id,
 #endif
