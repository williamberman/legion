/* Copyright 2018 Stanford University, NVIDIA Corporation
 *
 * Licensed under the Apache License, Version 2.0 (the "License");
 * you may not use this file except in compliance with the License.
 * You may obtain a copy of the License at
 *
 *     http://www.apache.org/licenses/LICENSE-2.0
 *
 * Unless required by applicable law or agreed to in writing, software
 * distributed under the License is distributed on an "AS IS" BASIS,
 * WITHOUT WARRANTIES OR CONDITIONS OF ANY KIND, either express or implied.
 * See the License for the specific language governing permissions and
 * limitations under the License.
 */

#include "legion.h"
#include "legion/runtime.h"
#include "legion/legion_ops.h"
#include "legion/legion_tasks.h"
#include "legion/region_tree.h"
#include "legion/legion_spy.h"
#include "legion/legion_context.h"
#include "legion/legion_profiling.h"
#include "legion/legion_instances.h"
#include "legion/legion_views.h"

namespace Legion {
  namespace Internal {

    LEGION_EXTERN_LOGGER_DECLARATIONS

    // This is the shit right here: super-cool helper function

    //--------------------------------------------------------------------------
    template<unsigned LOG2MAX>
    static inline void compress_mask(FieldMask &x, FieldMask m)
    //--------------------------------------------------------------------------
    {
      FieldMask mk, mp, mv, t;
      // See hacker's delight 7-4
      x = x & m;
      mk = ~m << 1;
      for (unsigned i = 0; i < LOG2MAX; i++)
      {
        mp = mk ^ (mk << 1);
        for (unsigned idx = 1; idx < LOG2MAX; idx++)
          mp = mp ^ (mp << (1 << idx));
        mv = mp & m;
        m = (m ^ mv) | (mv >> (1 << i));
        t = x & mv;
        x = (x ^ t) | (t >> (1 << i));
        mk = mk & ~mp;
      }
    }

    /////////////////////////////////////////////////////////////
    // Copy Across Helper 
    /////////////////////////////////////////////////////////////

    //--------------------------------------------------------------------------
    void CopyAcrossHelper::compute_across_offsets(const FieldMask &src_mask,
                                       std::vector<CopySrcDstField> &dst_fields)
    //--------------------------------------------------------------------------
    {
      FieldMask compressed; 
      bool found_in_cache = false;
      for (LegionDeque<std::pair<FieldMask,FieldMask> >::aligned::const_iterator
            it = compressed_cache.begin(); it != compressed_cache.end(); it++)
      {
        if (it->first == src_mask)
        {
          compressed = it->second;
          found_in_cache = true;
          break;
        }
      }
      if (!found_in_cache)
      {
        compressed = src_mask;
        compress_mask<STATIC_LOG2(MAX_FIELDS)>(compressed, full_mask);
        compressed_cache.push_back(
            std::pair<FieldMask,FieldMask>(src_mask, compressed));
      }
      int pop_count = FieldMask::pop_count(compressed);
#ifdef DEBUG_LEGION
      assert(pop_count == FieldMask::pop_count(src_mask));
#endif
      unsigned offset = dst_fields.size();
      dst_fields.resize(offset + pop_count);
      int next_start = 0;
      for (int idx = 0; idx < pop_count; idx++)
      {
        int index = compressed.find_next_set(next_start);
        CopySrcDstField &field = dst_fields[offset+idx];
        field = offsets[index];
        // We'll start looking again at the next index after this one
        next_start = index + 1;
      }
    }

    /////////////////////////////////////////////////////////////
    // Layout Description 
    /////////////////////////////////////////////////////////////

    //--------------------------------------------------------------------------
    LayoutDescription::LayoutDescription(FieldSpaceNode *own,
                                         const FieldMask &mask,
                                         const unsigned dims,
                                         LayoutConstraints *con,
                                   const std::vector<unsigned> &mask_index_map,
                                   const std::vector<FieldID> &field_ids,
                                   const std::vector<size_t> &field_sizes,
                                   const std::vector<CustomSerdezID> &serdez)
      : allocated_fields(mask), constraints(con), owner(own), total_dims(dims)
    //--------------------------------------------------------------------------
    {
      constraints->add_base_gc_ref(LAYOUT_DESC_REF);
      field_infos.resize(field_sizes.size());
      // Switch data structures from layout by field order to order
      // of field locations in the bit mask
#ifdef DEBUG_LEGION
      assert(mask_index_map.size() == 
                size_t(FieldMask::pop_count(allocated_fields)));
#endif
      for (unsigned idx = 0; idx < mask_index_map.size(); idx++)
      {
        // This gives us the index in the field ordered data structures
        unsigned index = mask_index_map[idx];
        FieldID fid = field_ids[index];
        field_indexes[fid] = idx;
        CopySrcDstField &info = field_infos[idx];
        info.size = field_sizes[index];
        info.field_id = fid;
        info.serdez_id = serdez[index];
      }
    }

    //--------------------------------------------------------------------------
    LayoutDescription::LayoutDescription(const FieldMask &mask,
                                         LayoutConstraints *con)
      : allocated_fields(mask), constraints(con), owner(NULL), total_dims(0)
    //--------------------------------------------------------------------------
    {
      constraints->add_base_gc_ref(LAYOUT_DESC_REF);
    }

    //--------------------------------------------------------------------------
    LayoutDescription::LayoutDescription(const LayoutDescription &rhs)
      : allocated_fields(rhs.allocated_fields), constraints(rhs.constraints), 
        owner(rhs.owner), total_dims(rhs.total_dims)
    //--------------------------------------------------------------------------
    {
      // should never be called
      assert(false);
    }

    //--------------------------------------------------------------------------
    LayoutDescription::~LayoutDescription(void)
    //--------------------------------------------------------------------------
    {
      comp_cache.clear();
      if (constraints->remove_base_gc_ref(LAYOUT_DESC_REF))
        delete (constraints);
    }

    //--------------------------------------------------------------------------
    LayoutDescription& LayoutDescription::operator=(
                                                   const LayoutDescription &rhs)
    //--------------------------------------------------------------------------
    {
      // should never be called
      assert(false);
      return *this;
    }

    //--------------------------------------------------------------------------
    void LayoutDescription::log_instance_layout(ApEvent inst_event) const
    //--------------------------------------------------------------------------
    {
#ifdef DEBUG_LEGION
      assert(implicit_runtime->legion_spy_enabled);
#endif
      std::vector<FieldID> fields;  
      owner->get_field_ids(allocated_fields, fields);
      for (std::vector<FieldID>::const_iterator it = fields.begin();
            it != fields.end(); it++)
        LegionSpy::log_physical_instance_field(inst_event, *it);
    }

    //--------------------------------------------------------------------------
    void LayoutDescription::compute_copy_offsets(const FieldMask &copy_mask,
                                                 PhysicalManager *manager,
                                           std::vector<CopySrcDstField> &fields)
    //--------------------------------------------------------------------------
    {
      uint64_t hash_key = copy_mask.get_hash_key();
      bool found_in_cache = false;
      FieldMask compressed;
      // First check to see if we've memoized this result 
      {
        AutoLock o_lock(layout_lock,1,false/*exclusive*/);
        std::map<LEGION_FIELD_MASK_FIELD_TYPE,
                 LegionList<std::pair<FieldMask,FieldMask> >::aligned>::
                   const_iterator finder = comp_cache.find(hash_key);
        if (finder != comp_cache.end())
        {
          for (LegionList<std::pair<FieldMask,FieldMask> >::aligned::
                const_iterator it = finder->second.begin(); 
                it != finder->second.end(); it++)
          {
            if (it->first == copy_mask)
            {
              found_in_cache = true;
              compressed = it->second;
              break;
            }
          }
        }
      }
      if (!found_in_cache)
      {
        compressed = copy_mask;
        compress_mask<STATIC_LOG2(MAX_FIELDS)>(compressed, allocated_fields);
        // Save the result in the cache, duplicates from races here are benign
        AutoLock o_lock(layout_lock);
        comp_cache[hash_key].push_back(
            std::pair<FieldMask,FieldMask>(copy_mask,compressed));
      }
      // It is absolutely imperative that these infos be added in
      // the order in which they appear in the field mask so that 
      // they line up in the same order with the source/destination infos
      // (depending on the calling context of this function
      int pop_count = FieldMask::pop_count(compressed);
#ifdef DEBUG_LEGION
      assert(pop_count == FieldMask::pop_count(copy_mask));
#endif
      unsigned offset = fields.size();
      fields.resize(offset + pop_count);
      int next_start = 0;
      const PhysicalInstance instance = manager->instance;
#ifdef LEGION_SPY
      const ApEvent inst_event = manager->get_use_event();
#endif
      for (int idx = 0; idx < pop_count; idx++)
      {
        int index = compressed.find_next_set(next_start);
        CopySrcDstField &field = fields[offset+idx];
        field = field_infos[index];
        // Our field infos are annonymous so specify the instance now
        field.inst = instance;
        // We'll start looking again at the next index after this one
        next_start = index + 1;
#ifdef LEGION_SPY
        field.inst_event = inst_event;
#endif
      }
    } 

    //--------------------------------------------------------------------------
    void LayoutDescription::compute_copy_offsets(FieldID fid, 
                 PhysicalManager *manager, std::vector<CopySrcDstField> &fields)
    //--------------------------------------------------------------------------
    {
      std::map<FieldID,unsigned>::const_iterator finder = 
        field_indexes.find(fid);
#ifdef DEBUG_LEGION
      assert(finder != field_indexes.end());
#endif
      fields.push_back(field_infos[finder->second]);
      // Since instances are annonymous in layout descriptions we
      // have to fill them in when we add the field info
      fields.back().inst = manager->instance;
#ifdef LEGION_SPY
      fields.back().inst_event = manager->get_use_event();
#endif
    }

    //--------------------------------------------------------------------------
    void LayoutDescription::compute_copy_offsets(
                                   const std::vector<FieldID> &copy_fields, 
                                   PhysicalManager *manager,
                                   std::vector<CopySrcDstField> &fields)
    //--------------------------------------------------------------------------
    {
      unsigned offset = fields.size();
      fields.resize(offset + copy_fields.size());
      const PhysicalInstance instance = manager->instance;
#ifdef LEGION_SPY
      const ApEvent inst_event = manager->get_use_event();
#endif
      for (unsigned idx = 0; idx < copy_fields.size(); idx++)
      {
        std::map<FieldID,unsigned>::const_iterator
          finder = field_indexes.find(copy_fields[idx]);
#ifdef DEBUG_LEGION
        assert(finder != field_indexes.end());
#endif
        CopySrcDstField &info = fields[offset+idx];
        info = field_infos[finder->second];
        // Since instances are annonymous in layout descriptions we
        // have to fill them in when we add the field info
        info.inst = instance;
#ifdef LEGION_SPY
        info.inst_event = inst_event;
#endif
      }
    }

    //--------------------------------------------------------------------------
    void LayoutDescription::get_fields(std::set<FieldID> &fields) const
    //--------------------------------------------------------------------------
    {
      for (std::map<FieldID,unsigned>::const_iterator 
	     it = field_indexes.begin(); it != field_indexes.end(); ++it)
	fields.insert(it->first);
    }

    //--------------------------------------------------------------------------
    bool LayoutDescription::has_field(FieldID fid) const
    //--------------------------------------------------------------------------
    {
      return (field_indexes.find(fid) != field_indexes.end());
    }

    //--------------------------------------------------------------------------
    void LayoutDescription::has_fields(std::map<FieldID,bool> &to_test) const
    //--------------------------------------------------------------------------
    {
      for (std::map<FieldID,bool>::iterator it = to_test.begin();
            it != to_test.end(); it++)
      {
        if (field_indexes.find(it->first) != field_indexes.end())
          it->second = true;
        else
          it->second = false;
      }
    }

    //--------------------------------------------------------------------------
    void LayoutDescription::remove_space_fields(std::set<FieldID> &filter) const
    //--------------------------------------------------------------------------
    {
      std::vector<FieldID> to_remove;
      for (std::set<FieldID>::const_iterator it = filter.begin();
            it != filter.end(); it++)
      {
        if (field_indexes.find(*it) != field_indexes.end())
          to_remove.push_back(*it);
      }
      if (!to_remove.empty())
      {
        for (std::vector<FieldID>::const_iterator it = to_remove.begin();
              it != to_remove.end(); it++)
          filter.erase(*it);
      }
    }

    //--------------------------------------------------------------------------
    const CopySrcDstField& LayoutDescription::find_field_info(FieldID fid) const
    //--------------------------------------------------------------------------
    {
      std::map<FieldID,unsigned>::const_iterator finder = 
        field_indexes.find(fid);
#ifdef DEBUG_LEGION
      assert(finder != field_indexes.end());
#endif
      return field_infos[finder->second];
    }

    //--------------------------------------------------------------------------
    size_t LayoutDescription::get_total_field_size(void) const
    //--------------------------------------------------------------------------
    {
      size_t result = 0;
      // Add up all the field sizes
      for (std::vector<CopySrcDstField>::const_iterator it = 
            field_infos.begin(); it != field_infos.end(); it++)
      {
        result += it->size;
      }
      return result;
    }

    //--------------------------------------------------------------------------
    void LayoutDescription::get_fields(std::vector<FieldID>& fields) const
    //--------------------------------------------------------------------------
    {
      fields = constraints->field_constraint.get_field_set();
    }

    //--------------------------------------------------------------------------
    void LayoutDescription::compute_destroyed_fields(
             std::vector<PhysicalInstance::DestroyedField> &serdez_fields) const
    //--------------------------------------------------------------------------
    {
      // See if we have any special fields which need serdez deletion
      for (std::vector<CopySrcDstField>::const_iterator it = 
            field_infos.begin(); it != field_infos.end(); it++)
      {
        if (it->serdez_id > 0)
          serdez_fields.push_back(PhysicalInstance::DestroyedField(it->field_id, 
                                                    it->size, it->serdez_id));
      }
    }

    //--------------------------------------------------------------------------
    bool LayoutDescription::match_layout(
      const LayoutConstraintSet &candidate_constraints, unsigned num_dims) const
    //--------------------------------------------------------------------------
    {
      if (num_dims != total_dims)
        return false;
      // Layout descriptions are always complete, so just check for conflicts
      if (constraints->conflicts(candidate_constraints, total_dims))
        return false;
      // If they don't conflict they have to be the same
      return true;
    }

    //--------------------------------------------------------------------------
    bool LayoutDescription::match_layout(const LayoutDescription *layout,
                                         unsigned num_dims) const
    //--------------------------------------------------------------------------
    {
      if (num_dims != total_dims)
        return false;
      if (layout->allocated_fields != allocated_fields)
        return false;
      // Layout descriptions are always complete so just check for conflicts
      if (constraints->conflicts(layout->constraints, total_dims))
        return false;
      // If they don't conflict they have to be the same
      return true;
    }

    //--------------------------------------------------------------------------
    void LayoutDescription::pack_layout_description(Serializer &rez,
                                                    AddressSpaceID target)
    //--------------------------------------------------------------------------
    {
      rez.serialize(constraints->layout_id);
    }

    //--------------------------------------------------------------------------
    /*static*/ LayoutDescription* LayoutDescription::
      handle_unpack_layout_description(Deserializer &derez,
                                 AddressSpaceID source, RegionNode *region_node)
    //--------------------------------------------------------------------------
    {
      FieldSpaceNode *field_space_node = region_node->column_source;
      LayoutConstraintID layout_id;
      derez.deserialize(layout_id);

      LayoutConstraints *constraints = 
        region_node->context->runtime->find_layout_constraints(layout_id);

      FieldMask instance_mask;
      const std::vector<FieldID> &field_set = 
        constraints->field_constraint.get_field_set(); 
      std::vector<size_t> field_sizes(field_set.size());
      std::vector<unsigned> mask_index_map(field_set.size());
      std::vector<CustomSerdezID> serdez(field_set.size());
      field_space_node->compute_field_layout(field_set, field_sizes,
                               mask_index_map, serdez, instance_mask);
      const unsigned total_dims = region_node->row_source->get_num_dims();
      LayoutDescription *result = 
        field_space_node->create_layout_description(instance_mask, total_dims,
                  constraints, mask_index_map, field_set, field_sizes, serdez);
#ifdef DEBUG_LEGION
      assert(result != NULL);
#endif
      return result;
    }

    /////////////////////////////////////////////////////////////
    // PhysicalManager 
    /////////////////////////////////////////////////////////////

    //--------------------------------------------------------------------------
    PhysicalManager::PhysicalManager(RegionTreeForest *ctx,
                                     MemoryManager *memory, 
                                     LayoutDescription *desc,
                                     const PointerConstraint &constraint,
                                     DistributedID did,
                                     AddressSpaceID owner_space,
                                     RegionNode *node,
                                     PhysicalInstance inst, IndexSpaceNode *d, 
                                     bool own, bool register_now)
      : DistributedCollectable(ctx->runtime, did, owner_space, register_now), 
        context(ctx), memory_manager(memory), region_node(node), layout(desc),
        instance(inst), instance_domain(d), 
        own_domain(own), pointer_constraint(constraint)
    //--------------------------------------------------------------------------
    {
      if (region_node != NULL)
      {
        region_node->add_base_gc_ref(PHYSICAL_MANAGER_REF);
        region_node->register_physical_manager(this);
      }
      if (instance_domain != NULL)
        instance_domain->add_base_resource_ref(PHYSICAL_MANAGER_REF);
      // Add a reference to the layout
      if (layout != NULL)
        layout->add_reference();
    }

    //--------------------------------------------------------------------------
    PhysicalManager::~PhysicalManager(void)
    //--------------------------------------------------------------------------
    {
      if (region_node != NULL)
      {
        region_node->unregister_physical_manager(this);
        if (region_node->remove_base_gc_ref(PHYSICAL_MANAGER_REF))
          delete region_node;
      }
      if ((instance_domain != NULL) && 
          instance_domain->remove_base_resource_ref(PHYSICAL_MANAGER_REF))
        delete instance_domain;
      // Remote references removed by DistributedCollectable destructor
      if (!is_owner())
        memory_manager->unregister_remote_instance(this);
      // If we own our domain, then we need to delete it now
      if (own_domain && is_owner())
        region_node->context->destroy_index_space(instance_domain->handle,
                                                  runtime->address_space);
      if ((layout != NULL) && layout->remove_reference())
        delete layout;
    }

    //--------------------------------------------------------------------------
    void PhysicalManager::log_instance_creation(UniqueID creator_id,
                Processor proc, const std::vector<LogicalRegion> &regions) const
    //--------------------------------------------------------------------------
    {
#ifdef DEBUG_LEGION
      assert(runtime->legion_spy_enabled);
#endif
      const ApEvent inst_event = get_use_event();
      LegionSpy::log_physical_instance_creator(inst_event, creator_id, proc.id);
      for (unsigned idx = 0; idx < regions.size(); idx++)
        LegionSpy::log_physical_instance_creation_region(inst_event, 
                                                         regions[idx]);
      const LayoutConstraints *constraints = layout->constraints;
      LegionSpy::log_instance_specialized_constraint(inst_event,
          constraints->specialized_constraint.kind, 
          constraints->specialized_constraint.redop);
#ifdef DEBUG_HIGH_LEVEL
      assert(constraints->memory_constraint.has_kind);
#endif
      if (constraints->memory_constraint.is_valid())
        LegionSpy::log_instance_memory_constraint(inst_event,
            constraints->memory_constraint.kind);
      LegionSpy::log_instance_field_constraint(inst_event,
          constraints->field_constraint.contiguous, 
          constraints->field_constraint.inorder,
          constraints->field_constraint.field_set.size());
      for (std::vector<FieldID>::const_iterator it = 
            constraints->field_constraint.field_set.begin(); it !=
            constraints->field_constraint.field_set.end(); it++)
        LegionSpy::log_instance_field_constraint_field(inst_event, *it);
      LegionSpy::log_instance_ordering_constraint(inst_event,
          constraints->ordering_constraint.contiguous,
          constraints->ordering_constraint.ordering.size());
      for (std::vector<DimensionKind>::const_iterator it = 
            constraints->ordering_constraint.ordering.begin(); it !=
            constraints->ordering_constraint.ordering.end(); it++)
        LegionSpy::log_instance_ordering_constraint_dimension(inst_event, *it);
      for (std::vector<SplittingConstraint>::const_iterator it = 
            constraints->splitting_constraints.begin(); it !=
            constraints->splitting_constraints.end(); it++)
        LegionSpy::log_instance_splitting_constraint(inst_event,
                                it->kind, it->value, it->chunks);
      for (std::vector<DimensionConstraint>::const_iterator it = 
            constraints->dimension_constraints.begin(); it !=
            constraints->dimension_constraints.end(); it++)
        LegionSpy::log_instance_dimension_constraint(inst_event,
                                    it->kind, it->eqk, it->value);
      for (std::vector<AlignmentConstraint>::const_iterator it = 
            constraints->alignment_constraints.begin(); it !=
            constraints->alignment_constraints.end(); it++)
        LegionSpy::log_instance_alignment_constraint(inst_event,
                                it->fid, it->eqk, it->alignment);
      for (std::vector<OffsetConstraint>::const_iterator it = 
            constraints->offset_constraints.begin(); it != 
            constraints->offset_constraints.end(); it++)
        LegionSpy::log_instance_offset_constraint(inst_event,
                                          it->fid, it->offset);
    } 

    //--------------------------------------------------------------------------
    void PhysicalManager::notify_active(ReferenceMutator *mutator)
    //--------------------------------------------------------------------------
    {
#ifdef DEBUG_LEGION
      if (is_owner())
        assert(instance.exists());
#endif
      // Will be null for virtual managers
      if (memory_manager != NULL)
        memory_manager->activate_instance(this);
      // If we are not the owner, send a reference
      if (!is_owner())
        send_remote_gc_update(owner_space, mutator, 1/*count*/, true/*add*/);
    }

    //--------------------------------------------------------------------------
    void PhysicalManager::notify_inactive(ReferenceMutator *mutator)
    //--------------------------------------------------------------------------
    {
#ifdef DEBUG_LEGION
      if (is_owner())
        assert(instance.exists());
#endif
      // Will be null for virtual managers
      if (memory_manager != NULL)
        memory_manager->deactivate_instance(this);
      if (!is_owner())
        send_remote_gc_update(owner_space, mutator, 1/*count*/, false/*add*/);
    }

    //--------------------------------------------------------------------------
    void PhysicalManager::notify_valid(ReferenceMutator *mutator)
    //--------------------------------------------------------------------------
    {
      // No need to do anything
#ifdef DEBUG_LEGION
      if (is_owner())
        assert(instance.exists());
#endif
      // Will be null for virtual managers
      if (memory_manager != NULL)
        memory_manager->validate_instance(this);
      // If we are not the owner, send a reference
      if (!is_owner())
        send_remote_valid_update(owner_space, mutator, 1/*count*/, true/*add*/);
    }

    //--------------------------------------------------------------------------
    void PhysicalManager::notify_invalid(ReferenceMutator *mutator)
    //--------------------------------------------------------------------------
    {
#ifdef DEBUG_LEGION
      if (is_owner())
        assert(instance.exists());
#endif
      // Will be null for virtual managers
      if (memory_manager != NULL)
        memory_manager->invalidate_instance(this);
      if (!is_owner())
        send_remote_valid_update(owner_space, mutator, 1/*count*/,false/*add*/);
    }

    //--------------------------------------------------------------------------
    /*static*/void PhysicalManager::handle_manager_request(Deserializer &derez,
                                        Runtime *runtime, AddressSpaceID source)
    //--------------------------------------------------------------------------
    {
      DerezCheck z(derez);
      DistributedID did;
      derez.deserialize(did);
      DistributedCollectable *dc = runtime->find_distributed_collectable(did);
#ifdef DEBUG_LEGION
      PhysicalManager *manager = dynamic_cast<PhysicalManager*>(dc);
      assert(manager != NULL);
#else
      PhysicalManager *manager = dynamic_cast<PhysicalManager*>(dc);
#endif
      manager->send_manager(source);
    }

    //--------------------------------------------------------------------------
    void PhysicalManager::register_active_context(InnerContext *context)
    //--------------------------------------------------------------------------
    {
#ifdef DEBUG_LEGION
      assert(is_owner()); // should always be on the owner node
#endif
      context->add_reference();
      AutoLock gc(gc_lock);
#ifdef DEBUG_LEGION
      assert(active_contexts.find(context) == active_contexts.end());
#endif
      active_contexts.insert(context);
    }

    //--------------------------------------------------------------------------
    void PhysicalManager::unregister_active_context(InnerContext *context)
    //--------------------------------------------------------------------------
    {
#ifdef DEBUG_LEGION
      assert(is_owner()); // should always be on the owner node
#endif
      {
        AutoLock gc(gc_lock);
        std::set<InnerContext*>::iterator finder = 
          active_contexts.find(context);
        // We could already have removed this context if this
        // physical instance was deleted
        if (finder == active_contexts.end())
          return;
        active_contexts.erase(finder);
      }
      if (context->remove_reference())
        delete context;
    }

    //--------------------------------------------------------------------------
    bool PhysicalManager::meets_region_tree(
                                const std::vector<LogicalRegion> &regions) const
    //--------------------------------------------------------------------------
    {
      for (std::vector<LogicalRegion>::const_iterator it = 
            regions.begin(); it != regions.end(); it++)
      {
        // Check to see if the region tree IDs are the same
        if (it->get_tree_id() != region_node->handle.get_tree_id())
          return false;
      }
      return true;
    }

    //--------------------------------------------------------------------------
    bool PhysicalManager::meets_regions(
      const std::vector<LogicalRegion> &regions, bool tight_region_bounds) const
    //--------------------------------------------------------------------------
    {
#ifdef DEBUG_LEGION
      assert(region_node != NULL); // only happens with VirtualManager
#endif
      RegionTreeID tree_id = region_node->handle.get_tree_id();
      // Special case for tight bounds 
      if (tight_region_bounds && (regions.size() > 1))
      {
        // If ever are at the local depth and not the same, we fail
        const unsigned local_depth = region_node->get_depth();
        // Tight region bounds for multiple regions is defined
        // as being exactly the common ancestor of the set of regions
        RegionNode *common_ancestor = NULL;
        for (std::vector<LogicalRegion>::const_iterator it = 
              regions.begin(); it != regions.end(); it++)
        {
          // If they are not the same tree ID that is really bad
          if (tree_id != it->get_tree_id())
            return false;
          RegionNode *handle_node = context->get_node(*it);
          if (common_ancestor == NULL)
          {
            common_ancestor = handle_node;
            continue;
          }
          if (common_ancestor == handle_node)
            continue;
          // Get both nodes at the same depth
          unsigned ancestor_depth = common_ancestor->get_depth();
          unsigned handle_depth = handle_node->get_depth();
          while (ancestor_depth > handle_depth)
          {
            common_ancestor = common_ancestor->parent->parent;
            ancestor_depth -= 2;
            if ((ancestor_depth <= local_depth) && 
                (common_ancestor != region_node))
              return false;
          }
          while (handle_depth > ancestor_depth)
          {
            handle_node = handle_node->parent->parent;
            handle_depth -= 2;
          }
          // Walk up until they are the same 
          while (common_ancestor != handle_node)
          {
            common_ancestor = common_ancestor->parent->parent;
            handle_node = handle_node->parent->parent;
            ancestor_depth -= 2;
            if ((ancestor_depth <= local_depth) &&
                (common_ancestor != region_node))
              return false;
          }
        }
#ifdef DEBUG_LEGION
        assert(common_ancestor != NULL);
#endif
        return (common_ancestor == region_node);
      }
      for (std::vector<LogicalRegion>::const_iterator it = 
            regions.begin(); it != regions.end(); it++)
      {
        // If they are not the same tree ID that is really bad
        if (tree_id != it->get_tree_id())
          return false;
        RegionNode *handle_node = context->get_node(*it);
        // If we want tight bounds and there is only one region, if
        // this instance is not of the right size then we fail
        // Note we already handled tight_region_bounds for multiple
        // regions above so this check is only if there is a single region
        if (tight_region_bounds && (handle_node != region_node))
          return false;
        // For now this instance must be a sub-region of the 
        // ancestor logical region.
        if (handle_node != region_node)
        {
          RegionNode *up_node = handle_node;
          while ((up_node != region_node) && (up_node->parent != NULL))
            up_node = up_node->parent->parent;
          if (up_node != region_node)
            return false;
        }
        else
        {
          // We have the same region name, all we have to do is 
          // a check for empty which is not actually allowed
          if (instance_domain->get_volume() == 0)
          {
            // Check to see if the region really is empty or not
            if (region_node->row_source->get_volume() == 0)
              continue;
            else
              return false;
          }
          else // Not empty so this is the proper region
            continue;
        }
        // Now check to see if our instance domain dominates the region
        IndexSpaceNode *index_node = handle_node->row_source; 
        if (!instance_domain->dominates(index_node))
          return false;
      }
      return true;
    }

    //--------------------------------------------------------------------------
    bool PhysicalManager::entails(LayoutConstraints *constraints) const
    //--------------------------------------------------------------------------
    {
      // Always test the pointer constraint locally
      if (!pointer_constraint.entails(constraints->pointer_constraint))
        return false;
      return layout->constraints->entails_without_pointer(constraints,
              (instance_domain != NULL) ? instance_domain->get_num_dims() : 0);
    }

    //--------------------------------------------------------------------------
    bool PhysicalManager::entails(const LayoutConstraintSet &constraints) const
    //--------------------------------------------------------------------------
    {
      // Always test the pointer constraint locally
      if (!pointer_constraint.entails(constraints.pointer_constraint))
        return false;
      return layout->constraints->entails_without_pointer(constraints,
              (instance_domain != NULL) ? instance_domain->get_num_dims() : 0);
    }

    //--------------------------------------------------------------------------
    bool PhysicalManager::conflicts(LayoutConstraints *constraints) const
    //--------------------------------------------------------------------------
    {
      // Always test the pointer constraint locally
      if (pointer_constraint.conflicts(constraints->pointer_constraint))
        return true;
      // We know our layouts don't have a pointer constraint so nothing special
      return layout->constraints->conflicts(constraints,
              (instance_domain != NULL) ? instance_domain->get_num_dims() : 0);
    }

    //--------------------------------------------------------------------------
    bool PhysicalManager::conflicts(const LayoutConstraintSet &constraints)const
    //--------------------------------------------------------------------------
    {
      // Always test the pointer constraint locally
      if (pointer_constraint.conflicts(constraints.pointer_constraint))
        return true;
      // We know our layouts don't have a pointer constraint so nothing special
      return layout->constraints->conflicts(constraints,
              (instance_domain != NULL) ? instance_domain->get_num_dims() : 0);
    }

    //--------------------------------------------------------------------------
    bool PhysicalManager::acquire_instance(ReferenceSource source,
                                           ReferenceMutator *mutator)
    //--------------------------------------------------------------------------
    {
      // Do an atomic operation to check to see if we are already valid
      // and increment our count if we are, in this case the acquire 
      // has succeeded and we are done, this should be the common case
      // since we are likely already holding valid references elsewhere
      // Note that we cannot do this for external instances as they might
      // have been detached while still holding valid references so they
      // have to go through the full path every time
      if (!is_external_instance() && check_valid_and_increment(source))
        return true;
      // If we're not the owner, we're not going to succeed past this
      // since we aren't on the same node as where the instance lives
      // which is where the point of serialization is for garbage collection
      if (!is_owner())
        return false;
      // Tell our manager, we're attempting an acquire, if it tells
      // us false then we are not allowed to proceed
      if (!memory_manager->attempt_acquire(this))
        return false;
      // At this point we're in the clear to add our valid reference
      add_base_valid_ref(source, mutator);
      // Complete the handshake with the memory manager
      memory_manager->complete_acquire(this);
      return true;
    }

    //--------------------------------------------------------------------------
    void PhysicalManager::perform_deletion(RtEvent deferred_event)
    //--------------------------------------------------------------------------
    {
#ifdef DEBUG_LEGION
      assert(is_owner());
#endif
      log_garbage.spew("Deleting physical instance " IDFMT " in memory " 
                       IDFMT "", instance.id, memory_manager->memory.id);
#ifndef DISABLE_GC
      std::vector<PhysicalInstance::DestroyedField> serdez_fields;
      layout->compute_destroyed_fields(serdez_fields); 
      if (!serdez_fields.empty())
        instance.destroy(serdez_fields, deferred_event);
      else
        instance.destroy(deferred_event);
#endif
      // Notify any contexts of our deletion
      // Grab a copy of this in case we get any removal calls
      // while we are doing the deletion. We know that there
      // will be no more additions because we are being deleted
      std::set<InnerContext*> copy_active_contexts;
      {
        AutoLock gc(gc_lock);
        if (active_contexts.empty())
          return;
        copy_active_contexts = active_contexts;
        active_contexts.clear();
      }
      for (std::set<InnerContext*>::const_iterator it = 
           copy_active_contexts.begin(); it != copy_active_contexts.end(); it++)
      {
        (*it)->notify_instance_deletion(const_cast<PhysicalManager*>(this));
        if ((*it)->remove_reference())
          delete (*it);
      }
    }

    //--------------------------------------------------------------------------
    void PhysicalManager::force_deletion(void)
    //--------------------------------------------------------------------------
    {
#ifdef DEBUG_LEGION
      assert(is_owner());
#endif
      log_garbage.spew("Force deleting physical instance " IDFMT " in memory "
                       IDFMT "", instance.id, memory_manager->memory.id);
#ifndef DISABLE_GC
      std::vector<PhysicalInstance::DestroyedField> serdez_fields;
      layout->compute_destroyed_fields(serdez_fields); 
      if (!serdez_fields.empty())
        instance.destroy(serdez_fields);
      else
        instance.destroy();
#endif
    }

    //--------------------------------------------------------------------------
    void PhysicalManager::set_garbage_collection_priority(MapperID mapper_id,
                                            Processor proc, GCPriority priority)
    //--------------------------------------------------------------------------
    {
      memory_manager->set_garbage_collection_priority(this, mapper_id,
                                                      proc, priority);
    }

    //--------------------------------------------------------------------------
    RtEvent PhysicalManager::detach_external_instance(void)
    //--------------------------------------------------------------------------
    {
#ifdef DEBUG_LEGION
      assert(is_external_instance());
#endif
      return memory_manager->detach_external_instance(this);
    }

    /////////////////////////////////////////////////////////////
    // InstanceManager 
    /////////////////////////////////////////////////////////////

    //--------------------------------------------------------------------------
    InstanceManager::InstanceManager(RegionTreeForest *ctx, DistributedID did,
                                     AddressSpaceID owner_space, 
                                     MemoryManager *mem, PhysicalInstance inst,
                                     IndexSpaceNode *instance_domain, bool own,
                                     RegionNode *node, LayoutDescription *desc, 
                                     const PointerConstraint &constraint,
                                     bool register_now, ApEvent u_event,
                                     bool external_instance,
                                     Reservation read_only_reservation) 
      : PhysicalManager(ctx, mem, desc, constraint, 
                        encode_instance_did(did, external_instance), 
                        owner_space, node, inst, instance_domain, 
                        own, register_now), use_event(u_event),
                        read_only_mapping_reservation(read_only_reservation)
    //--------------------------------------------------------------------------
    {
      if (!is_owner())
      {
        // Register it with the memory manager, the memory manager
        // on the owner node will handle this
        memory_manager->register_remote_instance(this);
      } 
#ifdef LEGION_GC
      log_garbage.info("GC Instance Manager %lld %d " IDFMT " " IDFMT " ",
       LEGION_DISTRIBUTED_ID_FILTER(did), local_space, inst.id, mem->memory.id);
#endif
      if (runtime->legion_spy_enabled)
      {
#ifdef DEBUG_LEGION
        assert(use_event.exists());
#endif
        LegionSpy::log_physical_instance(use_event, inst.id, mem->memory.id, 0);
        LegionSpy::log_physical_instance_region(use_event, region_node->handle);
        layout->log_instance_layout(use_event);
      }
    }

    //--------------------------------------------------------------------------
    InstanceManager::InstanceManager(const InstanceManager &rhs)
      : PhysicalManager(NULL, NULL, NULL, rhs.pointer_constraint, 0, 0, NULL,
                    PhysicalInstance::NO_INST, NULL, false, false),
        use_event(ApEvent::NO_AP_EVENT)
    //--------------------------------------------------------------------------
    {
      // should never be called
      assert(false);
    }

    //--------------------------------------------------------------------------
    InstanceManager::~InstanceManager(void)
    //--------------------------------------------------------------------------
    {
      // If we are the owner, we get to destroy the read only reservation
      if (is_owner())
        read_only_mapping_reservation.destroy_reservation();
      read_only_mapping_reservation = Reservation::NO_RESERVATION;
    }

    //--------------------------------------------------------------------------
    InstanceManager& InstanceManager::operator=(const InstanceManager &rhs)
    //--------------------------------------------------------------------------
    {
      // should never be called
      assert(false);
      return *this;
    }

    //--------------------------------------------------------------------------
    LegionRuntime::Accessor::RegionAccessor<
      LegionRuntime::Accessor::AccessorType::Generic>
        InstanceManager::get_accessor(void) const
    //--------------------------------------------------------------------------
    {
#ifdef DEBUG_LEGION
      assert(instance.exists());
#endif
      return instance.get_accessor();
    }

    //--------------------------------------------------------------------------
    LegionRuntime::Accessor::RegionAccessor<
      LegionRuntime::Accessor::AccessorType::Generic>
        InstanceManager::get_field_accessor(FieldID fid) const
    //--------------------------------------------------------------------------
    {
#ifdef DEBUG_LEGION
      assert(instance.exists());
      assert(layout != NULL);
#endif
      const CopySrcDstField &info = layout->find_field_info(fid);
      LegionRuntime::Accessor::RegionAccessor<
        LegionRuntime::Accessor::AccessorType::Generic> temp = 
                                                    instance.get_accessor();
      return temp.get_untyped_field_accessor(info.field_id, info.size);
    }

    //--------------------------------------------------------------------------
    size_t InstanceManager::get_instance_size(void) const
    //--------------------------------------------------------------------------
    {
#ifdef DEBUG_LEGION
      assert(layout != NULL);
#endif
      size_t field_sizes = layout->get_total_field_size();
      size_t volume = instance_domain->get_volume(); 
      return (field_sizes * volume);
    }

    //--------------------------------------------------------------------------
    InstanceView* InstanceManager::create_instance_top_view(
                            InnerContext *own_ctx, AddressSpaceID logical_owner)
    //--------------------------------------------------------------------------
    {
#ifdef DEBUG_LEGION
      assert(is_owner());
#endif
      DistributedID view_did = 
        context->runtime->get_available_distributed_id();
      UniqueID context_uid = own_ctx->get_context_uid();
      InstanceView* result = 
              new MaterializedView(context, view_did, owner_space, 
                                   logical_owner, region_node,
                                   const_cast<InstanceManager*>(this),
                                   (MaterializedView*)NULL/*parent*/, 
                                   context_uid, true/*register now*/);
      register_active_context(own_ctx);
      return result;
    }

    //--------------------------------------------------------------------------
    void InstanceManager::compute_copy_offsets(const FieldMask &copy_mask,
                                           std::vector<CopySrcDstField> &fields)
    //--------------------------------------------------------------------------
    {
#ifdef DEBUG_LEGION
      assert(layout != NULL);
#endif
      // Pass in our physical instance so the layout knows how to specialize
      layout->compute_copy_offsets(copy_mask, this, fields);
    }

    //--------------------------------------------------------------------------
    void InstanceManager::compute_copy_offsets(FieldID fid,
                                           std::vector<CopySrcDstField> &fields)
    //--------------------------------------------------------------------------
    {
#ifdef DEBUG_LEGION
      assert(layout != NULL);
#endif
      // Pass in our physical instance so the layout knows how to specialize
      layout->compute_copy_offsets(fid, this, fields);
    }

    //--------------------------------------------------------------------------
    void InstanceManager::compute_copy_offsets(
                                  const std::vector<FieldID> &copy_fields,
                                  std::vector<CopySrcDstField> &fields)
    //--------------------------------------------------------------------------
    {
#ifdef DEBUG_LEGION
      assert(layout != NULL);
#endif
      // Pass in our physical instance so the layout knows how to specialize
      layout->compute_copy_offsets(copy_fields, this, fields);
    }

    //--------------------------------------------------------------------------
    void InstanceManager::initialize_across_helper(CopyAcrossHelper *helper,
                                                   const FieldMask &dst_mask,
                                     const std::vector<unsigned> &src_indexes,
                                     const std::vector<unsigned> &dst_indexes)
    //--------------------------------------------------------------------------
    {
#ifdef DEBUG_LEGION
      assert(src_indexes.size() == dst_indexes.size());
#endif
      std::vector<CopySrcDstField> dst_fields;
      layout->compute_copy_offsets(dst_mask, this, dst_fields);
#ifdef DEBUG_LEGION
      assert(dst_fields.size() == dst_indexes.size());
#endif
      helper->offsets.resize(dst_fields.size());
      // We've got the offsets compressed based on their destination mask
      // order, now we need to translate them to their source mask order
      // Figure out the permutation from destination mask ordering to 
      // source mask ordering. 
      // First let's figure out the order of the source indexes
      std::vector<unsigned> src_order(src_indexes.size());
      std::map<unsigned,unsigned> translate_map;
      for (unsigned idx = 0; idx < src_indexes.size(); idx++)
        translate_map[src_indexes[idx]] = idx;
      unsigned index = 0;
      for (std::map<unsigned,unsigned>::const_iterator it = 
            translate_map.begin(); it != translate_map.end(); it++, index++)
        src_order[it->second] = index; 
      // Now we can translate the destination indexes
      translate_map.clear();
      for (unsigned idx = 0; idx < dst_indexes.size(); idx++)
        translate_map[dst_indexes[idx]] = idx;
      index = 0; 
      for (std::map<unsigned,unsigned>::const_iterator it = 
            translate_map.begin(); it != translate_map.end(); it++, index++)
      {
        unsigned src_index = src_order[it->second];
        helper->offsets[src_index] = dst_fields[index];
      }
    }

    //--------------------------------------------------------------------------
    void InstanceManager::send_manager(AddressSpaceID target)
    //--------------------------------------------------------------------------
    {
#ifdef DEBUG_LEGION
      assert(is_owner());
#endif
      Serializer rez;
      {
        RezCheck z(rez);
        rez.serialize(did);
        rez.serialize(owner_space);
        rez.serialize(memory_manager->memory);
        rez.serialize(instance);
        rez.serialize(instance_domain->handle);
        rez.serialize(region_node->handle);
        rez.serialize(use_event);
        layout->pack_layout_description(rez, target);
        pointer_constraint.serialize(rez);
        rez.serialize(read_only_mapping_reservation);
      }
      context->runtime->send_instance_manager(target, rez);
      update_remote_instances(target);
    }

    //--------------------------------------------------------------------------
    /*static*/ void InstanceManager::handle_send_manager(Runtime *runtime, 
                                     AddressSpaceID source, Deserializer &derez)
    //--------------------------------------------------------------------------
    {
      DerezCheck z(derez);
      DistributedID did;
      derez.deserialize(did);
      AddressSpaceID owner_space;
      derez.deserialize(owner_space);
      Memory mem;
      derez.deserialize(mem);
      PhysicalInstance inst;
      derez.deserialize(inst);
      IndexSpace inst_handle;
      derez.deserialize(inst_handle);
      LogicalRegion handle;
      derez.deserialize(handle);
      ApEvent use_event;
      derez.deserialize(use_event);
      IndexSpaceNode *inst_domain = runtime->forest->get_node(inst_handle);
      RegionNode *target_node = runtime->forest->get_node(handle);
      LayoutDescription *layout = 
        LayoutDescription::handle_unpack_layout_description(derez, source, 
                                                            target_node);
      PointerConstraint pointer_constraint;
      pointer_constraint.deserialize(derez);
      Reservation read_only_reservation;
      derez.deserialize(read_only_reservation);
      MemoryManager *memory = runtime->find_memory_manager(mem);
      void *location;
      InstanceManager *man = NULL;
      const bool external_instance = PhysicalManager::is_external_did(did);
      if (runtime->find_pending_collectable_location(did, location))
        man = new(location) InstanceManager(runtime->forest,did,
                                            owner_space, memory, inst, 
                                            inst_domain, false/*owns*/, 
                                            target_node, layout,
                                            pointer_constraint,
                                            false/*reg now*/, use_event,
                                            external_instance, 
                                            read_only_reservation);
      else
        man = new InstanceManager(runtime->forest, did, owner_space,
                                  memory, inst, inst_domain, false/*owns*/,
                                  target_node, layout, pointer_constraint, 
                                  false/*reg now*/, use_event,
                                  external_instance,
                                  read_only_reservation);
      // Hold-off doing the registration until construction is complete
      man->register_with_runtime(NULL/*no remote registration needed*/);
    }

    /////////////////////////////////////////////////////////////
    // ReductionManager 
    /////////////////////////////////////////////////////////////

    //--------------------------------------------------------------------------
    ReductionManager::ReductionManager(RegionTreeForest *ctx, DistributedID did,
                                       AddressSpaceID owner_space, 
                                       MemoryManager *mem,PhysicalInstance inst,
                                       LayoutDescription *desc, 
                                       const PointerConstraint &constraint,
                                       IndexSpaceNode *inst_domain,bool own_dom,
                                       RegionNode *node, ReductionOpID red, 
                                       const ReductionOp *o, ApEvent u_event,
                                       bool register_now)
      : PhysicalManager(ctx, mem, desc, constraint, did, owner_space, 
                        node, inst, inst_domain, own_dom, register_now),
        op(o), redop(red), use_event(u_event)
    //--------------------------------------------------------------------------
    {  
      if (runtime->legion_spy_enabled)
      {
#ifdef DEBUG_LEGION
        assert(use_event.exists());
#endif
        LegionSpy::log_physical_instance(use_event, inst.id, 
                                         mem->memory.id, redop);
        LegionSpy::log_physical_instance_region(use_event, region_node->handle);
        layout->log_instance_layout(use_event);
      }
    }

    //--------------------------------------------------------------------------
    ReductionManager::~ReductionManager(void)
    //--------------------------------------------------------------------------
    {
#if 0
      if (!created_index_spaces.empty())
      {
        for (std::vector<Realm::IndexSpace>::const_iterator it = 
              created_index_spaces.begin(); it != 
              created_index_spaces.end(); it++)
          it->destroy();
      }
#endif
    }

    //--------------------------------------------------------------------------
    void ReductionManager::send_manager(AddressSpaceID target)
    //--------------------------------------------------------------------------
    {
#ifdef DEBUG_LEGION
      assert(is_owner());
#endif
      Serializer rez;
      {
        RezCheck z(rez);
        rez.serialize(did);
        rez.serialize(owner_space);
        rez.serialize(memory_manager->memory);
        rez.serialize(instance);
        rez.serialize(instance_domain->handle);
        rez.serialize(redop);
        rez.serialize(region_node->handle);
        rez.serialize<bool>(is_foldable());
        rez.serialize(get_pointer_space());
        rez.serialize(use_event);
        layout->pack_layout_description(rez, target);
        pointer_constraint.serialize(rez);
      }
      // Now send the message
      context->runtime->send_reduction_manager(target, rez);
      update_remote_instances(target);
    }

    //--------------------------------------------------------------------------
    /*static*/ void ReductionManager::handle_send_manager(Runtime *runtime, 
                                     AddressSpaceID source, Deserializer &derez)
    //--------------------------------------------------------------------------
    {
      DerezCheck z(derez);
      DistributedID did;
      derez.deserialize(did);
      AddressSpaceID owner_space;
      derez.deserialize(owner_space);
      Memory mem;
      derez.deserialize(mem);
      PhysicalInstance inst;
      derez.deserialize(inst);
      IndexSpace inst_handle;
      derez.deserialize(inst_handle);
      ReductionOpID redop;
      derez.deserialize(redop);
      LogicalRegion handle;
      derez.deserialize(handle);
      bool foldable;
      derez.deserialize(foldable);
      Domain ptr_space;
      derez.deserialize(ptr_space);
      ApEvent use_event;
      derez.deserialize(use_event);
      IndexSpaceNode *inst_dom = runtime->forest->get_node(inst_handle);
      RegionNode *target_node = runtime->forest->get_node(handle);
      LayoutDescription *layout = 
        LayoutDescription::handle_unpack_layout_description(derez, source, 
                                                            target_node);
      PointerConstraint pointer_constraint;
      pointer_constraint.deserialize(derez);
      MemoryManager *memory = runtime->find_memory_manager(mem);
      const ReductionOp *op = Runtime::get_reduction_op(redop);
      ReductionManager *man = NULL;
      if (foldable)
      {
        void *location;
        if (runtime->find_pending_collectable_location(did, location))
          man = new(location) FoldReductionManager(runtime->forest,
                                                   did, owner_space,
                                                   memory, inst, layout,
                                                   pointer_constraint, 
                                                   inst_dom, false/*owner*/,
                                                   target_node, redop, op,
                                                   use_event,
                                                   false/*reg now*/);
        else
          man = new FoldReductionManager(runtime->forest, 
                                         did, owner_space, memory, inst,
                                         layout, pointer_constraint, inst_dom,
                                         false/*own*/, target_node, redop, op,
                                         use_event, false/*reg now*/);
      }
      else
      {
        void *location;
        if (runtime->find_pending_collectable_location(did, location))
          man = new(location) ListReductionManager(runtime->forest,
                                                   did, owner_space, 
                                                   memory, inst, layout,
                                                   pointer_constraint, 
                                                   inst_dom, false/*owner*/,
                                                   target_node, redop, op,
                                                   ptr_space, use_event,
                                                   false/*reg now*/);
        else
          man = new ListReductionManager(runtime->forest, did, 
                                         owner_space, memory, inst,
                                         layout, pointer_constraint, inst_dom,
                                         false/*own*/, target_node, redop,op,
                                         ptr_space, use_event,false/*reg now*/);
      }
      man->register_with_runtime(NULL/*no remote registration needed*/);
    }

    //--------------------------------------------------------------------------
    InstanceView* ReductionManager::create_instance_top_view(
                            InnerContext *own_ctx, AddressSpaceID logical_owner)
    //--------------------------------------------------------------------------
    {
#ifdef DEBUG_LEGION
      assert(is_owner());
#endif
      DistributedID view_did = 
        context->runtime->get_available_distributed_id();
      UniqueID context_uid = own_ctx->get_context_uid();
      InstanceView *result = 
             new ReductionView(context, view_did, owner_space, 
                               logical_owner, region_node, 
                               const_cast<ReductionManager*>(this),
                               context_uid, true/*register now*/);
      register_active_context(own_ctx);
      return result;
    }

#if 0
    //--------------------------------------------------------------------------
    Domain ReductionManager::compute_reduction_domain(PhysicalInstance target,
                             const Domain &copy_domain, ApEvent copy_domain_pre)
    //--------------------------------------------------------------------------
    {
      if (!is_owner())
      {
        // If we're not the owner we have to send a message
        assert(false);
      }
      // For now, if we need to wait, then do that now
      // Later we can chain these dependences when we compute intersections
      if (copy_domain_pre.exists() && !copy_domain_pre.has_triggered())
      {
        RtEvent wait_on = Runtime::protect_event(copy_domain_pre);
        wait_on.wait();
      }
      Domain result = Domain::NO_DOMAIN;
      AutoLock m_lock(manager_lock);
      // See if we've handled this destination before
      std::map<PhysicalInstance,std::vector<Domain> >::const_iterator finder =
        reduction_domains.find(target);
      if (finder != reduction_domains.end())
      {
        const std::vector<Domain> &prev = finder->second;
        switch (copy_domain.get_dim())
        {
          case 0:
            {
              Realm::ElementMask copy_mask = 
                copy_domain.get_index_space().get_valid_mask();
              for (std::vector<Domain>::const_iterator it = prev.begin();
                    it != prev.end(); it++)
              {
#ifdef DEBUG_LEGION
                assert(it->get_dim() == 0);
#endif
                copy_mask &= it->get_index_space().get_valid_mask();
                if (!copy_mask)
                  break;
              }
              if (!!copy_mask)
              {
                result = 
                  Domain(Realm::IndexSpace::create_index_space(copy_mask));
                created_index_spaces.push_back(result.get_index_space());
              }
              break;
            }
          case 1:
            {
              Rect<1> copy_rect = copy_domain.get_rect<1>();
              for (std::vector<Domain>::const_iterator it = prev.begin();
                    it != prev.end(); it++)
              {
#ifdef DEBUG_LEGION
                assert(it->get_dim() == 1);
#endif
                copy_rect = copy_rect.intersection(it->get_rect<1>());
                if (copy_rect.volume() == 0)
                  break;
              }
              if (copy_rect.volume() > 0)
                result = Domain::from_rect<1>(copy_rect);
              break;
            }
          case 2:
            {
              Rect<2> copy_rect = copy_domain.get_rect<2>();
              for (std::vector<Domain>::const_iterator it = prev.begin();
                    it != prev.end(); it++)
              {
#ifdef DEBUG_LEGION
                assert(it->get_dim() == 2);
#endif
                copy_rect = copy_rect.intersection(it->get_rect<2>());
                if (copy_rect.volume() == 0)
                  break;
              }
              if (copy_rect.volume() > 0)
                result = Domain::from_rect<2>(copy_rect);
              break;
            }
          case 3:
            {
              Rect<3> copy_rect = copy_domain.get_rect<3>();
              for (std::vector<Domain>::const_iterator it = prev.begin();
                    it != prev.end(); it++)
              {
#ifdef DEBUG_LEGION
                assert(it->get_dim() == 3);
#endif
                copy_rect = copy_rect.intersection(it->get_rect<3>());
                if (copy_rect.volume() == 0)
                  break;
              }
              if (copy_rect.volume() > 0)
                result = Domain::from_rect<3>(copy_rect);
              break;
            }
          default:
            assert(false);
        }
      }
      // Add the result domain to the set and return
      if (result.exists())
        reduction_domains[target].push_back(result);
      return result;
    }
#endif

    /////////////////////////////////////////////////////////////
    // ListReductionManager 
    /////////////////////////////////////////////////////////////

    //--------------------------------------------------------------------------
    ListReductionManager::ListReductionManager(RegionTreeForest *ctx, 
                                               DistributedID did,
                                               AddressSpaceID owner_space, 
                                               MemoryManager *mem,
                                               PhysicalInstance inst, 
                                               LayoutDescription *desc,
                                               const PointerConstraint &cons,
                                               IndexSpaceNode *d, bool own_dom,
                                               RegionNode *node,
                                               ReductionOpID red,
                                               const ReductionOp *o, 
                                               Domain dom, ApEvent use_event, 
                                               bool register_now)
      : ReductionManager(ctx, encode_reduction_list_did(did), owner_space, 
                         mem, inst, desc, cons, d, own_dom, node, 
                         red, o, use_event, register_now), ptr_space(dom)
    //--------------------------------------------------------------------------
    {
#ifdef DEBUG_LEGION
      assert(dom.is_id == 0); // shouldn't have a sparsity map for dom
#endif
      if (!is_owner())
      {
        // Register it with the memory manager, the memory manager
        // on the owner node will handle this
        memory_manager->register_remote_instance(this);
      }
#ifdef LEGION_GC
      log_garbage.info("GC List Reduction Manager %lld %d " IDFMT " " IDFMT " ",
       LEGION_DISTRIBUTED_ID_FILTER(did), local_space, inst.id, mem->memory.id);
#endif
    }

    //--------------------------------------------------------------------------
    ListReductionManager::ListReductionManager(const ListReductionManager &rhs)
      : ReductionManager(NULL, 0, 0, NULL,
                         PhysicalInstance::NO_INST, NULL,rhs.pointer_constraint,
                         NULL, false, NULL, 0, NULL,ApEvent::NO_AP_EVENT,false),
        ptr_space(Domain::NO_DOMAIN)
    //--------------------------------------------------------------------------
    {
      // should never be called
      assert(false);
    }

    //--------------------------------------------------------------------------
    ListReductionManager::~ListReductionManager(void)
    //--------------------------------------------------------------------------
    {
    }

    //--------------------------------------------------------------------------
    ListReductionManager& ListReductionManager::operator=(
                                                const ListReductionManager &rhs)
    //--------------------------------------------------------------------------
    {
      // should never be called
      assert(false);
      return *this;
    }

    //--------------------------------------------------------------------------
    LegionRuntime::Accessor::RegionAccessor<
      LegionRuntime::Accessor::AccessorType::Generic>
        ListReductionManager::get_accessor(void) const
    //--------------------------------------------------------------------------
    {
      // TODO: Implement this 
      assert(false);
      return instance.get_accessor();
    }

    //--------------------------------------------------------------------------
    LegionRuntime::Accessor::RegionAccessor<
      LegionRuntime::Accessor::AccessorType::Generic>
        ListReductionManager::get_field_accessor(FieldID fid) const
    //--------------------------------------------------------------------------
    {
      // should never be called
      assert(false);
      return instance.get_accessor();
    }

    //--------------------------------------------------------------------------
    size_t ListReductionManager::get_instance_size(void) const
    //--------------------------------------------------------------------------
    {
      return ptr_space.get_volume();
    }
    
    //--------------------------------------------------------------------------
    bool ListReductionManager::is_foldable(void) const
    //--------------------------------------------------------------------------
    {
      return false;
    }

    //--------------------------------------------------------------------------
    void ListReductionManager::find_field_offsets(const FieldMask &reduce_mask,
                                           std::vector<CopySrcDstField> &fields)
    //--------------------------------------------------------------------------
    {
#ifdef DEBUG_LEGION
      assert(instance.exists());
#endif
      // TODO: implement this for list reduction instances
      assert(false);
    }

    //--------------------------------------------------------------------------
    ApEvent ListReductionManager::issue_reduction(Operation *op, 
        const std::vector<CopySrcDstField> &src_fields,
        const std::vector<CopySrcDstField> &dst_fields,
        RegionTreeNode *dst, ApEvent precondition, PredEvent guard,
<<<<<<< HEAD
        bool reduction_fold, bool precise, 
        RegionTreeNode *intersect, IndexSpaceExpression *mask)
=======
        bool reduction_fold, bool precise, PhysicalTraceInfo &trace_info,
        RegionTreeNode *intersect)
>>>>>>> b47c28e5
    //--------------------------------------------------------------------------
    {
#ifdef DEBUG_LEGION
      assert(instance.exists());
#endif
      // TODO: use the "new" Realm interface for list instances
      assert(false);
      return ApEvent::NO_AP_EVENT;
    }

    //--------------------------------------------------------------------------
    Domain ListReductionManager::get_pointer_space(void) const
    //--------------------------------------------------------------------------
    {
      return ptr_space;
    }

    /////////////////////////////////////////////////////////////
    // FoldReductionManager 
    /////////////////////////////////////////////////////////////

    //--------------------------------------------------------------------------
    FoldReductionManager::FoldReductionManager(RegionTreeForest *ctx, 
                                               DistributedID did,
                                               AddressSpaceID owner_space, 
                                               MemoryManager *mem,
                                               PhysicalInstance inst, 
                                               LayoutDescription *desc,
                                               const PointerConstraint &cons,
                                               IndexSpaceNode *d, bool own_dom,
                                               RegionNode *node,
                                               ReductionOpID red,
                                               const ReductionOp *o,
                                               ApEvent u_event,
                                               bool register_now)
      : ReductionManager(ctx, encode_reduction_fold_did(did), owner_space, 
                         mem, inst, desc, cons, d, own_dom, node, 
                         red, o, u_event, register_now)
    //--------------------------------------------------------------------------
    {
      if (!is_owner())
      {
        // Register it with the memory manager, the memory manager
        // on the owner node will handle this
        memory_manager->register_remote_instance(this);
      }
#ifdef LEGION_GC
      log_garbage.info("GC Fold Reduction Manager %lld %d " IDFMT " " IDFMT " ",
       LEGION_DISTRIBUTED_ID_FILTER(did), local_space, inst.id, mem->memory.id);
#endif
    }

    //--------------------------------------------------------------------------
    FoldReductionManager::FoldReductionManager(const FoldReductionManager &rhs)
      : ReductionManager(NULL, 0, 0, NULL,
                         PhysicalInstance::NO_INST, NULL,rhs.pointer_constraint,
                         NULL, false, NULL, 0, NULL, ApEvent::NO_AP_EVENT,false)
    //--------------------------------------------------------------------------
    {
      // should never be called
      assert(false);
    }

    //--------------------------------------------------------------------------
    FoldReductionManager::~FoldReductionManager(void)
    //--------------------------------------------------------------------------
    {
    }

    //--------------------------------------------------------------------------
    FoldReductionManager& FoldReductionManager::operator=(
                                                const FoldReductionManager &rhs)
    //--------------------------------------------------------------------------
    {
      // should never be called
      assert(false);
      return *this;
    }

    //--------------------------------------------------------------------------
    LegionRuntime::Accessor::RegionAccessor<
      LegionRuntime::Accessor::AccessorType::Generic>
        FoldReductionManager::get_accessor(void) const
    //--------------------------------------------------------------------------
    {
#ifdef DEBUG_LEGION
      assert(instance.exists());
#endif
      return instance.get_accessor();
    }

    //--------------------------------------------------------------------------
    LegionRuntime::Accessor::RegionAccessor<
      LegionRuntime::Accessor::AccessorType::Generic>
        FoldReductionManager::get_field_accessor(FieldID fid) const
    //--------------------------------------------------------------------------
    {
#ifdef DEBUG_LEGION
      assert(instance.exists());
      assert(layout != NULL);
#endif
      const CopySrcDstField &info = layout->find_field_info(fid);
      LegionRuntime::Accessor::RegionAccessor<
        LegionRuntime::Accessor::AccessorType::Generic> temp = 
                                                    instance.get_accessor();
      return temp.get_untyped_field_accessor(info.field_id, info.size);
    }

    //--------------------------------------------------------------------------
    size_t FoldReductionManager::get_instance_size(void) const
    //--------------------------------------------------------------------------
    {
      unsigned field_count = FieldMask::pop_count(layout->allocated_fields);
      size_t field_size = op->sizeof_rhs;
      size_t volume = instance_domain->get_volume();
      return (field_count * field_size * volume);
    }
    
    //--------------------------------------------------------------------------
    bool FoldReductionManager::is_foldable(void) const
    //--------------------------------------------------------------------------
    {
      return true;
    }

    //--------------------------------------------------------------------------
    void FoldReductionManager::find_field_offsets(const FieldMask &reduce_mask,
                                           std::vector<CopySrcDstField> &fields)
    //--------------------------------------------------------------------------
    {
#ifdef DEBUG_LEGION
      assert(instance.exists());
      assert(layout != NULL);
#endif
      layout->compute_copy_offsets(reduce_mask, this, fields);
    }

    //--------------------------------------------------------------------------
    ApEvent FoldReductionManager::issue_reduction(Operation *op,
        const std::vector<CopySrcDstField> &src_fields,
        const std::vector<CopySrcDstField> &dst_fields,
        RegionTreeNode *dst, ApEvent precondition, PredEvent guard,
<<<<<<< HEAD
        bool reduction_fold, bool precise, 
        RegionTreeNode *intersect, IndexSpaceExpression *mask)
=======
        bool reduction_fold, bool precise,
        PhysicalTraceInfo &trace_info, RegionTreeNode *intersect)
>>>>>>> b47c28e5
    //--------------------------------------------------------------------------
    {
#ifdef DEBUG_LEGION
      assert(instance.exists());
#endif
      // Doesn't matter if this one is precise or not
      return dst->issue_copy(op, src_fields, dst_fields, precondition,
<<<<<<< HEAD
                             guard, intersect, mask, redop, reduction_fold);
=======
                             guard, trace_info, intersect, redop,
                             reduction_fold);
>>>>>>> b47c28e5
    }

    //--------------------------------------------------------------------------
    Domain FoldReductionManager::get_pointer_space(void) const
    //--------------------------------------------------------------------------
    {
      return Domain::NO_DOMAIN;
    }

    /////////////////////////////////////////////////////////////
    // Virtual Manager 
    /////////////////////////////////////////////////////////////

    //--------------------------------------------------------------------------
    VirtualManager::VirtualManager(RegionTreeForest *ctx, 
                                   LayoutDescription *desc,
                                   const PointerConstraint &constraint,
                                   DistributedID did)
      : PhysicalManager(ctx, NULL/*memory*/, desc, constraint, did, 
                        ctx->runtime->address_space,
                        NULL/*region*/, PhysicalInstance::NO_INST,
                        NULL, false/*own domain*/, true/*reg now*/)
    //--------------------------------------------------------------------------
    {
    }

    //--------------------------------------------------------------------------
    VirtualManager::VirtualManager(const VirtualManager &rhs)
      : PhysicalManager(NULL, NULL, NULL, rhs.pointer_constraint, 0, 0,
                        NULL, PhysicalInstance::NO_INST, NULL, false, false)
    //--------------------------------------------------------------------------
    {
      // should never be called
      assert(false);
    }

    //--------------------------------------------------------------------------
    VirtualManager::~VirtualManager(void)
    //--------------------------------------------------------------------------
    {
    }

    //--------------------------------------------------------------------------
    VirtualManager& VirtualManager::operator=(const VirtualManager &rhs)
    //--------------------------------------------------------------------------
    {
      // should never be called
      assert(false);
      return *this;
    }

    //--------------------------------------------------------------------------
    LegionRuntime::Accessor::RegionAccessor<
        LegionRuntime::Accessor::AccessorType::Generic>
          VirtualManager::get_accessor(void) const
    //--------------------------------------------------------------------------
    {
      // should never be called
      assert(false);
      return PhysicalInstance::NO_INST.get_accessor();
    }

    //--------------------------------------------------------------------------
    LegionRuntime::Accessor::RegionAccessor<
        LegionRuntime::Accessor::AccessorType::Generic>
          VirtualManager::get_field_accessor(FieldID fid) const
    //--------------------------------------------------------------------------
    {
      // should never be called
      assert(false);
      return PhysicalInstance::NO_INST.get_accessor();
    }

    //--------------------------------------------------------------------------
    ApEvent VirtualManager::get_use_event(void) const
    //--------------------------------------------------------------------------
    {
      return ApEvent::NO_AP_EVENT;
    }

    //--------------------------------------------------------------------------
    size_t VirtualManager::get_instance_size(void) const
    //--------------------------------------------------------------------------
    {
      // should never be called
      assert(false);
      return 0;
    }

    //--------------------------------------------------------------------------
    void VirtualManager::send_manager(AddressSpaceID target)
    //--------------------------------------------------------------------------
    {
      // should never be called
      assert(false);
    }

    //--------------------------------------------------------------------------
    InstanceView* VirtualManager::create_instance_top_view(
                            InnerContext *context, AddressSpaceID logical_owner)
    //--------------------------------------------------------------------------
    {
      // should never be called
      assert(false);
      return NULL;
    }

    /////////////////////////////////////////////////////////////
    // Instance Builder
    /////////////////////////////////////////////////////////////

    //--------------------------------------------------------------------------
    InstanceBuilder::~InstanceBuilder(void)
    //--------------------------------------------------------------------------
    {
    }

    //--------------------------------------------------------------------------
    size_t InstanceBuilder::compute_needed_size(RegionTreeForest *forest)
    //--------------------------------------------------------------------------
    {
      if (!valid)
        initialize(forest);
      size_t total_field_bytes = 0;
      for (unsigned idx = 0; idx < field_sizes.size(); idx++)
        total_field_bytes += field_sizes[idx];
      return (total_field_bytes * instance_domain->get_volume());
    }

    //--------------------------------------------------------------------------
    PhysicalManager* InstanceBuilder::create_physical_instance(
                                                       RegionTreeForest *forest)
    //--------------------------------------------------------------------------
    {
      if (!valid)
        initialize(forest);
      // If there are no fields then we are done
      if (field_sizes.empty())
      {
        REPORT_LEGION_WARNING(LEGION_WARNING_IGNORE_MEMORY_REQUEST,
                        "Ignoring request to create instance in "
                        "memory " IDFMT " with no fields.",
                        memory_manager->memory.id);
        return NULL;
      }
      // Construct the realm layout each time since (realm will take ownership 
      // after every instance call, so we need a new one each time)
      Realm::InstanceLayoutGeneric *realm_layout = 
        instance_domain->create_layout(realm_constraints, 
                                       constraints.ordering_constraint);
#ifdef DEBUG_LEGION
      assert(realm_layout != NULL);
#endif
      Realm::ProfilingRequestSet requests;
      // Add a profiling request to see if the instance is actually allocated
      // Make it very high priority so we get the response quickly
      ProfilingResponseBase base(this);
      Realm::ProfilingRequest &req = requests.add_request(
          runtime->find_utility_group(), LG_LEGION_PROFILING_ID,
          &base, sizeof(base), LG_RESOURCE_PRIORITY);
      req.add_measurement<Realm::ProfilingMeasurements::InstanceAllocResult>();
      // Create a user event to wait on for the result of the profiling response
      profiling_ready = Runtime::create_rt_user_event();
#ifdef DEBUG_LEGION
      assert(!instance.exists()); // shouldn't exist before this
#endif
      ApEvent ready;
      if (runtime->profiler != NULL)
      {
        runtime->profiler->add_inst_request(requests, creator_id);
        ready = ApEvent(PhysicalInstance::create_instance(instance,
                  memory_manager->memory, realm_layout, requests));
        if (instance.exists())
        {
          unsigned long long creation_time = 
            Realm::Clock::current_time_in_nanoseconds();
          runtime->profiler->record_instance_creation(instance, 
              memory_manager->memory, creator_id, creation_time);
        }
      }
      else
        ready = ApEvent(PhysicalInstance::create_instance(instance,
                  memory_manager->memory, realm_layout, requests));
      // Wait for the profiling response
      if (!profiling_ready.has_triggered())
        profiling_ready.wait();
      // If we couldn't make it then we are done
      if (!instance.exists())
        return NULL;
      // For Legion Spy we need a unique ready event if it doesn't already
      // exist so we can uniquely identify the instance
      if (!ready.exists() && runtime->legion_spy_enabled)
      {
        ApUserEvent rename_ready = Runtime::create_ap_user_event();
        Runtime::trigger_event(rename_ready);
        ready = rename_ready;
      }
      // If we successfully made the instance then Realm 
      // took over ownership of the layout
      PhysicalManager *result = NULL;
      DistributedID did = forest->runtime->get_available_distributed_id();
      AddressSpaceID local_space = forest->runtime->address_space;
      FieldSpaceNode *field_node = ancestor->column_source;
      // Important implementation detail here: we pull the pointer constraint
      // out of the set of constraints here and don't include it in the layout
      // constraints so we can abstract over lots of different layouts. We'll
      // store the pointer constraint separately in the physical instance
      PointerConstraint pointer_constraint = constraints.pointer_constraint;
      constraints.pointer_constraint = PointerConstraint();
      // If we successfully made it then we can 
      // switch over the polarity of our constraints, this
      // shouldn't be necessary once Realm gets its act together
      // and actually tells us what the resulting constraints are
      constraints.field_constraint.contiguous = true;
      constraints.field_constraint.inorder = true;
      constraints.ordering_constraint.contiguous = true;
      constraints.memory_constraint = MemoryConstraint(
                                        memory_manager->memory.kind());
      const unsigned num_dims = instance_domain->get_num_dims();
      // Now let's find the layout constraints to use for this instance
      LayoutDescription *layout = 
        field_node->find_layout_description(instance_mask,num_dims,constraints);
      // If we couldn't find one then we make one
      if (layout == NULL)
      {
        // First make a new layout constraint
        LayoutConstraints *layout_constraints = 
          forest->runtime->register_layout(field_node->handle,
                                           constraints, true/*internal*/);
        // Then make our description
        layout = field_node->create_layout_description(instance_mask, num_dims,
                                  layout_constraints, mask_index_map,
                                  constraints.field_constraint.get_field_set(),
                                  field_sizes, serdez);
      }
      // Figure out what kind of instance we just made
      switch (constraints.specialized_constraint.get_kind())
      {
        case NO_SPECIALIZE:
        case NORMAL_SPECIALIZE:
          {
            // Now we can make the manager
            Reservation read_only_reservation = 
              Reservation::create_reservation();
            result = new InstanceManager(forest, did, local_space,
                                         memory_manager,
                                         instance, instance_domain, 
                                         own_domain, ancestor, layout, 
                                         pointer_constraint, 
                                         true/*register now*/, ready,
                                         false/*external instance*/,
                                         read_only_reservation);
            break;
          }
        case REDUCTION_FOLD_SPECIALIZE:
          {
            // TODO: this can go away once realm understands reduction
            // instances that contain multiple fields, Legion is ready
            // though so all you should have to do is delete this check
            if (field_sizes.size() > 1)
              REPORT_LEGION_ERROR(ERROR_ILLEGAL_REDUCTION_REQUEST,
                            "Illegal request for a reduction instance "
                            "containing multiple fields. Only a single field "
                            "is currently permitted for reduction instances.")
            ApUserEvent filled_and_ready = Runtime::create_ap_user_event();
            result = new FoldReductionManager(forest, did, local_space,
                                              memory_manager, 
                                              instance, layout, 
                                              pointer_constraint, 
                                              instance_domain, own_domain,
                                              ancestor, redop_id,
                                              reduction_op, filled_and_ready,
                                              true/*register now*/);
            // Before we can actually use this instance, we have to 
            // initialize it with a fill operation of the proper value
            // Don't record this fill operation because it is just part
            // of the semantics of reduction instances and not something
            // that we want Legion Spy to see
            void *fill_buffer = malloc(reduction_op->sizeof_rhs);
            reduction_op->init(fill_buffer, 1);
            std::vector<CopySrcDstField> dsts;
            {
              const std::vector<FieldID> &fill_fields = 
                constraints.field_constraint.get_field_set();
              layout->compute_copy_offsets(fill_fields, result, dsts);
            }
            PhysicalTraceInfo info;
#ifdef LEGION_SPY
            std::vector<Realm::CopySrcDstField> realm_dsts(dsts.size());
            for (unsigned idx = 0; idx < dsts.size(); idx++)
              realm_dsts[idx] = dsts[idx];
            ApEvent filled =
              instance_domain->issue_fill(NULL/*op*/, realm_dsts, fill_buffer,
                                          reduction_op->sizeof_rhs, ready,
                                          PredEvent::NO_PRED_EVENT, info);
#else
            ApEvent filled =
              instance_domain->issue_fill(NULL/*op*/, dsts, fill_buffer,
                                          reduction_op->sizeof_rhs, ready,
                                          PredEvent::NO_PRED_EVENT, info);
#endif
            // We can free the buffer after we've issued the fill
            free(fill_buffer);
            // Trigger our filled_and_ready event
            Runtime::trigger_event(filled_and_ready, filled);
            break;
          }
        case REDUCTION_LIST_SPECIALIZE:
          {
            // TODO: implement this
            assert(false);
            break;
          }
        default:
          assert(false); // illegal specialized case
      }
#ifdef DEBUG_LEGION
      assert(result != NULL);
#endif
      return result;
    }

    //--------------------------------------------------------------------------
    void InstanceBuilder::handle_profiling_response(
                                       const Realm::ProfilingResponse &response)
    //--------------------------------------------------------------------------
    {
#ifdef DEBUG_LEGION
      assert(response.has_measurement<
          Realm::ProfilingMeasurements::InstanceAllocResult>());
#endif
      Realm::ProfilingMeasurements::InstanceAllocResult result;
      result.success = false; // Need this to avoid compiler warnings
#ifdef DEBUG_LEGION
#ifndef NDEBUG
      const bool measured =  
#endif
#endif
        response.get_measurement<
              Realm::ProfilingMeasurements::InstanceAllocResult>(result);
#ifdef DEBUG_LEGION
      assert(measured);
#endif
      // If we failed then clear the instance name since it is not valid
      if (!result.success)
      {
        // Destroy the instance first so that Realm can reclaim the ID
        instance.destroy();
        instance = PhysicalInstance::NO_INST;
      }
      // No matter what trigger the event
      Runtime::trigger_event(profiling_ready);
    }

    //--------------------------------------------------------------------------
    void InstanceBuilder::initialize(RegionTreeForest *forest)
    //--------------------------------------------------------------------------
    {
      compute_ancestor_and_domain(forest); 
      compute_layout_parameters();
      valid = true;
    }

    //--------------------------------------------------------------------------
    void InstanceBuilder::compute_ancestor_and_domain(RegionTreeForest *forest)
    //--------------------------------------------------------------------------
    {
      // Check to see if they are all empty, in which case we will make
      // an empty instance with its ancestor being the root of the region
      // tree so it can satisfy all empty regions in this region tree safely
      std::vector<RegionNode*> non_empty_regions;
      for (unsigned idx = 0; idx < regions.size(); idx++)
      {
        RegionNode *next = forest->get_node(regions[idx]);
        // Check for empty
        size_t volume = next->row_source->get_volume();
        if (volume == 0)
        {
          // Do something special if we know we aren't going to have
          // any non-empty regions
          if ((idx == (regions.size()-1)) && non_empty_regions.empty())
          {
            // We're going to make an empty instance which is all fine, but
            // in order to be sound for other parts of the analysis, we need
            // the ancestor to be the root of the region tree so that this
            // instance can be safely used for any empty region in this tree.
            instance_domain = next->row_source;
            while (next->parent != NULL)
              next = next->parent->parent;
            ancestor = next;
            return;
          }
          continue;
        }
        non_empty_regions.push_back(next);
      }
      // At this point we have at least one non-empty region
#ifdef DEBUG_LEGION
      assert(!non_empty_regions.empty());
#endif
      ancestor = non_empty_regions[0];
      if (non_empty_regions.size() > 1)
      {
        // Compute an union of the all the index spaces for the basis
        // and the common ancestor of all regions
        unsigned index = 0;
        std::vector<IndexSpace> union_spaces(non_empty_regions.size());
        for (std::vector<RegionNode*>::const_iterator it = 
              non_empty_regions.begin(); it != 
              non_empty_regions.end(); it++, index++)
        {
          union_spaces[index++] = (*it)->row_source->handle;
          // Also find the common ancestor
          if (index > 0)
            ancestor = find_common_ancestor(ancestor, *it);
        }
        IndexSpace union_space(forest->runtime->get_unique_index_space_id(),
                               ancestor->handle.index_space.get_tree_id(),
                               ancestor->handle.get_type_tag());
        DistributedID did = 
          forest->runtime->get_available_distributed_id();
        forest->create_union_space(union_space, NULL/*task op*/,
                                   union_spaces, did);
        instance_domain = forest->get_node(union_space);
        own_domain = true;
      }
      else
        instance_domain = non_empty_regions[0]->row_source;
    }

    //--------------------------------------------------------------------------
    RegionNode* InstanceBuilder::find_common_ancestor(RegionNode *one,
                                                      RegionNode *two) const
    //--------------------------------------------------------------------------
    {
      // Make them the same level
      while (one->row_source->depth > two->row_source->depth)
      {
#ifdef DEBUG_LEGION
        assert(one->parent != NULL);
#endif
        one = one->parent->parent;
      }
      while (one->row_source->depth < two->row_source->depth)
      {
#ifdef DEBUG_LEGION
        assert(two->parent != NULL);
#endif
        two = two->parent->parent;
      }
      // While they are not the same, make them both go up
      while (one != two)
      {
#ifdef DEBUG_LEGION
        assert(one->parent != NULL);
        assert(two->parent != NULL);
#endif
        one = one->parent->parent;
        two = two->parent->parent;
      }
      return one;
    }

    //--------------------------------------------------------------------------
    void InstanceBuilder::compute_layout_parameters(void)
    //--------------------------------------------------------------------------
    {
      // First look at the OrderingConstraint to Figure out what kind
      // of instance we are building here, SOA, AOS, or hybrid
      // Make sure to check for splitting constraints if see sub-dimensions
      if (!constraints.splitting_constraints.empty())
        REPORT_LEGION_FATAL(ERROR_UNSUPPORTED_LAYOUT_CONSTRAINT,
            "Splitting layout constraints are not currently supported")
      const size_t num_dims = instance_domain->get_num_dims();
      OrderingConstraint &ord = constraints.ordering_constraint;
      if (!ord.ordering.empty())
      {
        // Find the index of the fields, if it is specified
        int field_idx = -1;
        std::set<DimensionKind> spatial_dims, to_remove;
        for (unsigned idx = 0; idx < ord.ordering.size(); idx++)
        {
          if (ord.ordering[idx] == DIM_F)
          {
            // Should never be duplicated 
            if (field_idx != -1)
              REPORT_LEGION_ERROR(ERROR_ILLEGAL_LAYOUT_CONSTRAINT,
                  "Illegal ordering constraint used during instance "
                  "creation contained multiple instances of DIM_F")
            else
            {
              // Check for AOS or SOA for now
              if ((idx > 0) && (idx != (ord.ordering.size()-1)))
                REPORT_LEGION_FATAL(ERROR_UNSUPPORTED_LAYOUT_CONSTRAINT,
                    "Ordering constraints must currently place DIM_F "
                    "in the first or last position as only AOS and SOA "
                    "layout constraints are currently supported")
              field_idx = idx;
            }
          }
          else if (ord.ordering[idx] > DIM_F)
            REPORT_LEGION_FATAL(ERROR_UNSUPPORTED_LAYOUT_CONSTRAINT,
              "Splitting layout constraints are not currently supported")
          else
          {
            // Should never be duplicated
            if (spatial_dims.find(ord.ordering[idx]) != spatial_dims.end())
              REPORT_LEGION_ERROR(ERROR_ILLEGAL_LAYOUT_CONSTRAINT,
                  "Illegal ordering constraint used during instance "
                  "creation contained multiple instances of dimension %d",
                  ord.ordering[idx])
            else
            {
              // Check to make sure that it is one of our dims
              // if not we can just filter it out of the ordering
              if (ord.ordering[idx] >= num_dims)
                to_remove.insert(ord.ordering[idx]);
              else
                spatial_dims.insert(ord.ordering[idx]);
            }
          }
        }
        // Remove any dimensions which don't matter
        if (!to_remove.empty())
        {
          for (std::vector<DimensionKind>::iterator it = ord.ordering.begin();
                it != ord.ordering.end(); /*nothing*/)
          {
            if (to_remove.find(*it) != to_remove.end())
              it = ord.ordering.erase(it);
            else
              it++;
          }
        }
#ifdef DEBUG_LEGION
        assert(spatial_dims.size() <= num_dims);
#endif
        // Fill in any spatial dimensions that we didn't see if necessary
        if (spatial_dims.size() < num_dims)
        {
          // See if we should push these dims front or back
          if (field_idx > -1)
          {
            // See if we should add these at the front or the back
            if (field_idx == 0)
            {
              // Add them to the back
              for (unsigned idx = 0; idx < num_dims; idx++)
              {
                DimensionKind dim = (DimensionKind)(DIM_X + idx);
                if (spatial_dims.find(dim) == spatial_dims.end())
                  ord.ordering.push_back(dim);
              }
            }
            else if (field_idx == int(ord.ordering.size()-1))
            {
              // Add them to the front
              for (int idx = (num_dims-1); idx >= 0; idx--)
              {
                DimensionKind dim = (DimensionKind)(DIM_X + idx);
                if (spatial_dims.find(dim) == spatial_dims.end())
                  ord.ordering.insert(ord.ordering.begin(), dim);
              }
            }
            else // Should either be AOS or SOA for now
              assert(false);
          }
          else
          {
            // No field dimension so just add the spatial ones on the back
            for (unsigned idx = 0; idx < num_dims; idx++)
            {
              DimensionKind dim = (DimensionKind)(DIM_X + idx);
              if (spatial_dims.find(dim) == spatial_dims.end())
                ord.ordering.push_back(dim);
            }
          }
        }
        // If we didn't see the field dimension either then add that
        // at the end to give us SOA layouts in general
        if (field_idx == -1)
          ord.ordering.push_back(DIM_F);
        // We've now got all our dimensions so we can set the
        // contiguous flag to true
        ord.contiguous = true;
      }
      else
      {
        // We had no ordering constraints so populate it with 
        // SOA constraints for now
        for (unsigned idx = 0; idx < num_dims; idx++)
          ord.ordering.push_back((DimensionKind)(DIM_X + idx));
        ord.ordering.push_back(DIM_F);
        ord.contiguous = true;
      }
#ifdef DEBUG_LEGION
      assert(ord.contiguous);
      assert(ord.ordering.size() == (num_dims + 1));
#endif
      // From this we should be able to compute the field groups 
      // Use the FieldConstraint to put any fields in the proper order
      FieldSpaceNode *field_node = ancestor->column_source;      
      const std::vector<FieldID> &field_set = 
        constraints.field_constraint.get_field_set(); 
      field_sizes.resize(field_set.size());
      mask_index_map.resize(field_set.size());
      serdez.resize(field_set.size());
      field_node->compute_field_layout(field_set, field_sizes,
                                       mask_index_map, serdez, instance_mask);
      // See if we have any specialization here that will 
      // require us to update the field sizes
      switch (constraints.specialized_constraint.get_kind())
      {
        case NO_SPECIALIZE:
        case NORMAL_SPECIALIZE:
          break;
        case REDUCTION_FOLD_SPECIALIZE:
          {
            // Reduction folds are a special case of normal specialize
            redop_id = constraints.specialized_constraint.get_reduction_op();
            reduction_op = Runtime::get_reduction_op(redop_id);
            for (unsigned idx = 0; idx < field_sizes.size(); idx++)
            {
              if (field_sizes[idx] != reduction_op->sizeof_lhs)
                REPORT_LEGION_ERROR(ERROR_UNSUPPORTED_LAYOUT_CONSTRAINT,
                    "Illegal reduction instance request with field %d "
                    "which has size %d but the LHS type of reduction "
                    "operator %d is %d", field_set[idx], int(field_sizes[idx]),
                    redop_id, int(reduction_op->sizeof_lhs))
              // Update the field sizes to the rhs of the reduction op
              field_sizes[idx] = reduction_op->sizeof_rhs;
            }
            break;
          }
        case REDUCTION_LIST_SPECIALIZE:
          {
            // TODO: implement list reduction instances
            assert(false);
            redop_id = constraints.specialized_constraint.get_reduction_op();
            reduction_op = Runtime::get_reduction_op(redop_id);
            break;
          }
        case VIRTUAL_SPECIALIZE:
          {
            REPORT_LEGION_ERROR(ERROR_ILLEGAL_REQUEST_VIRTUAL_INSTANCE,
                          "Illegal request to create a virtual instance");
            assert(false);
          }
        default:
          assert(false); // unknown kind
      }
      // Compute the field groups for realm 
      convert_layout_constraints(constraints, field_set, 
                                 field_sizes, realm_constraints); 
    }

    //--------------------------------------------------------------------------
    /*static*/ void InstanceBuilder::convert_layout_constraints(
                    const LayoutConstraintSet &constraints,
                    const std::vector<FieldID> &field_set,
                    const std::vector<size_t> &field_sizes,
                            Realm::InstanceLayoutConstraints &realm_constraints)
    //--------------------------------------------------------------------------
    {
      const OrderingConstraint &ord = constraints.ordering_constraint;
      if (ord.ordering.front() == DIM_F)
      {
        // AOS - all field in same group
        realm_constraints.field_groups.resize(1);
        realm_constraints.field_groups[0].resize(field_set.size());
        for (unsigned idx = 0; idx < field_set.size(); idx++)
        {
          realm_constraints.field_groups[0][idx].field_id = field_set[idx];
          realm_constraints.field_groups[0][idx].offset = -1;
          realm_constraints.field_groups[0][idx].size = field_sizes[idx];
          // Natrual alignment
          realm_constraints.field_groups[0][idx].alignment = field_sizes[idx];
        }
      }
      else if (ord.ordering.back() == DIM_F)
      {
        // SOA - each field is its own group
        realm_constraints.field_groups.resize(field_set.size());
        for (unsigned idx = 0; idx < field_set.size(); idx++)
        {
          realm_constraints.field_groups[idx].resize(1);
          realm_constraints.field_groups[idx][0].field_id = field_set[idx];
          realm_constraints.field_groups[idx][0].offset = -1;
          realm_constraints.field_groups[idx][0].size = field_sizes[idx];
          // Natural alignment
          realm_constraints.field_groups[idx][0].alignment = field_sizes[idx];
        }
      }
      else // Have to be AOS or SOA for now
        assert(false);
      // TODO: Next go through and check for any offset constraints for fields

      // TODO: Then update the alignments per the alignment constraints

    }
    
  }; // namespace Internal
}; // namespace Legion
<|MERGE_RESOLUTION|>--- conflicted
+++ resolved
@@ -1670,17 +1670,12 @@
     }
 
     //--------------------------------------------------------------------------
-    ApEvent ListReductionManager::issue_reduction(Operation *op, 
+    ApEvent ListReductionManager::issue_reduction(const PhysicalTraceInfo &info,
         const std::vector<CopySrcDstField> &src_fields,
         const std::vector<CopySrcDstField> &dst_fields,
         RegionTreeNode *dst, ApEvent precondition, PredEvent guard,
-<<<<<<< HEAD
         bool reduction_fold, bool precise, 
         RegionTreeNode *intersect, IndexSpaceExpression *mask)
-=======
-        bool reduction_fold, bool precise, PhysicalTraceInfo &trace_info,
-        RegionTreeNode *intersect)
->>>>>>> b47c28e5
     //--------------------------------------------------------------------------
     {
 #ifdef DEBUG_LEGION
@@ -1819,30 +1814,20 @@
     }
 
     //--------------------------------------------------------------------------
-    ApEvent FoldReductionManager::issue_reduction(Operation *op,
+    ApEvent FoldReductionManager::issue_reduction(const PhysicalTraceInfo &info,
         const std::vector<CopySrcDstField> &src_fields,
         const std::vector<CopySrcDstField> &dst_fields,
         RegionTreeNode *dst, ApEvent precondition, PredEvent guard,
-<<<<<<< HEAD
         bool reduction_fold, bool precise, 
         RegionTreeNode *intersect, IndexSpaceExpression *mask)
-=======
-        bool reduction_fold, bool precise,
-        PhysicalTraceInfo &trace_info, RegionTreeNode *intersect)
->>>>>>> b47c28e5
     //--------------------------------------------------------------------------
     {
 #ifdef DEBUG_LEGION
       assert(instance.exists());
 #endif
       // Doesn't matter if this one is precise or not
-      return dst->issue_copy(op, src_fields, dst_fields, precondition,
-<<<<<<< HEAD
+      return dst->issue_copy(&info, src_fields, dst_fields, precondition,
                              guard, intersect, mask, redop, reduction_fold);
-=======
-                             guard, trace_info, intersect, redop,
-                             reduction_fold);
->>>>>>> b47c28e5
     }
 
     //--------------------------------------------------------------------------
@@ -2129,20 +2114,16 @@
                 constraints.field_constraint.get_field_set();
               layout->compute_copy_offsets(fill_fields, result, dsts);
             }
-            PhysicalTraceInfo info;
 #ifdef LEGION_SPY
-            std::vector<Realm::CopySrcDstField> realm_dsts(dsts.size());
-            for (unsigned idx = 0; idx < dsts.size(); idx++)
-              realm_dsts[idx] = dsts[idx];
             ApEvent filled =
-              instance_domain->issue_fill(NULL/*op*/, realm_dsts, fill_buffer,
+              instance_domain->issue_fill(NULL, ancestor, dsts, fill_buffer,
                                           reduction_op->sizeof_rhs, ready,
-                                          PredEvent::NO_PRED_EVENT, info);
+                                          PredEvent::NO_PRED_EVENT, 0/*uid*/);
 #else
             ApEvent filled =
-              instance_domain->issue_fill(NULL/*op*/, dsts, fill_buffer,
+              instance_domain->issue_fill(NULL, ancestor, dsts, fill_buffer,
                                           reduction_op->sizeof_rhs, ready,
-                                          PredEvent::NO_PRED_EVENT, info);
+                                          PredEvent::NO_PRED_EVENT);
 #endif
             // We can free the buffer after we've issued the fill
             free(fill_buffer);
