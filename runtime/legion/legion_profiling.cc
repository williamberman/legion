--- conflicted
+++ resolved
@@ -544,19 +544,10 @@
         std::string filename(prof_logfile);
         size_t pct = filename.find_first_of('%', 0);
         if (pct == std::string::npos) {
-<<<<<<< HEAD
           REPORT_LEGION_ERROR(ERROR_MISSING_PROFILER_OPTION,
-              "ERROR: The logfile name must contain '%' "
+              "ERROR: The logfile name must contain '%%' "
               "which will be replaced with the node id\n")
         // replace % with node number
-=======
-          fprintf(stderr, "ERROR: The logfile name must contain '%%' "
-                          "which will be replaced with the node id\n");
-          exit(-1);
-        }
-
-	      // replace % with node number
->>>>>>> dc690117
         Processor current = Processor::get_executing_processor();
         std::stringstream ss;
         ss << filename.substr(0, pct) << current.address_space() <<
