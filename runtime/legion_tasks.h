/* Copyright 2015 Stanford University, NVIDIA Corporation
 *
 * Licensed under the Apache License, Version 2.0 (the "License");
 * you may not use this file except in compliance with the License.
 * You may obtain a copy of the License at
 *
 *     http://www.apache.org/licenses/LICENSE-2.0
 *
 * Unless required by applicable law or agreed to in writing, software
 * distributed under the License is distributed on an "AS IS" BASIS,
 * WITHOUT WARRANTIES OR CONDITIONS OF ANY KIND, either express or implied.
 * See the License for the specific language governing permissions and
 * limitations under the License.
 */


#ifndef __LEGION_TASKS_H__
#define __LEGION_TASKS_H__

#include "legion.h"
#include "runtime.h"
#include "legion_ops.h"
#include "region_tree.h"
#include "legion_utilities.h"
#include "legion_allocation.h"

namespace LegionRuntime {
  namespace HighLevel {

    /**
     * \class TaskOp
     * This is the base task operation class for all
     * kinds of tasks in the system.  
     */
    class TaskOp : public Task, public SpeculativeOp {
    public:
      struct CheckStateArgs {
      public:
        HLRTaskID hlr_id;
        TaskOp *task_op;
        UserEvent ready_event;
      };
    public:
      enum TaskKind {
        INDIVIDUAL_TASK_KIND,
        POINT_TASK_KIND,
        REMOTE_TASK_KIND,
        INDEX_TASK_KIND,
        SLICE_TASK_KIND,
      };
    public:
      TaskOp(Runtime *rt);
      virtual ~TaskOp(void);
    public:
      virtual MappableKind get_mappable_kind(void) const;
      virtual Task* as_mappable_task(void) const;
      virtual Copy* as_mappable_copy(void) const;
      virtual Inline* as_mappable_inline(void) const;
      virtual Acquire* as_mappable_acquire(void) const;
      virtual Release* as_mappable_release(void) const;
      virtual UniqueID get_unique_mappable_id(void) const;
    public:
      inline bool is_remote(void) const { return !runtime->is_local(orig_proc);}
      inline bool is_stolen(void) const { return (steal_count > 0); }
      inline bool is_locally_mapped(void) const { return map_locally; }
      inline bool is_premapped(void) const { return premapped; }
    protected:
      void activate_task(void);
      void deactivate_task(void);
    protected:
      void pack_base_task(Serializer &derez, AddressSpaceID target);
      void unpack_base_task(Deserializer &derez);
    public:
      void mark_stolen(Processor new_target);
      void initialize_base_task(SingleTask *ctx, bool track, 
                                const Predicate &p, 
                                Processor::TaskFuncID tid);
      void check_empty_field_requirements(void);
      size_t check_future_size(Future::Impl *impl);
    public:
      virtual void activate(void) = 0;
      virtual void deactivate(void) = 0;
      virtual const char* get_logging_name(void);
      virtual OpKind get_operation_kind(void);
      virtual Mappable* get_mappable(void);
    public:
      virtual void trigger_dependence_analysis(void) = 0;
      virtual void trigger_complete(void);
      virtual void trigger_commit(void);
      virtual void resolve_true(void);
      virtual void resolve_false(void) = 0;
      virtual bool speculate(bool &value);
      virtual unsigned find_parent_index(unsigned idx);
      virtual VersionInfo& get_version_info(unsigned idx);
    public:
      virtual bool premap_task(void) = 0;
      virtual bool prepare_steal(void) = 0;
      virtual bool distribute_task(void) = 0;
      virtual bool perform_mapping(bool mapper_invoked = false) = 0;
      virtual void launch_task(void) = 0;
      virtual bool is_stealable(void) const = 0;
      virtual bool has_restrictions(unsigned idx, LogicalRegion handle) = 0;
    public:
      virtual Event defer_mapping(void) = 0;
      virtual void check_state(UserEvent ready_event) = 0;
    public:
      virtual Event get_task_completion(void) const = 0;
      virtual TaskKind get_task_kind(void) const = 0;
    public:
      // Returns true if the task should be deactivated
      virtual bool pack_task(Serializer &rez, Processor target) = 0;
      virtual bool unpack_task(Deserializer &derez, Processor current) = 0;
      virtual void perform_inlining(SingleTask *ctx, InlineFnptr fn) = 0;
    protected:
      void pack_restrict_infos(Serializer &rez, 
                               std::vector<RestrictInfo> &infos);
      void unpack_restrict_infos(Deserializer &derez,
                                 std::vector<RestrictInfo> &infos);
    public:
      // Tell the parent context that this task is in a ready queue
      void activate_outstanding_task(void);
      void deactivate_outstanding_task(void);
    public:
      void register_region_creation(LogicalRegion handle);
      void register_region_deletion(LogicalRegion handle);
      void register_region_creations(const std::set<LogicalRegion> &regions);
      void register_region_deletions(const std::set<LogicalRegion> &regions);
    public:
      void register_field_creation(FieldSpace space, FieldID fid);
      void register_field_creations(FieldSpace space, 
                                    const std::vector<FieldID> &fields);
      void register_field_deletions(FieldSpace space,
                                    const std::set<FieldID> &to_free);
      void register_field_creations(
                const std::set<std::pair<FieldSpace,FieldID> > &fields);
      void register_field_deletions(
                const std::set<std::pair<FieldSpace,FieldID> > &fields);
    public:
      void register_field_space_creation(FieldSpace space);
      void register_field_space_deletion(FieldSpace space);
      void register_field_space_creations(const std::set<FieldSpace> &spaces);
      void register_field_space_deletions(const std::set<FieldSpace> &spaces);
    public:
      bool has_created_index_space(IndexSpace space) const;
      void register_index_space_creation(IndexSpace space);
      void register_index_space_deletion(IndexSpace space);
      void register_index_space_creations(const std::set<IndexSpace> &spaces);
      void register_index_space_deletions(const std::set<IndexSpace> &spaces);
    public:
      virtual void add_created_index(IndexSpace handle) = 0;
      virtual void add_created_region(LogicalRegion handle) = 0;
      virtual void add_created_field(FieldSpace handle, FieldID fid) = 0;
      virtual void remove_created_index(IndexSpace handle) = 0;
      virtual void remove_created_region(LogicalRegion handle) = 0;
      virtual void remove_created_field(FieldSpace handle, FieldID fid) = 0;
    public:
      void return_privilege_state(TaskOp *target);
      void pack_privilege_state(Serializer &rez, AddressSpaceID target);
      void unpack_privilege_state(Deserializer &derez);
      void perform_privilege_checks(void);
    public:
      InstanceRef find_premapped_region(unsigned idx);
      void clone_task_op_from(TaskOp *rhs, Processor p, 
                              bool stealable, bool duplicate_args);
      void update_grants(const std::vector<Grant> &grants);
      void update_arrival_barriers(const std::vector<PhaseBarrier> &barriers);
      void compute_point_region_requirements(MinimalPoint *mp = NULL);
      bool early_map_regions(void);
    protected:
      void compute_parent_indexes(void);
    protected:
      // These methods get called once the task has executed
      // and all the children have either mapped, completed,
      // or committed.
      void trigger_children_complete(void);
      void trigger_children_committed(void);
    protected:
      // Tasks have two requirements to complete:
      // - all speculation must be resolved
      // - all children must be complete
      virtual void trigger_task_complete(void) = 0;
      // Tasks have two requirements to commit:
      // - all commit dependences must be satisfied (trigger_commit)
      // - all children must commit (children_committed)
      virtual void trigger_task_commit(void) = 0;
    protected:
      // Early mapped regions
      std::map<unsigned/*idx*/,InstanceRef> early_mapped_regions;
    protected:
      std::deque<RegionTreeContext> enclosing_physical_contexts;
      std::vector<unsigned> parent_req_indexes;
    protected:
      std::set<LogicalRegion>                   created_regions;
      std::set<std::pair<FieldSpace,FieldID> >  created_fields;
      std::set<FieldSpace>                      created_field_spaces;
      std::set<IndexSpace>                      created_index_spaces;
      std::set<LogicalRegion>                   deleted_regions;
      std::set<std::pair<FieldSpace,FieldID> >  deleted_fields;
      std::set<FieldSpace>                      deleted_field_spaces;
      std::set<IndexSpace>                      deleted_index_spaces;
    protected:
      bool complete_received;
      bool commit_received;
      bool children_complete;
      bool children_commit;
      bool children_complete_invoked;
      bool children_commit_invoked;
    protected:
      AllocManager *arg_manager;
    protected:
      UserEvent all_children_mapped;
    public:
      // Static methods
      static void process_unpack_task(Runtime *rt,
                                      Deserializer &derez);
    public:
      static void pack_index_space_requirement(
          const IndexSpaceRequirement &req, Serializer &rez);
      static void pack_region_requirement(
          const RegionRequirement &req, Serializer &rez);
      static void pack_grant(
          const Grant &grant, Serializer &rez);
      static void pack_phase_barrier(
          const PhaseBarrier &barrier, Serializer &rez);
    public:
      static void unpack_index_space_requirement(
          IndexSpaceRequirement &req, Deserializer &derez);
      static void unpack_region_requirement(
          RegionRequirement &req, Deserializer &derez);
      static void unpack_grant(
          Grant &grant, Deserializer &derez);
      static void unpack_phase_barrier(
          PhaseBarrier &barrier, Deserializer &derez);
    public:
      static void pack_point(Serializer &rez, const DomainPoint &p);
      static void unpack_point(Deserializer &derez, DomainPoint &p);
    public:
      static void log_requirement(UniqueID uid, unsigned idx,
                                 const RegionRequirement &req);
    };

    /**
     * \class SingleTask
     * This is the parent type for each of the single class
     * kinds of classes.  It also serves as the type that
     * represents a context for each application level task.
     */
    class SingleTask : public TaskOp {
    public:
      // A struct for keeping track of local field information
      struct LocalFieldInfo {
      public:
        LocalFieldInfo(void)
          : handle(FieldSpace::NO_SPACE), fid(0),
            field_size(0), reclaim_event(Event::NO_EVENT) { }
        LocalFieldInfo(FieldSpace sp, FieldID f,
                       size_t size, Event reclaim)
          : handle(sp), fid(f), field_size(size),
            reclaim_event(reclaim) { }
      public:
        FieldSpace handle;
        FieldID    fid;
        size_t     field_size;
        Event      reclaim_event;
      };
      struct PostEndArgs {
      public:
        HLRTaskID hlr_id;
        SingleTask *proxy_this;
      };
      struct DecrementArgs {
        HLRTaskID hlr_id;
        SingleTask *parent_ctx;
      };
    public:
      SingleTask(Runtime *rt);
      virtual ~SingleTask(void);
    protected:
      void activate_single(void);
      void deactivate_single(void);
    public:
      virtual void trigger_dependence_analysis(void) = 0;
    public:
      // This is used enough that we want it inlined
      inline Processor get_executing_processor(void) const
        { return executing_processor; }
      inline void set_executing_processor(Processor p)
        { executing_processor = p; }
    public:
      // These two functions are only safe to call after
      // the task has had its variant selected
      bool is_leaf(void) const;
      bool is_inner(void) const;
    public:
      void assign_context(RegionTreeContext ctx);
      RegionTreeContext release_context(void);
      virtual RegionTreeContext get_context(void) const;
      virtual ContextID get_context_id(void) const; 
    public:
      void destroy_user_lock(Reservation r);
      void destroy_user_barrier(Barrier b);
    public:
      PhysicalRegion get_physical_region(unsigned idx);
      InstanceRef get_local_reference(unsigned idx);
      void add_inline_task(InlineTask *inline_task);
    public:
      // The following set of operations correspond directly
      // to the complete_mapping, complete_operation, and
      // commit_operations performed by an operation.  Every
      // one of those calls invokes the corresponding one of
      // these calls to notify the parent context.
      virtual void register_child_operation(Operation *op);
      virtual void register_child_executed(Operation *op);
      virtual void register_child_complete(Operation *op);
      virtual void register_child_commit(Operation *op); 
      virtual void unregister_child_operation(Operation *op);
      virtual void register_fence_dependence(Operation *op);
    public:
      bool has_executing_operation(Operation *op);
      bool has_executed_operation(Operation *op);
      void print_children(void);
    public:
      virtual void update_current_fence(FenceOp *op);
    public:
      void begin_trace(TraceID tid);
      void end_trace(TraceID tid);
    public:
      void issue_frame(Event frame_termination);
      void finish_frame(Event frame_termination);
    public:
      void increment_outstanding(void);
      void decrement_outstanding(void);
      void increment_pending(void);
      void decrement_pending(void);
      void increment_frame(void);
      void decrement_frame(void);
    public:
      void add_local_field(FieldSpace handle, FieldID fid, size_t size);
      void add_local_fields(FieldSpace handle, 
                            const std::vector<FieldID> &fields,
                            const std::vector<size_t> &fields_sizes);
      void allocate_local_field(const LocalFieldInfo &info);
    public:
      ptr_t perform_safe_cast(IndexSpace is, ptr_t pointer);
      DomainPoint perform_safe_cast(IndexSpace is, const DomainPoint &point);
    public:
      virtual void add_created_index(IndexSpace handle);
      virtual void add_created_region(LogicalRegion handle);
      virtual void add_created_field(FieldSpace handle, FieldID fid);
      virtual void remove_created_index(IndexSpace handle);
      virtual void remove_created_region(LogicalRegion handle);
      virtual void remove_created_field(FieldSpace handle, FieldID fid);
    public:
      void get_top_regions(std::vector<LogicalRegion> &top_regions);
      void analyze_destroy_index_space(IndexSpace handle, Operation *op);
      void analyze_destroy_index_partition(IndexPartition handle, 
                                           Operation *op);
      void analyze_destroy_field_space(FieldSpace handle, Operation *op);
      void analyze_destroy_fields(FieldSpace handle, Operation *op,
                                  const std::set<FieldID> &to_delete);
      void analyze_destroy_logical_region(LogicalRegion handle, Operation *op);
      void analyze_destroy_logical_partition(LogicalPartition handle,
                                             Operation *op);
    public:
      int has_conflicting_regions(MapOp *map, bool &parent_conflict,
                                  bool &inline_conflict);
      int has_conflicting_regions(AttachOp *attach, bool &parent_conflict,
                                  bool &inline_conflict);
      int has_conflicting_internal(const RegionRequirement &req, 
                                   bool &parent_conflict,
                                   bool &inline_conflict);
      void find_conflicting_regions(TaskOp *task,
                                    std::vector<PhysicalRegion> &conflicting);
      void find_conflicting_regions(CopyOp *copy,
                                    std::vector<PhysicalRegion> &conflicting);
      void find_conflicting_regions(AcquireOp *acquire,
                                    std::vector<PhysicalRegion> &conflicting);
      void find_conflicting_regions(ReleaseOp *release,
                                    std::vector<PhysicalRegion> &conflicting);
      void find_conflicting_regions(DependentPartitionOp *partition,
                                    std::vector<PhysicalRegion> &conflicting);
      void find_conflicting_internal(const RegionRequirement &req,
                                     std::vector<PhysicalRegion> &conflicting);
      void find_conflicting_regions(FillOp *fill,
                                    std::vector<PhysicalRegion> &conflicting);
      bool check_region_dependence(RegionTreeID tid, IndexSpace space,
                                  const RegionRequirement &our_req,
                                  const RegionUsage &our_usage,
                                  const RegionRequirement &req);
      void register_inline_mapped_region(PhysicalRegion &region);
      void unregister_inline_mapped_region(PhysicalRegion &region);
    public:
      bool is_region_mapped(unsigned idx);
      int find_parent_region_req(const RegionRequirement &req, 
                                 bool check_privilege = true);
      unsigned find_parent_region(unsigned idx, TaskOp *task);
      unsigned find_parent_index_region(unsigned idx, TaskOp *task);
      PrivilegeMode find_parent_privilege_mode(unsigned idx);
      LegionErrorType check_privilege(const IndexSpaceRequirement &req) const;
      LegionErrorType check_privilege(const RegionRequirement &req, 
                                      FieldID &bad_field, 
                                      bool skip_privileges = false) const; 
      bool has_created_region(LogicalRegion handle) const;
      bool has_created_field(FieldSpace handle, FieldID fid) const;
    public:
      bool has_tree_restriction(RegionTreeID tid, const FieldMask &mask);
      void add_tree_restriction(RegionTreeID tid, const FieldMask &mask);
    public:
      void unmap_all_regions(void);
      void clear_physical_instances(void);
    protected:
      bool map_all_regions(Processor target, Event user_event, 
                           bool mapper_invoked); 
      void initialize_region_tree_contexts(
          const std::vector<RegionRequirement> &clone_requirements,
          const std::vector<UserEvent> &unmap_events);
      void invalidate_region_tree_contexts(void);
    protected:
      void pack_single_task(Serializer &rez, AddressSpaceID target);
      void unpack_single_task(Deserializer &derez);
      void initialize_mapping_paths(void);
    public:
      void pack_parent_task(Serializer &rez);
    public:
      const std::vector<PhysicalRegion>& begin_task(void);
      void end_task(const void *res, size_t res_size, bool owned);
      void post_end_task(void);
      void unmap_all_mapped_regions(void);
      void inline_child_task(TaskOp *child);
      void restart_task(void);
      const std::vector<PhysicalRegion>& get_physical_regions(void) const;
    public:
      // These methods are VERY important.  They serialize premapping
      // operations to each individual field which considerably simplifies
      // the needed locking protocol in the premapping traversal.
      UserEvent begin_premapping(RegionTreeID tid, const FieldMask &mask);
      void end_premapping(RegionTreeID tid, UserEvent premap_event);
    public:
      PhysicalManager* get_instance(unsigned idx);
    public:
      virtual void activate(void) = 0;
      virtual void deactivate(void) = 0;
    public:
      virtual void resolve_false(void) = 0;
      virtual void launch_task(void);
      virtual bool premap_task(void) = 0;
      virtual bool prepare_steal(void) = 0;
      virtual bool distribute_task(void) = 0;
      virtual bool perform_mapping(bool mapper_invoked = false) = 0;
      virtual bool is_stealable(void) const = 0;
      virtual bool has_restrictions(unsigned idx, LogicalRegion handle) = 0;
      virtual bool can_early_complete(UserEvent &chain_event) = 0;
    public:
      virtual Event defer_mapping(void) = 0;
      virtual void check_state(UserEvent ready_event) = 0;
    public:
      virtual Event get_task_completion(void) const = 0;
      virtual TaskKind get_task_kind(void) const = 0;
      virtual RemoteTask* find_outermost_physical_context(void) = 0;
    public:
      // Has a base implementation but can override
      virtual RegionTreeContext find_enclosing_physical_context(unsigned idx);
    public:
      // Override these methods from operation class
      virtual bool trigger_execution(void);
    protected:
      virtual void trigger_task_complete(void) = 0;
      virtual void trigger_task_commit(void) = 0;
    public:
      virtual bool pack_task(Serializer &rez, Processor target) = 0;
      virtual bool unpack_task(Deserializer &derez, Processor current) = 0;
      virtual void find_enclosing_local_fields(
      LegionDeque<LocalFieldInfo,TASK_LOCAL_FIELD_ALLOC>::tracked &infos) = 0;
      virtual void perform_inlining(SingleTask *ctx, InlineFnptr fn) = 0;
    public:
      virtual void handle_future(const void *res, 
                                 size_t res_size, bool owned) = 0; 
    protected:
      std::vector<RegionTreePath> mapping_paths;
      // Boolean for each region saying if it is virtual mapped
      std::vector<bool> virtual_mapped;
      // Boolean for tracking if regions were mapped locally
      std::vector<bool> locally_mapped;
      // Boolean indicating if any regions have been deleted
      std::vector<bool> region_deleted; 
      // Boolean indicating if any index requirements have been deleted
      std::vector<bool> index_deleted;
      // Number of virtual mapped regions
      unsigned num_virtual_mappings;
      Processor executing_processor;
      // Hold the result of the mapping 
      LegionDeque<InstanceRef,TASK_INSTANCE_REGION_ALLOC>::tracked
                                                    physical_instances;
      // Hold the local instances mapped regions in our context
      // which we will need to close when the task completes
      LegionDeque<InstanceRef,TASK_LOCAL_REGION_ALLOC>::tracked
                                                    local_instances;
      // Hold the physical regions for the task's execution
      std::vector<PhysicalRegion> physical_regions;
      // Keep track of inline mapping regions for this task
      // so we can see when there are conflicts
      LegionList<PhysicalRegion,TASK_INLINE_REGION_ALLOC>::tracked
                                                   inline_regions;
      // Context for this task
      RegionTreeContext context; 
    protected:
      // Track whether this task has finished executing
      LegionSet<Operation*,EXECUTING_CHILD_ALLOC>::tracked executing_children;
      LegionSet<Operation*,EXECUTED_CHILD_ALLOC>::tracked executed_children;
      LegionSet<Operation*,COMPLETE_CHILD_ALLOC>::tracked complete_children;
      // Traces for this task's execution
      LegionMap<TraceID,LegionTrace*,TASK_TRACES_ALLOC>::tracked traces;
      LegionTrace *current_trace;
      // Event for waiting when the number of mapping+executing
      // child operations has grown too large.
      bool valid_wait_event;
      UserEvent window_wait;
      std::deque<Event> frame_events;
      Event deferred_map;
      Event deferred_complete;
    protected:
      // Number of sub-tasks ready to map
      unsigned outstanding_subtasks;
      // Number of mapped sub-tasks that are yet to run
      unsigned pending_subtasks;
      // Number of pending_frames
      unsigned pending_frames;
    protected:
      FenceOp *current_fence;
      GenerationID fence_gen;
    protected:
      // Resources that can build up over a task's lifetime
      LegionDeque<Reservation,TASK_RESERVATION_ALLOC>::tracked context_locks;
      LegionDeque<Barrier,TASK_BARRIER_ALLOC>::tracked context_barriers;
      LegionDeque<LocalFieldInfo,TASK_LOCAL_FIELD_ALLOC>::tracked local_fields;
      LegionDeque<InlineTask*,TASK_INLINE_ALLOC>::tracked inline_tasks;
    protected:
      // Some help for performing fast safe casts
      std::map<IndexSpace,Domain> safe_cast_domains;
    protected:
      // Information for tracking restrictions
      LegionMap<RegionTreeID,FieldMask>::aligned restricted_trees;
    protected:
      // Support for serializing premapping operations.  Note
      // we make it possible for operations accessing different
      // region trees or different fields to premap in parallel.
      std::map<RegionTreeID,
               LegionMap<Event,FieldMask>::aligned > premapping_events;
#if defined(LEGION_LOGGING) || defined(LEGION_SPY)
    protected:
      Event legion_spy_start;
    public:
      inline Event get_start_event(void) { return legion_spy_start; }
#endif
    };

    /**
     * \class MultiTask
     * This is the parent type for each of the multi-task
     * kinds of classes.
     */
    class MultiTask : public TaskOp {
    public:
      MultiTask(Runtime *rt);
      virtual ~MultiTask(void);
    protected:
      void activate_multi(void);
      void deactivate_multi(void);
    public:
      bool is_sliced(void) const;
      bool slice_index_space(void);
      bool trigger_slices(void);
      void clone_multi_from(MultiTask *task, const Domain &d, Processor p,
                            bool recurse, bool stealable);
      void assign_points(MultiTask *target, const Domain &d);
      void add_point(const DomainPoint &p, MinimalPoint *point);
    public:
      virtual void activate(void) = 0;
      virtual void deactivate(void) = 0;
    public:
      virtual void trigger_dependence_analysis(void) = 0;
    public:
      virtual void resolve_false(void) = 0;
      virtual bool premap_task(void) = 0;
      virtual bool prepare_steal(void) = 0;
      virtual bool distribute_task(void) = 0;
      virtual bool perform_mapping(bool mapper_invoked = false) = 0;
      virtual void launch_task(void) = 0;
      virtual bool is_stealable(void) const = 0;
      virtual bool has_restrictions(unsigned idx, LogicalRegion handle) = 0;
      virtual bool map_and_launch(void) = 0;
      virtual VersionInfo& get_version_info(unsigned idx);
    public:
      virtual Event defer_mapping(void) = 0;
      virtual void check_state(UserEvent ready_event) = 0;
    public:
      virtual Event get_task_completion(void) const = 0;
      virtual TaskKind get_task_kind(void) const = 0;
    public:
      virtual bool trigger_execution(void);
    protected:
      virtual void trigger_task_complete(void) = 0;
      virtual void trigger_task_commit(void) = 0;
    public:
      virtual bool pack_task(Serializer &rez, Processor target) = 0;
      virtual bool unpack_task(Deserializer &derez, Processor current) = 0;
      virtual void perform_inlining(SingleTask *ctx, InlineFnptr fn) = 0;
    public:
      virtual SliceTask* clone_as_slice_task(const Domain &d,
          Processor p, bool recurse, bool stealable,
          long long scale_denominator) = 0;
      virtual void handle_future(const DomainPoint &point, const void *result,
                                 size_t result_size, bool owner) = 0;
      virtual void register_must_epoch(void) = 0;
    public:
      virtual void add_created_index(IndexSpace handle);
      virtual void add_created_region(LogicalRegion handle);
      virtual void add_created_field(FieldSpace handle, FieldID fid);
      virtual void remove_created_index(IndexSpace handle);
      virtual void remove_created_region(LogicalRegion handle);
      virtual void remove_created_field(FieldSpace handle, FieldID fid);
    public:
      void pack_multi_task(Serializer &rez, AddressSpaceID target);
      void unpack_multi_task(Deserializer &derez);
    public:
      void initialize_reduction_state(void);
      void fold_reduction_future(const void *result, size_t result_size,
                                 bool owner, bool exclusive); 
    protected:
<<<<<<< HEAD
      Barrier must_barrier; // for must parallelism
=======
      bool sliced;
      ArgumentMap argument_map;
>>>>>>> 1eba64ab
      std::list<SliceTask*> slices;
      std::vector<VersionInfo> version_infos;
      std::vector<RestrictInfo> restrict_infos;
      std::map<DomainPoint,MinimalPoint*> minimal_points;
      unsigned minimal_points_assigned;
      bool sliced;
    protected:
      ReductionOpID redop;
      const ReductionOp *reduction_op;
      size_t reduction_state_size;
      void *reduction_state; 
    };

    /**
     * \class IndividualTask
     * This class serves as the basis for all individual task
     * launch calls performed by the runtime.
     */
    class IndividualTask : public SingleTask {
    public:
      static const AllocationType alloc_type = INDIVIDUAL_TASK_ALLOC;
    public:
      IndividualTask(Runtime *rt);
      IndividualTask(const IndividualTask &rhs);
      virtual ~IndividualTask(void);
    public:
      IndividualTask& operator=(const IndividualTask &rhs);
    public:
      virtual void activate(void);
      virtual void deactivate(void);
    public:
      Future initialize_task(SingleTask *ctx,
                             const TaskLauncher &launcher, 
                             bool check_privileges,
                             bool track = true);
      Future initialize_task(SingleTask *ctx,
              Processor::TaskFuncID task_id,
              const std::vector<IndexSpaceRequirement> &indexes,
              const std::vector<RegionRequirement> &regions,
              const TaskArgument &arg,
              const Predicate &predicate,
              MapperID id, MappingTagID tag,
              bool check_privileges,
              bool track = true); 
      void initialize_paths(void);
    public:
      virtual void trigger_dependence_analysis(void);
      virtual void report_aliased_requirements(unsigned idx1, unsigned idx2);
    public:
      virtual void resolve_false(void);
      virtual bool premap_task(void);
      virtual bool prepare_steal(void);
      virtual bool distribute_task(void);
      virtual bool perform_mapping(bool mapper_invoked = false);
      virtual bool is_stealable(void) const;
      virtual bool has_restrictions(unsigned idx, LogicalRegion handle);
      virtual bool can_early_complete(UserEvent &chain_event);
      virtual VersionInfo& get_version_info(unsigned idx);
    public:
      virtual Event defer_mapping(void);
      virtual void check_state(UserEvent ready_event);
    public:
      virtual Event get_task_completion(void) const;
      virtual TaskKind get_task_kind(void) const;
      virtual RemoteTask* find_outermost_physical_context(void);
    public:
      virtual void trigger_task_complete(void);
      virtual void trigger_task_commit(void);
    public:
      virtual void handle_future(const void *res, 
                                 size_t res_size, bool owned);
    public:
      virtual bool pack_task(Serializer &rez, Processor target);
      virtual bool unpack_task(Deserializer &derez, Processor current);
      virtual void find_enclosing_local_fields(
          LegionDeque<LocalFieldInfo,TASK_LOCAL_FIELD_ALLOC>::tracked &infos);
      virtual void perform_inlining(SingleTask *ctx, InlineFnptr fn);
    protected:
      void pack_remote_mapped(Serializer &rez);
      void pack_remote_complete(Serializer &rez);
      void pack_remote_commit(Serializer &rez);
      void unpack_remote_mapped(Deserializer &derez, AddressSpaceID source);
      void unpack_remote_complete(Deserializer &derez);
      void unpack_remote_commit(Deserializer &derez);
    public:
      void send_remote_state(AddressSpaceID target,
                             const std::vector<unsigned> &index_shapes,
                             const std::vector<unsigned> &region_shapes,
                             const std::vector<unsigned> &invalid);
      static void handle_individual_request(Runtime *rt, Deserializer &derez,
                                            AddressSpaceID source);
      static void handle_individual_return(Runtime *rt, Deserializer &derez);
    public:
      static void process_unpack_remote_mapped(Deserializer &derez,
                                               AddressSpaceID source);
      static void process_unpack_remote_complete(Deserializer &derez);
      static void process_unpack_remote_commit(Deserializer &derez);
    protected: 
      void *future_store;
      size_t future_size;
      Future result; 
      std::set<Operation*>        child_operations;
      std::vector<RegionTreePath> privilege_paths;
      std::vector<VersionInfo>    version_infos;
      std::vector<RestrictInfo>   restrict_infos;
    protected:
      // Information for remotely executing task
      IndividualTask *orig_task; // Not a valid pointer when remote
      Event remote_completion_event;
      UniqueID remote_unique_id;
      RegionTreeContext remote_outermost_context;
      std::deque<RegionTreeContext> remote_contexts;
      UniqueID remote_owner_uid;
    protected:
      Future predicate_false_future;
      void *predicate_false_result;
      size_t predicate_false_size;
    protected:
      bool sent_remotely;
    protected:
      friend class Runtime;
      // Special field for the top level task
      bool top_level_task;
    };

    /**
     * \class PointTask
     * A point task is a single point of an index space task
     * launch.  It will primarily be managed by its enclosing
     * slice task owner.
     */
    class PointTask : public SingleTask {
    public:
      static const AllocationType alloc_type = POINT_TASK_ALLOC;
    public:
      PointTask(Runtime *rt);
      PointTask(const PointTask &rhs);
      virtual ~PointTask(void);
    public:
      PointTask& operator=(const PointTask &rhs);
    public:
      virtual void activate(void);
      virtual void deactivate(void);
    public:
      virtual void trigger_dependence_analysis(void);
    public:
      virtual void resolve_false(void);
      virtual bool premap_task(void);
      virtual bool prepare_steal(void);
      virtual bool distribute_task(void);
      virtual bool perform_mapping(bool mapper_invoked = false);
      virtual bool is_stealable(void) const;
      virtual bool has_restrictions(unsigned idx, LogicalRegion handle);
      virtual bool can_early_complete(UserEvent &chain_event);
      virtual VersionInfo& get_version_info(unsigned idx);
    public:
      virtual Event defer_mapping(void);
      virtual void check_state(UserEvent ready_event);
    public:
      virtual Event get_task_completion(void) const;
      virtual TaskKind get_task_kind(void) const;
      virtual RemoteTask* find_outermost_physical_context(void);
    public:
      virtual void trigger_task_complete(void);
      virtual void trigger_task_commit(void);
    public:
      virtual bool pack_task(Serializer &rez, Processor target);
      virtual bool unpack_task(Deserializer &derez, Processor current);
      virtual void find_enclosing_local_fields(
          LegionDeque<LocalFieldInfo,TASK_LOCAL_FIELD_ALLOC>::tracked &infos);
      virtual void perform_inlining(SingleTask *ctx, InlineFnptr fn);
    public:
      virtual void handle_future(const void *res, 
                                 size_t res_size, bool owned);
    public:
      void initialize_point(SliceTask *owner, MinimalPoint *mp);
      void send_back_remote_state(AddressSpaceID target, unsigned index,
                                  RegionTreeContext remote_context,
                                  std::set<PhysicalManager*> &needed_managers);
      void send_back_created_state(AddressSpaceID target, unsigned start_idx, 
                                   RegionTreeContext remote_outermost,
                                   std::set<PhysicalManager*> &needed_managers);
    protected:
      friend class SliceTask;
      SliceTask                   *slice_owner;
      UserEvent                   point_termination;
      std::vector<VersionInfo>    version_infos;
    };

    /**
     * \class WrapperTask
     * A wrapper task is an abstract class that extends a
     * SingleTask and is used for maintaining the illusion
     * of a SingleTask without needing to go through the
     * whole operation pipeline.  There are two kinds of
     * wrapper tasks: RemoteTasks and InlineTasks both
     * of which provide a context in which to execute
     * child tasks either in a remote node, or in an 
     * inline context.
     */
    class WrapperTask : public SingleTask {
    public:
      WrapperTask(Runtime *rt);
      virtual ~WrapperTask(void);
    public:
      virtual void activate(void) = 0;
      virtual void deactivate(void) = 0;
    public:
      virtual void trigger_dependence_analysis(void);
    public:
      virtual void resolve_false(void);
      virtual bool premap_task(void);
      virtual bool prepare_steal(void);
      virtual bool distribute_task(void);
      virtual bool perform_mapping(bool mapper_invoked = false);
      virtual bool is_stealable(void) const;
      virtual bool has_restrictions(unsigned idx, LogicalRegion handle);
      virtual bool can_early_complete(UserEvent &chain_event);
      virtual RemoteTask* find_outermost_physical_context(void) = 0;
    public:
      virtual Event defer_mapping(void);
      virtual void check_state(UserEvent ready_event);
    public:
      virtual Event get_task_completion(void) const = 0;
      virtual TaskKind get_task_kind(void) const = 0;
    public:
      virtual void trigger_task_complete(void);
      virtual void trigger_task_commit(void);
    public:
      virtual bool pack_task(Serializer &rez, Processor target);
      virtual bool unpack_task(Deserializer &derez, Processor current);
      virtual void find_enclosing_local_fields(
      LegionDeque<LocalFieldInfo,TASK_LOCAL_FIELD_ALLOC>::tracked &infos) = 0;
      virtual void perform_inlining(SingleTask *ctx, InlineFnptr fn);
    public:
      virtual void handle_future(const void *res, 
                                 size_t res_size, bool owned);
    public:
      void activate_wrapper(void);
      void deactivate_wrapper(void);
    };

    /**
     * \class RemoteTask
     * A remote task doesn't actually represent an
     * executing task the way other single task does.
     * Instead it serves as a proxy for holding state
     * for a task that is executing on a remote node
     * but is launching child tasks that are being
     * sent to the current node.  It is reclaimed
     * once the original task finishes on the 
     * original node.
     */
    class RemoteTask : public WrapperTask {
    public:
      static const AllocationType alloc_type = REMOTE_TASK_ALLOC;
    public:
      RemoteTask(Runtime *rt);
      RemoteTask(const RemoteTask &rhs);
      virtual ~RemoteTask(void);
    public:
      RemoteTask& operator=(const RemoteTask &rhs);
    public:
      void initialize_remote(void);
      void unpack_parent_task(Deserializer &derez);
    public:
      virtual void activate(void);
      virtual void deactivate(void);
    public:
      virtual RegionTreeContext find_enclosing_physical_context(unsigned idx);
      virtual RemoteTask* find_outermost_physical_context(void);
    public:
      virtual Event get_task_completion(void) const;
      virtual TaskKind get_task_kind(void) const;
    public:
      virtual void find_enclosing_local_fields(
          LegionDeque<LocalFieldInfo,TASK_LOCAL_FIELD_ALLOC>::tracked &infos);
    public:
      void add_top_region(LogicalRegion handle);
    protected:
      std::set<LogicalRegion> top_level_regions;
#if defined(LEGION_LOGGING) || defined(LEGION_SPY)
    protected:
      Event remote_legion_spy_completion;
#endif
    };

    /**
     * \class InlineTask
     * An inline task is a helper object that aides in
     * performing inline task operations
     */
    class InlineTask : public WrapperTask {
    public:
      static const AllocationType alloc_type = INLINE_TASK_ALLOC;
    public:
      InlineTask(Runtime *rt);
      InlineTask(const InlineTask &rhs);
      virtual ~InlineTask(void);
    public:
      InlineTask& operator=(const InlineTask &rhs);
    public:
      void initialize_inline_task(SingleTask *enclosing, TaskOp *clone);
    public:
      virtual void activate(void);
      virtual void deactivate(void);
    public:
      virtual RegionTreeContext get_context(void) const;
      virtual ContextID get_context_id(void) const;
    public:
      virtual RemoteTask* find_outermost_physical_context(void);
    public:
      virtual Event get_task_completion(void) const;
      virtual TaskKind get_task_kind(void) const;
    public:
      virtual void find_enclosing_local_fields(
          LegionDeque<LocalFieldInfo,TASK_LOCAL_FIELD_ALLOC>::tracked &infos);
    public:
      virtual void register_child_operation(Operation *op);
      virtual void register_child_executed(Operation *op);
      virtual void register_child_complete(Operation *op);
      virtual void register_child_commit(Operation *op); 
      virtual void unregister_child_operation(Operation *op);
      virtual void register_fence_dependence(Operation *op);
    public:
      virtual void update_current_fence(FenceOp *op);
    protected:
      SingleTask *enclosing;
    };

    /**
     * \class IndexTask
     * An index task is used to represent an index space task
     * launch performed by the runtime.  It will only live
     * on the node on which it was created.  Eventually the
     * mapper will slice the index space, and the corresponding
     * slice tasks for the index space will be distributed around
     * the machine and eventually returned to this index space task.
     */
    class IndexTask : public MultiTask {
    public:
      static const AllocationType alloc_type = INDEX_TASK_ALLOC;
    public:
      IndexTask(Runtime *rt);
      IndexTask(const IndexTask &rhs);
      virtual ~IndexTask(void);
    public:
      IndexTask& operator=(const IndexTask &rhs);
    public:
      FutureMap initialize_task(SingleTask *ctx,
                                const IndexLauncher &launcher,
                                bool check_privileges,
                                bool track = true);
      Future initialize_task(SingleTask *ctx,
                             const IndexLauncher &launcher,
                             ReductionOpID redop,
                             bool check_privileges,
                             bool track = true);
      FutureMap initialize_task(SingleTask *ctx,
            Processor::TaskFuncID task_id,
            const Domain &launch_domain,
            const std::vector<IndexSpaceRequirement> &indexes,
            const std::vector<RegionRequirement> &regions,
            const TaskArgument &global_arg,
            const ArgumentMap &arg_map,
            const Predicate &predicate,
            bool must_parallelism,
            MapperID id, MappingTagID tag,
            bool check_privileges);
      Future initialize_task(SingleTask *ctx,
            Processor::TaskFuncID task_id,
            const Domain &launch_domain,
            const std::vector<IndexSpaceRequirement> &indexes,
            const std::vector<RegionRequirement> &regions,
            const TaskArgument &global_arg,
            const ArgumentMap &arg_map,
            ReductionOpID redop,
            const TaskArgument &init_value,
            const Predicate &predicate,
            bool must_parallelism,
            MapperID id, MappingTagID tag,
            bool check_privileges);
      void initialize_predicate(const Future &pred_future,
                                const TaskArgument &pred_arg);
      void initialize_paths(void);
      void annotate_early_mapped_regions(void);
    public:
      virtual void activate(void);
      virtual void deactivate(void);
    public:
      virtual void trigger_dependence_analysis(void);
      virtual void report_aliased_requirements(unsigned idx1, unsigned idx2);
      virtual FatTreePath* compute_fat_path(unsigned idx);
    public:
      virtual void resolve_false(void);
      virtual bool premap_task(void);
      virtual bool prepare_steal(void);
      virtual bool distribute_task(void);
      virtual bool perform_mapping(bool mapper_invoked = false);
      virtual void launch_task(void);
      virtual bool is_stealable(void) const;
      virtual bool has_restrictions(unsigned idx, LogicalRegion handle);
      virtual bool map_and_launch(void);
    public:
      virtual Event defer_mapping(void);
      virtual void check_state(UserEvent ready_event);
    public:
      virtual Event get_task_completion(void) const;
      virtual TaskKind get_task_kind(void) const;
    protected:
      virtual void trigger_task_complete(void);
      virtual void trigger_task_commit(void);
    public:
      virtual bool pack_task(Serializer &rez, Processor target);
      virtual bool unpack_task(Deserializer &derez, Processor current);
      virtual void perform_inlining(SingleTask *ctx, InlineFnptr fn);
    public:
      virtual SliceTask* clone_as_slice_task(const Domain &d,
          Processor p, bool recurse, bool stealable,
          long long scale_denominator);
    public:
      virtual void handle_future(const DomainPoint &point, const void *result,
                                 size_t result_size, bool owner);
      virtual void register_must_epoch(void);
    public:
      void enumerate_points(void);
    public:
      void return_slice_mapped(unsigned points, long long denom);
      void return_slice_complete(unsigned points);
      void return_slice_commit(unsigned points);
    public:
      void unpack_slice_mapped(Deserializer &derez, AddressSpaceID source);
      void unpack_slice_complete(Deserializer &derez);
      void unpack_slice_commit(Deserializer &derez); 
    public:
      static void process_slice_mapped(Deserializer &derez, 
                                       AddressSpaceID source);
      static void process_slice_complete(Deserializer &derez);
      static void process_slice_commit(Deserializer &derez);
    public:
      void send_remote_state(AddressSpaceID target,
                             const std::vector<unsigned> &index_shapes,
                             const std::vector<unsigned> &region_shapes,
                             const std::vector<unsigned> &invalid);
      static void handle_slice_request(Runtime *rt, Deserializer &derez,
                                       AddressSpaceID source);
    protected:
      friend class SliceTask;
      ArgumentMap argument_map;
      FutureMap future_map;
      Future reduction_future;
      // The fraction used to keep track of what part of
      // the sliced index spaces we have seen
      Fraction<long long> slice_fraction;
      unsigned total_points;
      unsigned mapped_points;
      unsigned complete_points;
      unsigned committed_points;
      // Track whether or not we've received our commit command
      bool complete_received;
      bool commit_received;
    protected:
      Future predicate_false_future;
      void *predicate_false_result;
      size_t predicate_false_size;
    protected:
      std::vector<RegionTreePath> privilege_paths;
    };

    /**
     * \class SliceTask
     * A slice task is a (possibly whole) fraction of an index
     * space task launch.  Once slice task object is made for
     * each slice created by the mapper when (possibly recursively)
     * slicing up the domain of the index space task launch.
     */
    class SliceTask : public MultiTask {
    public:
      static const AllocationType alloc_type = SLICE_TASK_ALLOC;
    public:
      SliceTask(Runtime *rt);
      SliceTask(const SliceTask &rhs);
      virtual ~SliceTask(void);
    public:
      SliceTask& operator=(const SliceTask &rhs);
    public:
      virtual void activate(void);
      virtual void deactivate(void);
    public:
      virtual void trigger_dependence_analysis(void);
    public:
      virtual void resolve_false(void);
      virtual bool premap_task(void);
      virtual bool prepare_steal(void);
      virtual bool distribute_task(void);
      virtual bool perform_mapping(bool mapper_invoke = false);
      virtual void launch_task(void);
      virtual bool is_stealable(void) const;
      virtual bool has_restrictions(unsigned idx, LogicalRegion handle);
      virtual bool map_and_launch(void);
    public:
      virtual Event defer_mapping(void);
      virtual void check_state(UserEvent ready_event);
    public:
      virtual Event get_task_completion(void) const;
      virtual TaskKind get_task_kind(void) const;
    public:
      virtual bool pack_task(Serializer &rez, Processor target);
      virtual bool unpack_task(Deserializer &derez, Processor current);
      virtual void perform_inlining(SingleTask *ctx, InlineFnptr fn);
    public:
      virtual SliceTask* clone_as_slice_task(const Domain &d,
          Processor p, bool recurse, bool stealable,
          long long scale_denominator);
      virtual void handle_future(const DomainPoint &point, const void *result,
                                 size_t result_size, bool owner);
      virtual void register_must_epoch(void);
      PointTask* clone_as_point_task(const DomainPoint &p,
                                     MinimalPoint *mp);
      void enumerate_points(void);
    protected:
      virtual void trigger_task_complete(void);
      virtual void trigger_task_commit(void);
    public:
      void return_privileges(PointTask *point);
      void record_child_mapped(void);
      void record_child_complete(void);
      void record_child_committed(void);
    protected:
      void trigger_slice_mapped(void);
      void trigger_slice_complete(void);
      void trigger_slice_commit(void);
    protected:
      void pack_remote_mapped(Serializer &rez);
      void pack_remote_complete(Serializer &rez);
      void pack_remote_commit(Serializer &rez);
    public:
      static void handle_slice_return(Runtime *rt, Deserializer &derez);
    protected:
      friend class IndexTask;
      bool reclaim; // used for reclaiming intermediate slices
      std::deque<PointTask*> points;
    protected:
      unsigned mapping_index;
      unsigned num_unmapped_points;
      unsigned num_uncomplete_points;
      unsigned num_uncommitted_points;
    protected:
      // For knowing which fraction of the
      // domain we have (1/denominator)
      long long denominator;
      IndexTask *index_owner;
      Event index_complete;
      UniqueID remote_unique_id;
      std::deque<RegionTreeContext> remote_contexts;
      RegionTreeContext remote_outermost_context;
      bool locally_mapped;
      UniqueID remote_owner_uid;
    protected:
      // Temporary storage for future results
      std::map<DomainPoint,std::pair<void*,size_t> > temporary_futures;
    };

    /**
     * \class DeferredSlicer
     * A class for helping with parallelizing the triggering
     * of slice tasks from within MultiTasks
     */
    class DeferredSlicer {
    public:
      struct DeferredSliceArgs {
      public:
        HLRTaskID hlr_id;
        DeferredSlicer *slicer;
        SliceTask *slice;
      };
    public:
      DeferredSlicer(MultiTask *owner);
      DeferredSlicer(const DeferredSlicer &rhs);
      ~DeferredSlicer(void);
    public:
      DeferredSlicer& operator=(const DeferredSlicer &rhs);
    public:
      bool trigger_slices(std::list<SliceTask*> &slices);
      void perform_slice(SliceTask *slice);
    public:
      static void handle_slice(const void *args);
    private:
      Reservation slice_lock;
      MultiTask *const owner;
      std::set<SliceTask*> failed_slices;
    };

    /**
     * \class MinimalPoint
     * A helper class for managing point specific data
     * until we are ready to expand to a full point task
     */
    class MinimalPoint {
    public:
      MinimalPoint(void);
      MinimalPoint(const MinimalPoint &rhs);
      ~MinimalPoint(void);
    public:
      MinimalPoint& operator=(const MinimalPoint &rhs);
    public:
      void add_projection_region(unsigned index, LogicalRegion handle);
      void add_argument(const TaskArgument &arg, bool own);
    public:
      void assign_argument(void *&local_arg, size_t &local_arglen);
      LogicalRegion find_logical_region(unsigned index);
    public:
      void pack(Serializer &rez);
      void unpack(Deserializer &derez);
    protected:
      std::map<unsigned,LogicalRegion> projections;
      void *arg;
      size_t arglen;
      bool own_arg;
    };

  }; // namespace HighLevel
}; // namespace LegionRuntime

#endif // __LEGION_TASKS_H__<|MERGE_RESOLUTION|>--- conflicted
+++ resolved
@@ -627,12 +627,6 @@
       void fold_reduction_future(const void *result, size_t result_size,
                                  bool owner, bool exclusive); 
     protected:
-<<<<<<< HEAD
-      Barrier must_barrier; // for must parallelism
-=======
-      bool sliced;
-      ArgumentMap argument_map;
->>>>>>> 1eba64ab
       std::list<SliceTask*> slices;
       std::vector<VersionInfo> version_infos;
       std::vector<RestrictInfo> restrict_infos;
