--- conflicted
+++ resolved
@@ -77,29 +77,24 @@
 
     LegionRuntime::Accessor::RegionAccessor<LegionRuntime::Accessor::AccessorType::Generic> get_accessor(void) const;
 
-<<<<<<< HEAD
     // used for accessor construction
     bool increment_accessor_count(void);
     bool decrement_accessor_count(void);
-=======
-      struct DestroyedField {
-      public:
-        DestroyedField(void) 
-          : offset(0), size(0), serdez_id(0) { }
-        DestroyedField(unsigned o, unsigned s, CustomSerdezID sid)
-          : offset(o), size(s), serdez_id(sid) { }
-      public:
-	unsigned offset, size;
-	CustomSerdezID serdez_id;
-      };
 
-      // if any fields in the instance need custom destruction, use this version
-      void destroy(const std::vector<DestroyedField>& destroyed_fields,
-		   Event wait_on = Event::NO_EVENT) const;
+    struct DestroyedField {
+    public:
+      DestroyedField(void) 
+        : offset(0), size(0), serdez_id(0) { }
+      DestroyedField(unsigned o, unsigned s, CustomSerdezID sid)
+        : offset(o), size(s), serdez_id(sid) { }
+    public:
+      unsigned offset, size;
+      CustomSerdezID serdez_id;
+    };
 
-      AddressSpace address_space(void) const;
-      id_t local_id(void) const;
->>>>>>> 712a02c3
+    // if any fields in the instance need custom destruction, use this version
+    void destroy(const std::vector<DestroyedField>& destroyed_fields,
+		 Event wait_on = Event::NO_EVENT) const;
 
     bool can_get_strided_access_parameters(size_t start, size_t count,
 					   ptrdiff_t field_offset, size_t field_size);
