/* Copyright 2016 Stanford University, NVIDIA Corporation
 *
 * Licensed under the Apache License, Version 2.0 (the "License");
 * you may not use this file except in compliance with the License.
 * You may obtain a copy of the License at
 *
 *     http://www.apache.org/licenses/LICENSE-2.0
 *
 * Unless required by applicable law or agreed to in writing, software
 * distributed under the License is distributed on an "AS IS" BASIS,
 * WITHOUT WARRANTIES OR CONDITIONS OF ANY KIND, either express or implied.
 * See the License for the specific language governing permissions and
 * limitations under the License.
 */

// Runtime implementation for Realm

#include "runtime_impl.h"

#include "proc_impl.h"
#include "mem_impl.h"
#include "inst_impl.h"

#include "activemsg.h"

#include "cmdline.h"
#include "partitions.h"

#include "codedesc.h"

#include "utils.h"

// For doing backtraces
#include <execinfo.h> // symbols
#include <cxxabi.h>   // demangling

#ifndef USE_GASNET
/*extern*/ void *fake_gasnet_mem_base = 0;
/*extern*/ size_t fake_gasnet_mem_size = 0;
#endif

// remote copy active messages from from lowlevel_dma.h for now
#include "lowlevel_dma.h"
namespace Realm {
  typedef LegionRuntime::LowLevel::RemoteCopyMessage RemoteCopyMessage;
  typedef LegionRuntime::LowLevel::RemoteFillMessage RemoteFillMessage;
};

#include <unistd.h>
#include <signal.h>

#define CHECK_PTHREAD(cmd) do { \
  int ret = (cmd); \
  if(ret != 0) { \
    fprintf(stderr, "PTHREAD: %s = %d (%s)\n", #cmd, ret, strerror(ret)); \
    exit(1); \
  } \
} while(0)

namespace Realm {

  Logger log_runtime("realm");
  extern Logger log_task; // defined in proc_impl.cc
  
  ////////////////////////////////////////////////////////////////////////
  //
  // signal handlers
  //

    static void realm_freeze(int signal)
    {
      assert((signal == SIGINT) || (signal == SIGABRT) ||
             (signal == SIGSEGV) || (signal == SIGFPE) ||
             (signal == SIGBUS));
      int process_id = getpid();
      char hostname[128];
      gethostname(hostname, 127);
      fprintf(stderr,"Legion process received signal %d: %s\n",
                      signal, strsignal(signal));
      fprintf(stderr,"Process %d on node %s is frozen!\n", 
                      process_id, hostname);
      fflush(stderr);
      while (true)
        sleep(1);
    }

  ////////////////////////////////////////////////////////////////////////
  //
  // class Runtime
  //

    Runtime::Runtime(void)
      : impl(0)
    {
      // ok to construct extra ones - we will make sure only one calls init() though
    }

    /*static*/ Runtime Runtime::get_runtime(void)
    {
      Runtime r;
      // explicit namespace qualifier here due to name collision
      r.impl = Realm::get_runtime();
      return r;
    }

    bool Runtime::init(int *argc, char ***argv)
    {
      if(runtime_singleton != 0) {
	fprintf(stderr, "ERROR: cannot initialize more than one runtime at a time!\n");
	return false;
      }

      impl = new RuntimeImpl;
      runtime_singleton = ((RuntimeImpl *)impl);
      return ((RuntimeImpl *)impl)->init(argc, argv);
    }
    
    // this is now just a wrapper around Processor::register_task - consider switching to
    //  that
    bool Runtime::register_task(Processor::TaskFuncID taskid, Processor::TaskFuncPtr taskptr)
    {
      assert(impl != 0);

      CodeDescriptor codedesc(taskptr);
      ProfilingRequestSet prs;
      std::set<Event> events;
      std::vector<ProcessorImpl *>& procs = ((RuntimeImpl *)impl)->nodes[gasnet_mynode()].processors;
      for(std::vector<ProcessorImpl *>::iterator it = procs.begin();
	  it != procs.end();
	  it++) {
	Event e = (*it)->me.register_task(taskid, codedesc, prs);
	events.insert(e);
      }

      Event::merge_events(events).wait();
      return true;
#if 0
      if(((RuntimeImpl *)impl)->task_table.count(taskid) > 0)
	return false;

      ((RuntimeImpl *)impl)->task_table[taskid] = taskptr;
      return true;
#endif
    }

    bool Runtime::register_reduction(ReductionOpID redop_id, const ReductionOpUntyped *redop)
    {
      assert(impl != 0);

      if(((RuntimeImpl *)impl)->reduce_op_table.count(redop_id) > 0)
	return false;

      ((RuntimeImpl *)impl)->reduce_op_table[redop_id] = redop;
      return true;
    }

    bool Runtime::register_custom_serdez(CustomSerdezID serdez_id, const CustomSerdezUntyped *serdez)
    {
      assert(impl != 0);

      if(((RuntimeImpl *)impl)->custom_serdez_table.count(serdez_id) > 0)
	return false;

      ((RuntimeImpl *)impl)->custom_serdez_table[serdez_id] = serdez;
      return true;
    }

    void Runtime::run(Processor::TaskFuncID task_id /*= 0*/,
		      RunStyle style /*= ONE_TASK_ONLY*/,
		      const void *args /*= 0*/, size_t arglen /*= 0*/,
                      bool background /*= false*/)
    {
      ((RuntimeImpl *)impl)->run(task_id, style, args, arglen, background);
    }

    void Runtime::shutdown(void)
    {
      ((RuntimeImpl *)impl)->shutdown(true); // local request
    }

    void Runtime::wait_for_shutdown(void)
    {
      ((RuntimeImpl *)impl)->wait_for_shutdown();

      // after the shutdown, we nuke the RuntimeImpl
      delete ((RuntimeImpl *)impl);
      impl = 0;
      runtime_singleton = 0;
    }


  ////////////////////////////////////////////////////////////////////////
  //
  // class RemoteIDAllocator
  //

  Logger log_remote_id("remoteid");

  RemoteIDAllocator::RemoteIDAllocator(void)
  {}

  RemoteIDAllocator::~RemoteIDAllocator(void)
  {}

  void RemoteIDAllocator::set_request_size(ID::ID_Types id_type, int batch_size, int low_water_mark)
  {
    batch_sizes[id_type] = batch_size;
    low_water_marks[id_type] = low_water_mark;
  }

  void RemoteIDAllocator::make_initial_requests(void)
  {
    AutoHSLLock al(mutex);

    for(std::map<ID::ID_Types, int>::const_iterator it = batch_sizes.begin();
	it != batch_sizes.end();
	it++) {
      ID::ID_Types id_type = it->first;
      int batch_size = it->second;

      for(gasnet_node_t i = 0; i < gasnet_nodes(); i++) {
	if(i == gasnet_mynode()) continue;

	reqs_in_flight[id_type].insert(i);

	RemoteIDRequestMessage::send_request(i, id_type, batch_size);
      }
    }
  }

  ID::IDType RemoteIDAllocator::get_remote_id(gasnet_node_t target, ID::ID_Types id_type)
  {
    assert(batch_sizes.count(id_type) > 0);

    ID::IDType id;
    bool request_more = false;
    {
      AutoHSLLock al(mutex);
      std::vector<std::pair<ID::IDType, ID::IDType> >& tgt_ranges = id_ranges[id_type][target];
      assert(!tgt_ranges.empty());
      id = tgt_ranges[0].first;
      if(tgt_ranges[0].first == tgt_ranges[0].second) {
	tgt_ranges.erase(tgt_ranges.begin());
      } else {
	tgt_ranges[0].first++;
      }
      if(tgt_ranges.empty() || 
	 ((tgt_ranges.size() == 1) && 
	  ((tgt_ranges[0].second - tgt_ranges[0].first) < (ID::IDType)low_water_marks[id_type]))) {
	// want to request more ids, as long as a request isn't already in flight
	if(reqs_in_flight[id_type].count(target) == 0) {
	  reqs_in_flight[id_type].insert(target);
	  request_more = true;
	}
      }
    }

    if(request_more)
      RemoteIDRequestMessage::send_request(target,
					   id_type,
					   batch_sizes[id_type]);

    log_remote_id.debug() << "assigned remote ID: target=" << target << " type=" << id_type << " id=" << id;
    return id;
  }

  void RemoteIDAllocator::add_id_range(gasnet_node_t target, ID::ID_Types id_type, ID::IDType first, ID::IDType last)
  {
    AutoHSLLock al(mutex);

    std::set<gasnet_node_t>::iterator it = reqs_in_flight[id_type].find(target);
    assert(it != reqs_in_flight[id_type].end());
    reqs_in_flight[id_type].erase(it);

    id_ranges[id_type][target].push_back(std::make_pair(first, last));
  }


  ////////////////////////////////////////////////////////////////////////
  //
  // class RemoteIDRequestMessage
  //

  /*static*/ void RemoteIDRequestMessage::handle_request(RequestArgs args)
  {
    log_remote_id.debug() << "received remote id request: sender=" << args.sender
			  << " type=" << args.id_type << " count=" << args.count;

    int first = 0;
    int last = 0;
    switch(args.id_type) {
    case ID::ID_SPARSITY: {
      get_runtime()->local_sparsity_map_free_list->alloc_range(args.count, first, last);
      break;
    }
    default: assert(0);
    }

    ID::IDType first_id = ID(args.id_type, gasnet_mynode(), first).id();
    ID::IDType last_id = ID(args.id_type, gasnet_mynode(), last).id();

    RemoteIDResponseMessage::send_request(args.sender, args.id_type, first_id, last_id);
  }

  /*static*/ void RemoteIDRequestMessage::send_request(gasnet_node_t target, ID::ID_Types id_type, int count)
  {
    RequestArgs args;

    log_remote_id.debug() << "sending remote id request: target=" << target << " type=" << id_type << " count=" << count;
    args.sender = gasnet_mynode();
    args.id_type = id_type;
    args.count = count;
    Message::request(target, args);
  }

  ////////////////////////////////////////////////////////////////////////
  //
  // class RemoteIDResponseMessage
  //

  /*static*/ void RemoteIDResponseMessage::handle_request(RequestArgs args)
  {
    log_remote_id.debug() << "received remote id response: responder=" << args.responder
			  << " type=" << args.id_type
			  << " first=" << std::hex << args.first_id << " last=" << args.last_id << std::dec;

    get_runtime()->remote_id_allocator.add_id_range(args.responder,
						    args.id_type,
						    args.first_id,
						    args.last_id);
  }

  /*static*/ void RemoteIDResponseMessage::send_request(gasnet_node_t target, ID::ID_Types id_type,
							ID::IDType first_id, ID::IDType last_id)
  {
    RequestArgs args;

    log_remote_id.debug() << "sending remote id response: target=" << target
			 << " type=" << id_type 
			 << " first=" << std::hex << first_id << " last=" << last_id << std::dec;

    args.responder = gasnet_mynode();
    args.id_type = id_type;
    args.first_id = first_id;
    args.last_id = last_id;

    Message::request(target, args);
  }


  ////////////////////////////////////////////////////////////////////////
  //
  // class CoreModule
  //

  CoreModule::CoreModule(void)
    : Module("core")
    , num_cpu_procs(1), num_util_procs(1), num_io_procs(0)
    , concurrent_io_threads(1)  // Legion does not support values > 1 right now
    , sysmem_size_in_mb(512), stack_size_in_mb(2)
  {}

  CoreModule::~CoreModule(void)
  {}

  /*static*/ Module *CoreModule::create_module(RuntimeImpl *runtime,
					       std::vector<std::string>& cmdline)
  {
    CoreModule *m = new CoreModule;

    // parse command line arguments
    CommandLineParser cp;
    cp.add_option_int("-ll:cpu", m->num_cpu_procs)
      .add_option_int("-ll:util", m->num_util_procs)
      .add_option_int("-ll:io", m->num_io_procs)
      .add_option_int("-ll:concurrent_io", m->concurrent_io_threads)
      .add_option_int("-ll:csize", m->sysmem_size_in_mb)
      .add_option_int("-ll:stacksize", m->stack_size_in_mb, true /*keep*/)
      .parse_command_line(cmdline);

    return m;
  }

  // create any memories provided by this module (default == do nothing)
  //  (each new MemoryImpl should use a Memory from RuntimeImpl::next_local_memory_id)
  void CoreModule::create_memories(RuntimeImpl *runtime)
  {
    Module::create_memories(runtime);

    if(sysmem_size_in_mb > 0) {
      Memory m = runtime->next_local_memory_id();
      MemoryImpl *mi = new LocalCPUMemory(m, sysmem_size_in_mb << 20);
      runtime->add_memory(mi);
    }
  }

  // create any processors provided by the module (default == do nothing)
  //  (each new ProcessorImpl should use a Processor from
  //   RuntimeImpl::next_local_processor_id)
  void CoreModule::create_processors(RuntimeImpl *runtime)
  {
    Module::create_processors(runtime);

    for(int i = 0; i < num_util_procs; i++) {
      Processor p = runtime->next_local_processor_id();
      ProcessorImpl *pi = new LocalUtilityProcessor(p, runtime->core_reservation_set(),
						    stack_size_in_mb << 20);
      runtime->add_processor(pi);
    }

    for(int i = 0; i < num_io_procs; i++) {
      Processor p = runtime->next_local_processor_id();
      ProcessorImpl *pi = new LocalIOProcessor(p, runtime->core_reservation_set(),
					       stack_size_in_mb << 20,
					       concurrent_io_threads);
      runtime->add_processor(pi);
    }

    for(int i = 0; i < num_cpu_procs; i++) {
      Processor p = runtime->next_local_processor_id();
      ProcessorImpl *pi = new LocalCPUProcessor(p, runtime->core_reservation_set(),
						stack_size_in_mb << 20);
      runtime->add_processor(pi);
    }
  }

  // create any DMA channels provided by the module (default == do nothing)
  void CoreModule::create_dma_channels(RuntimeImpl *runtime)
  {
    Module::create_dma_channels(runtime);

    // no dma channels
  }

  // create any code translators provided by the module (default == do nothing)
  void CoreModule::create_code_translators(RuntimeImpl *runtime)
  {
    Module::create_code_translators(runtime);

    // no code translators
  }

  // clean up any common resources created by the module - this will be called
  //  after all memories/processors/etc. have been shut down and destroyed
  void CoreModule::cleanup(void)
  {
    // nothing to clean up

    Module::cleanup();
  }


  ////////////////////////////////////////////////////////////////////////
  //
  // class RuntimeImpl
  //

    RuntimeImpl *runtime_singleton = 0;

  // these should probably be member variables of RuntimeImpl?
    static size_t stack_size_in_mb;
  
    RuntimeImpl::RuntimeImpl(void)
      : machine(0), 
#ifdef NODE_LOGGING
	prefix("."),
#endif
	nodes(0), global_memory(0),
	local_event_free_list(0), local_barrier_free_list(0),
	local_reservation_free_list(0), local_index_space_free_list(0),
	local_proc_group_free_list(0), local_sparsity_map_free_list(0),
	background_pthread(0),
	shutdown_requested(false), shutdown_condvar(shutdown_mutex),
	num_local_memories(0), num_local_processors(0),
	module_registrar(this)
    {
      machine = new MachineImpl;
    }

    RuntimeImpl::~RuntimeImpl(void)
    {
      delete machine;
    }

    Memory RuntimeImpl::next_local_memory_id(void)
    {
      Memory m = ID(ID::ID_MEMORY, 
		    gasnet_mynode(), 
		    num_local_memories++, 0).convert<Memory>();
      return m;
    }

    Processor RuntimeImpl::next_local_processor_id(void)
    {
      Processor p = ID(ID::ID_PROCESSOR, 
		       gasnet_mynode(), 
		       num_local_processors++).convert<Processor>();
      return p;
    }

    void RuntimeImpl::add_memory(MemoryImpl *m)
    {
      // right now expect this to always be for the current node and the next memory ID
      assert((ID(m->me).node() == gasnet_mynode()) &&
	     (ID(m->me).index_h() == nodes[gasnet_mynode()].memories.size()));

      nodes[gasnet_mynode()].memories.push_back(m);
    }

    void RuntimeImpl::add_processor(ProcessorImpl *p)
    {
      // right now expect this to always be for the current node and the next processor ID
      assert((ID(p->me).node() == gasnet_mynode()) &&
	     (ID(p->me).index() == nodes[gasnet_mynode()].processors.size()));

      nodes[gasnet_mynode()].processors.push_back(p);
    }

    void RuntimeImpl::add_dma_channel(DMAChannel *c)
    {
      dma_channels.push_back(c);
    }

    void RuntimeImpl::add_proc_mem_affinity(const Machine::ProcessorMemoryAffinity& pma)
    {
      machine->add_proc_mem_affinity(pma);
    }

    void RuntimeImpl::add_mem_mem_affinity(const Machine::MemoryMemoryAffinity& mma)
    {
      machine->add_mem_mem_affinity(mma);
    }

    CoreReservationSet& RuntimeImpl::core_reservation_set(void)
    {
      return core_reservations;
    }

    const std::vector<DMAChannel *>& RuntimeImpl::get_dma_channels(void) const
    {
      return dma_channels;
    }

    static void add_proc_mem_affinities(MachineImpl *machine,
					const std::set<Processor>& procs,
					const std::set<Memory>& mems,
					int bandwidth,
					int latency)
    {
      for(std::set<Processor>::const_iterator it1 = procs.begin();
	  it1 != procs.end();
	  it1++) 
	for(std::set<Memory>::const_iterator it2 = mems.begin();
	    it2 != mems.end();
	    it2++) {
	  Machine::ProcessorMemoryAffinity pma;
	  pma.p = *it1;
	  pma.m = *it2;
	  pma.bandwidth = bandwidth;
	  pma.latency = latency;
	  machine->add_proc_mem_affinity(pma);
	}
    }

    static void add_mem_mem_affinities(MachineImpl *machine,
				       const std::set<Memory>& mems1,
				       const std::set<Memory>& mems2,
				       int bandwidth,
				       int latency)
    {
      for(std::set<Memory>::const_iterator it1 = mems1.begin();
	  it1 != mems1.end();
	  it1++) 
	for(std::set<Memory>::const_iterator it2 = mems2.begin();
	    it2 != mems2.end();
	    it2++) {
	  Machine::MemoryMemoryAffinity mma;
	  mma.m1 = *it1;
	  mma.m2 = *it2;
	  mma.bandwidth = bandwidth;
	  mma.latency = latency;
	  machine->add_mem_mem_affinity(mma);
	}
    }

    bool RuntimeImpl::init(int *argc, char ***argv)
    {
      // have to register domain mappings too
      LegionRuntime::Arrays::Mapping<1,1>::register_mapping<LegionRuntime::Arrays::CArrayLinearization<1> >();
      LegionRuntime::Arrays::Mapping<2,1>::register_mapping<LegionRuntime::Arrays::CArrayLinearization<2> >();
      LegionRuntime::Arrays::Mapping<3,1>::register_mapping<LegionRuntime::Arrays::CArrayLinearization<3> >();
      LegionRuntime::Arrays::Mapping<1,1>::register_mapping<LegionRuntime::Arrays::FortranArrayLinearization<1> >();
      LegionRuntime::Arrays::Mapping<2,1>::register_mapping<LegionRuntime::Arrays::FortranArrayLinearization<2> >();
      LegionRuntime::Arrays::Mapping<3,1>::register_mapping<LegionRuntime::Arrays::FortranArrayLinearization<3> >();
      LegionRuntime::Arrays::Mapping<1,1>::register_mapping<LegionRuntime::Arrays::Translation<1> >();

      DetailedTimer::init_timers();

      // gasnet_init() must be called before parsing command line arguments, as some
      //  spawners (e.g. the ssh spawner for gasnetrun_ibv) start with bogus args and
      //  fetch the real ones from somewhere during gasnet_init()

      //GASNetNode::my_node = new GASNetNode(argc, argv, this);
      // SJT: WAR for issue on Titan with duplicate cookies on Gemini
      //  communication domains
      char *orig_pmi_gni_cookie = getenv("PMI_GNI_COOKIE");
      if(orig_pmi_gni_cookie) {
        char *new_pmi_gni_cookie = (char *)malloc(256);
        sprintf(new_pmi_gni_cookie, "PMI_GNI_COOKIE=%d", 1+atoi(orig_pmi_gni_cookie));
        //printf("changing PMI cookie to: '%s'\n", new_pmi_gni_cookie);
        putenv(new_pmi_gni_cookie);  // libc now owns the memory
      }
      // SJT: another GASNET workaround - if we don't have GASNET_IB_SPAWNER set, assume it was MPI
      if(!getenv("GASNET_IB_SPAWNER"))
	putenv(strdup("GASNET_IB_SPAWNER=mpi"));

      // and one more... disable GASNet's probing of pinnable memory - it's
      //  painfully slow on most systems (the gemini conduit doesn't probe
      //  at all, so it's ok)
      // we can do this because in gasnet_attach() we will ask for exactly as
      //  much as we need, and we can detect failure there if that much memory
      //  doesn't actually exist
      // inconveniently, we have to set a PHYSMEM_MAX before we call
      //  gasnet_init and we don't have our argc/argv until after, so we can't
      //  set PHYSMEM_MAX correctly, but setting it to something really big to
      //  prevent all the early checks from failing gets us to that final actual
      //  alloc/pin in gasnet_attach ok
      {
	// the only way to control this is with environment variables, so set
	//  them unless the user has already set them (in which case, we assume
	//  they know what they're doing)
	// do handle the case where NOPROBE is set to 1, but PHYSMEM_MAX isn't
	const char *e = getenv("GASNET_PHYSMEM_NOPROBE");
	if(!e || (atoi(e) > 0)) {
	  if(!e)
	    putenv(strdup("GASNET_PHYSMEM_NOPROBE=1"));
	  if(!getenv("GASNET_PHYSMEM_MAX")) {
	    // just because it's fun to read things like this 20 years later:
	    // "nobody will ever build a system with more than 1 TB of RAM..."
	    putenv(strdup("GASNET_PHYSMEM_MAX=1T"));
	  }
	}
      }

#ifdef DEBUG_REALM_STARTUP
      { // we don't have rank IDs yet, so everybody gets to spew
        char s[80];
        gethostname(s, 79);
        strcat(s, " enter gasnet_init");
        TimeStamp ts(s, false);
        fflush(stdout);
      }
#endif
      CHECK_GASNET( gasnet_init(argc, argv) );
#ifdef DEBUG_REALM_STARTUP
      { // once we're convinced there isn't skew here, reduce this to rank 0
        char s[80];
        gethostname(s, 79);
        strcat(s, " exit gasnet_init");
        TimeStamp ts(s, false);
        fflush(stdout);
      }
#endif

      // new command-line parsers will work from a vector<string> representation of the
      //  command line
      std::vector<std::string> cmdline;
      if(*argc > 1) {
	cmdline.resize(*argc - 1);
	for(int i = 1; i < *argc; i++)
	  cmdline[i - 1] = (*argv)[i];
      }

      // very first thing - let the logger initialization happen
      Logger::configure_from_cmdline(cmdline);

      // now load modules
      module_registrar.create_static_modules(cmdline, modules);
      module_registrar.create_dynamic_modules(cmdline, modules);

      PartitioningOpQueue::configure_from_cmdline(cmdline);

      // low-level runtime parameters
#ifdef USE_GASNET
      size_t gasnet_mem_size_in_mb = 256;
#else
      size_t gasnet_mem_size_in_mb = 0;
#endif
      size_t reg_mem_size_in_mb = 0;
      size_t disk_mem_size_in_mb = 0;
      // Static variable for stack size since we need to 
      // remember it when we launch threads in run 
      stack_size_in_mb = 2;
      //unsigned cpu_worker_threads = 1;
      unsigned dma_worker_threads = 1;
      unsigned active_msg_worker_threads = 1;
      unsigned active_msg_handler_threads = 1;
#ifdef EVENT_TRACING
      size_t   event_trace_block_size = 1 << 20;
      double   event_trace_exp_arrv_rate = 1e3;
#endif
#ifdef LOCK_TRACING
      size_t   lock_trace_block_size = 1 << 20;
      double   lock_trace_exp_arrv_rate = 1e2;
#endif
      // should local proc threads get dedicated cores?
      bool dummy_reservation_ok = true;
      bool show_reservations = false;

      CommandLineParser cp;
      cp.add_option_int("-ll:gsize", gasnet_mem_size_in_mb)
	.add_option_int("-ll:rsize", reg_mem_size_in_mb)
	.add_option_int("-ll:dsize", disk_mem_size_in_mb)
	.add_option_int("-ll:stacksize", stack_size_in_mb)
	.add_option_int("-ll:dma", dma_worker_threads)
	.add_option_int("-ll:amsg", active_msg_worker_threads)
	.add_option_int("-ll:ahandlers", active_msg_handler_threads)
	.add_option_int("-ll:dummy_rsrv_ok", dummy_reservation_ok)
	.add_option_bool("-ll:show_rsrv", show_reservations);

      std::string event_trace_file, lock_trace_file;

      cp.add_option_string("-ll:eventtrace", event_trace_file)
	.add_option_string("-ll:locktrace", lock_trace_file);

#ifdef NODE_LOGGING
      cp.add_option_string("-ll:prefix", RuntimeImpl::prefix);
#else
      std::string dummy_prefix;
      cp.add_option_string("-ll:prefix", dummy_prefix);
#endif

      // these are actually parsed in activemsg.cc, but consume them here for now
      size_t dummy = 0;
      cp.add_option_int("-ll:numlmbs", dummy)
	.add_option_int("-ll:lmbsize", dummy)
	.add_option_int("-ll:forcelong", dummy)
	.add_option_int("-ll:sdpsize", dummy);

      bool cmdline_ok = cp.parse_command_line(cmdline);

      if(!cmdline_ok) {
	fprintf(stderr, "ERROR: failure parsing command line options\n");
	gasnet_exit(1);
      }

#ifndef EVENT_TRACING
      if(!event_trace_file.empty()) {
	fprintf(stderr, "WARNING: event tracing requested, but not enabled at compile time!\n");
      }
#endif

#ifndef LOCK_TRACING
      if(!lock_trace_file.empty()) {
          fprintf(stderr, "WARNING: lock tracing requested, but not enabled at compile time!\n");
      }
#endif

#ifndef NODE_LOGGING
      if(!dummy_prefix.empty()) {
	fprintf(stderr,"WARNING: prefix set, but NODE_LOGGING not enabled at compile time!\n");
      }
#endif

      // scan through what's left and see if anything starts with -ll: - probably a misspelled argument
      for(std::vector<std::string>::const_iterator it = cmdline.begin();
	  it != cmdline.end();
	  it++)
	if(it->compare(0, 4, "-ll:") == 0) {
	  fprintf(stderr, "ERROR: unrecognized lowlevel option: %s\n", it->c_str());
          assert(0);
	}

      // Check that we have enough resources for the number of nodes we are using
      if (gasnet_nodes() > MAX_NUM_NODES)
      {
        fprintf(stderr,"ERROR: Launched %d nodes, but runtime is configured "
                       "for at most %d nodes. Update the 'MAX_NUM_NODES' macro "
                       "in legion_types.h", gasnet_nodes(), MAX_NUM_NODES);
        gasnet_exit(1);
      }
      if (gasnet_nodes() > ((1 << ID::NODE_BITS) - 1))
      {
#ifdef LEGION_IDS_ARE_64BIT
        fprintf(stderr,"ERROR: Launched %d nodes, but low-level IDs are only "
                       "configured for at most %d nodes. Update the allocation "
                       "of bits in ID", gasnet_nodes(), (1 << ID::NODE_BITS) - 1);
#else
        fprintf(stderr,"ERROR: Launched %d nodes, but low-level IDs are only "
                       "configured for at most %d nodes.  Update the allocation "
                       "of bits in ID or switch to 64-bit IDs with the "
                       "-DLEGION_IDS_ARE_64BIT compile-time flag",
                       gasnet_nodes(), (1 << ID::NODE_BITS) - 1);
#endif
        gasnet_exit(1);
      }

      // initialize barrier timestamp
      BarrierImpl::barrier_adjustment_timestamp = (((Barrier::timestamp_t)(gasnet_mynode())) << BarrierImpl::BARRIER_TIMESTAMP_NODEID_SHIFT) + 1;

      gasnet_handlerentry_t handlers[128];
      int hcount = 0;
      hcount += NodeAnnounceMessage::Message::add_handler_entries(&handlers[hcount], "Node Announce AM");
      hcount += SpawnTaskMessage::Message::add_handler_entries(&handlers[hcount], "Spawn Task AM");
      hcount += LockRequestMessage::Message::add_handler_entries(&handlers[hcount], "Lock Request AM");
      hcount += LockReleaseMessage::Message::add_handler_entries(&handlers[hcount], "Lock Release AM");
      hcount += LockGrantMessage::Message::add_handler_entries(&handlers[hcount], "Lock Grant AM");
      hcount += EventSubscribeMessage::Message::add_handler_entries(&handlers[hcount], "Event Subscribe AM");
      hcount += EventTriggerMessage::Message::add_handler_entries(&handlers[hcount], "Event Trigger AM");
      hcount += RemoteMemAllocRequest::Request::add_handler_entries(&handlers[hcount], "Remote Memory Allocation Request AM");
      hcount += RemoteMemAllocRequest::Response::add_handler_entries(&handlers[hcount], "Remote Memory Allocation Response AM");
      hcount += CreateInstanceRequest::Request::add_handler_entries(&handlers[hcount], "Create Instance Request AM");
      hcount += CreateInstanceRequest::Response::add_handler_entries(&handlers[hcount], "Create Instance Response AM");
      hcount += RemoteCopyMessage::add_handler_entries(&handlers[hcount], "Remote Copy AM");
      hcount += RemoteFillMessage::add_handler_entries(&handlers[hcount], "Remote Fill AM");
      hcount += ValidMaskRequestMessage::Message::add_handler_entries(&handlers[hcount], "Valid Mask Request AM");
      hcount += ValidMaskDataMessage::Message::add_handler_entries(&handlers[hcount], "Valid Mask Data AM");
#ifdef DETAILED_TIMING
      hcount += TimerDataRequestMessage::Message::add_handler_entries(&handlers[hcount], "Roll-up Request AM");
      hcount += TimerDataResponseMessage::Message::add_handler_entries(&handlers[hcount], "Roll-up Data AM");
      hcount += ClearTimersMessage::Message::add_handler_entries(&handlers[hcount], "Clear Timer Request AM");
#endif
      hcount += DestroyInstanceMessage::Message::add_handler_entries(&handlers[hcount], "Destroy Instance AM");
      hcount += RemoteWriteMessage::Message::add_handler_entries(&handlers[hcount], "Remote Write AM");
      hcount += RemoteReduceMessage::Message::add_handler_entries(&handlers[hcount], "Remote Reduce AM");
      hcount += RemoteSerdezMessage::Message::add_handler_entries(&handlers[hcount], "Remote Serdez AM");
      hcount += RemoteWriteFenceMessage::Message::add_handler_entries(&handlers[hcount], "Remote Write Fence AM");
      hcount += RemoteWriteFenceAckMessage::Message::add_handler_entries(&handlers[hcount], "Remote Write Fence Ack AM");
      hcount += DestroyLockMessage::Message::add_handler_entries(&handlers[hcount], "Destroy Lock AM");
      hcount += RemoteReduceListMessage::Message::add_handler_entries(&handlers[hcount], "Remote Reduction List AM");
      hcount += RuntimeShutdownMessage::Message::add_handler_entries(&handlers[hcount], "Machine Shutdown AM");
      hcount += BarrierAdjustMessage::Message::add_handler_entries(&handlers[hcount], "Barrier Adjust AM");
      hcount += BarrierSubscribeMessage::Message::add_handler_entries(&handlers[hcount], "Barrier Subscribe AM");
      hcount += BarrierTriggerMessage::Message::add_handler_entries(&handlers[hcount], "Barrier Trigger AM");
      hcount += MetadataRequestMessage::Message::add_handler_entries(&handlers[hcount], "Metadata Request AM");
      hcount += MetadataResponseMessage::Message::add_handler_entries(&handlers[hcount], "Metadata Response AM");
      hcount += MetadataInvalidateMessage::Message::add_handler_entries(&handlers[hcount], "Metadata Invalidate AM");
      hcount += MetadataInvalidateAckMessage::Message::add_handler_entries(&handlers[hcount], "Metadata Inval Ack AM");
<<<<<<< HEAD
      hcount += RemoteMicroOpMessage::Message::add_handler_entries(&handlers[hcount], "Remote Micro Op AM");
      hcount += RemoteMicroOpCompleteMessage::Message::add_handler_entries(&handlers[hcount], "Remote Micro Op Complete AM");
      hcount += RemoteSparsityContribMessage::Message::add_handler_entries(&handlers[hcount], "Remote Sparsity Contrib AM");
      hcount += RemoteSparsityRequestMessage::Message::add_handler_entries(&handlers[hcount], "Remote Sparsity Request AM");
      hcount += ApproxImageResponseMessage::Message::add_handler_entries(&handlers[hcount], "Approx Image Response AM");
      hcount += SetContribCountMessage::Message::add_handler_entries(&handlers[hcount], "Set Contrib Count AM");
      hcount += RemoteIDRequestMessage::Message::add_handler_entries(&handlers[hcount], "Remote ID Request AM");
      hcount += RemoteIDResponseMessage::Message::add_handler_entries(&handlers[hcount], "Remote ID Response AM");
=======
      hcount += RegisterTaskMessage::Message::add_handler_entries(&handlers[hcount], "Register Task AM");
      hcount += RegisterTaskCompleteMessage::Message::add_handler_entries(&handlers[hcount], "Register Task Complete AM");
>>>>>>> ebe477fd
      //hcount += TestMessage::add_handler_entries(&handlers[hcount], "Test AM");
      //hcount += TestMessage2::add_handler_entries(&handlers[hcount], "Test 2 AM");

      nodes = new Node[gasnet_nodes()];

      // create allocators for local node events/locks/index spaces - do this before we start handling
      //  active messages
      {
	Node& n = nodes[gasnet_mynode()];
	local_event_free_list = new EventTableAllocator::FreeList(n.events, gasnet_mynode());
	local_barrier_free_list = new BarrierTableAllocator::FreeList(n.barriers, gasnet_mynode());
	local_reservation_free_list = new ReservationTableAllocator::FreeList(n.reservations, gasnet_mynode());
	local_index_space_free_list = new IndexSpaceTableAllocator::FreeList(n.index_spaces, gasnet_mynode());
	local_proc_group_free_list = new ProcessorGroupTableAllocator::FreeList(n.proc_groups, gasnet_mynode());
	local_sparsity_map_free_list = new SparsityMapTableAllocator::FreeList(n.sparsity_maps, gasnet_mynode());
      }

      init_endpoints(handlers, hcount, 
		     gasnet_mem_size_in_mb, reg_mem_size_in_mb,
		     core_reservations,
		     *argc, (const char **)*argv);
#ifndef USE_GASNET
      // network initialization is also responsible for setting the "zero_time"
      //  for relative timing - no synchronization necessary in non-gasnet case
      Realm::Clock::set_zero_time();
#endif

      // Put this here so that it complies with the GASNet specification and
      // doesn't make any calls between gasnet_init and gasnet_attach
      gasnet_set_waitmode(GASNET_WAIT_BLOCK);

      remote_id_allocator.set_request_size(ID::ID_SPARSITY, 4096, 3072);
      remote_id_allocator.make_initial_requests();

#ifdef DEADLOCK_TRACE
      next_thread = 0;
      signaled_threads = 0;
      signal(SIGTERM, deadlock_catch);
      signal(SIGINT, deadlock_catch);
#endif
      if ((getenv("LEGION_FREEZE_ON_ERROR") != NULL) ||
          (getenv("REALM_FREEZE_ON_ERROR") != NULL)) {
        signal(SIGSEGV, realm_freeze);
        signal(SIGABRT, realm_freeze);
        signal(SIGFPE,  realm_freeze);
        signal(SIGILL,  realm_freeze);
        signal(SIGBUS,  realm_freeze);
      } else if ((getenv("REALM_BACKTRACE") != NULL) ||
                 (getenv("LEGION_BACKTRACE") != NULL)) {
        signal(SIGSEGV, realm_backtrace);
        signal(SIGABRT, realm_backtrace);
        signal(SIGFPE,  realm_backtrace);
        signal(SIGILL,  realm_backtrace);
        signal(SIGBUS,  realm_backtrace);
      }
      
      start_polling_threads(active_msg_worker_threads);

      start_handler_threads(active_msg_handler_threads,
			    core_reservations,
			    stack_size_in_mb << 20);

      LegionRuntime::LowLevel::create_builtin_dma_channels(this);

      LegionRuntime::LowLevel::start_dma_worker_threads(dma_worker_threads,
							core_reservations);

      PartitioningOpQueue::start_worker_threads(core_reservations);

#ifdef EVENT_TRACING
      // Always initialize even if we won't dump to file, otherwise segfaults happen
      // when we try to save event info
      Tracer<EventTraceItem>::init_trace(event_trace_block_size,
                                         event_trace_exp_arrv_rate);
#endif
#ifdef LOCK_TRACING
      // Always initialize even if we won't dump to file, otherwise segfaults happen
      // when we try to save lock info
      Tracer<LockTraceItem>::init_trace(lock_trace_block_size,
                                        lock_trace_exp_arrv_rate);
#endif
	
      for(std::vector<Module *>::const_iterator it = modules.begin();
	  it != modules.end();
	  it++)
	(*it)->initialize(this);

      //gasnet_seginfo_t seginfos = new gasnet_seginfo_t[num_nodes];
      //CHECK_GASNET( gasnet_getSegmentInfo(seginfos, num_nodes) );

      if(gasnet_mem_size_in_mb > 0)
	global_memory = new GASNetMemory(ID(ID::ID_MEMORY, 0, ID::ID_GLOBAL_MEM, 0).convert<Memory>(), gasnet_mem_size_in_mb << 20);
      else
	global_memory = 0;

      Node *n = &nodes[gasnet_mynode()];

      // create memories and processors for all loaded modules
      for(std::vector<Module *>::const_iterator it = modules.begin();
	  it != modules.end();
	  it++)
	(*it)->create_memories(this);

      for(std::vector<Module *>::const_iterator it = modules.begin();
	  it != modules.end();
	  it++)
	(*it)->create_processors(this);

      LocalCPUMemory *regmem;
      if(reg_mem_size_in_mb > 0) {
	gasnet_seginfo_t *seginfos = new gasnet_seginfo_t[gasnet_nodes()];
	CHECK_GASNET( gasnet_getSegmentInfo(seginfos, gasnet_nodes()) );
	char *regmem_base = ((char *)(seginfos[gasnet_mynode()].addr)) + (gasnet_mem_size_in_mb << 20);
	delete[] seginfos;
	regmem = new LocalCPUMemory(ID(ID::ID_MEMORY,
				       gasnet_mynode(),
				       n->memories.size(), 0).convert<Memory>(),
				    reg_mem_size_in_mb << 20,
				    regmem_base,
				    true);
	n->memories.push_back(regmem);
      } else
	regmem = 0;

      // create local disk memory
      DiskMemory *diskmem;
      if(disk_mem_size_in_mb > 0) {
        diskmem = new DiskMemory(ID(ID::ID_MEMORY,
                                    gasnet_mynode(),
                                    n->memories.size(), 0).convert<Memory>(),
                                 disk_mem_size_in_mb << 20,
                                 "disk_file.tmp");
        n->memories.push_back(diskmem);
      } else
        diskmem = 0;

      FileMemory *filemem;
      filemem = new FileMemory(ID(ID::ID_MEMORY,
                                 gasnet_mynode(),
                                 n->memories.size(), 0).convert<Memory>());
      n->memories.push_back(filemem);

#ifdef USE_HDF
      // create HDF memory
      HDFMemory *hdfmem;
      hdfmem = new HDFMemory(ID(ID::ID_MEMORY,
                                gasnet_mynode(),
                                n->memories.size(), 0).convert<Memory>());
      n->memories.push_back(hdfmem);
#endif

      for(std::vector<Module *>::const_iterator it = modules.begin();
	  it != modules.end();
	  it++)
	(*it)->create_dma_channels(this);

      // now that we've created all the processors/etc., we can try to come up with core
      //  allocations that satisfy everybody's requirements - this will also start up any
      //  threads that have already been requested
      bool ok = core_reservations.satisfy_reservations(dummy_reservation_ok);
      if(ok) {
	if(show_reservations) {
	  std::cout << *core_reservations.get_core_map() << std::endl;
	  core_reservations.report_reservations(std::cout);
	}
      } else {
	printf("HELP!  Could not satisfy all core reservations!\n");
	exit(1);
      }

      {
        // iterate over all local processors and add affinities for them
	// all of this should eventually be moved into appropriate modules
	std::map<Processor::Kind, std::set<Processor> > procs_by_kind;

	for(std::vector<ProcessorImpl *>::const_iterator it = n->processors.begin();
	    it != n->processors.end();
	    it++)
	  if(*it) {
	    Processor p = (*it)->me;
	    Processor::Kind k = (*it)->me.kind();

	    procs_by_kind[k].insert(p);
	  }

	// now iterate over memories too
	std::map<Memory::Kind, std::set<Memory> > mems_by_kind;
	for(std::vector<MemoryImpl *>::const_iterator it = n->memories.begin();
	    it != n->memories.end();
	    it++)
	  if(*it) {
	    Memory m = (*it)->me;
	    Memory::Kind k = (*it)->me.kind();

	    mems_by_kind[k].insert(m);
	  }

	if(global_memory)
	  mems_by_kind[Memory::GLOBAL_MEM].insert(global_memory->me);

	std::set<Processor::Kind> local_cpu_kinds;
	local_cpu_kinds.insert(Processor::LOC_PROC);
	local_cpu_kinds.insert(Processor::UTIL_PROC);
	local_cpu_kinds.insert(Processor::IO_PROC);

	for(std::set<Processor::Kind>::const_iterator it = local_cpu_kinds.begin();
	    it != local_cpu_kinds.end();
	    it++) {
	  Processor::Kind k = *it;

	  add_proc_mem_affinities(machine,
				  procs_by_kind[k],
				  mems_by_kind[Memory::SYSTEM_MEM],
				  100, // "large" bandwidth
				  1   // "small" latency
				  );

	  add_proc_mem_affinities(machine,
				  procs_by_kind[k],
				  mems_by_kind[Memory::REGDMA_MEM],
				  80,  // "large" bandwidth
				  5   // "small" latency
				  );

	  add_proc_mem_affinities(machine,
				  procs_by_kind[k],
				  mems_by_kind[Memory::DISK_MEM],
				  5,   // "low" bandwidth
				  100 // "high" latency
				  );

	  add_proc_mem_affinities(machine,
				  procs_by_kind[k],
				  mems_by_kind[Memory::HDF_MEM],
				  5,   // "low" bandwidth
				  100 // "high" latency
				  );

	  add_proc_mem_affinities(machine,
                  procs_by_kind[k],
                  mems_by_kind[Memory::FILE_MEM],
                  5,    // low bandwidth
                  100   // high latency)
                  );

	  add_proc_mem_affinities(machine,
				  procs_by_kind[k],
				  mems_by_kind[Memory::GLOBAL_MEM],
				  10,  // "lower" bandwidth
				  50  // "higher" latency
				  );
	}

	add_mem_mem_affinities(machine,
			       mems_by_kind[Memory::SYSTEM_MEM],
			       mems_by_kind[Memory::GLOBAL_MEM],
			       30,  // "lower" bandwidth
			       25  // "higher" latency
			       );

	add_mem_mem_affinities(machine,
			       mems_by_kind[Memory::SYSTEM_MEM],
			       mems_by_kind[Memory::DISK_MEM],
			       15,  // "low" bandwidth
			       50  // "high" latency
			       );

	add_mem_mem_affinities(machine,
			       mems_by_kind[Memory::SYSTEM_MEM],
			       mems_by_kind[Memory::FILE_MEM],
			       15,  // "low" bandwidth
			       50  // "high" latency
			       );

	for(std::set<Processor::Kind>::const_iterator it = local_cpu_kinds.begin();
	    it != local_cpu_kinds.end();
	    it++) {
	  Processor::Kind k = *it;

	  add_proc_mem_affinities(machine,
				  procs_by_kind[k],
				  mems_by_kind[Memory::Z_COPY_MEM],
				  40,  // "large" bandwidth
				  3   // "small" latency
				  );
	}
      }
      {
	const unsigned ADATA_SIZE = 4096;
	size_t adata[ADATA_SIZE];
	unsigned apos = 0;

	unsigned num_procs = 0;
	unsigned num_memories = 0;

	// announce each processor and its affinities
	for(std::vector<ProcessorImpl *>::const_iterator it = n->processors.begin();
	    it != n->processors.end();
	    it++)
	  if(*it) {
	    Processor p = (*it)->me;
	    Processor::Kind k = (*it)->me.kind();

	    num_procs++;
	    adata[apos++] = NODE_ANNOUNCE_PROC;
	    adata[apos++] = p.id;
	    adata[apos++] = k;

	    std::vector<Machine::ProcessorMemoryAffinity> pmas;
	    machine->get_proc_mem_affinity(pmas, p);

	    for(std::vector<Machine::ProcessorMemoryAffinity>::const_iterator it2 = pmas.begin();
		it2 != pmas.end();
		it2++) {
	      adata[apos++] = NODE_ANNOUNCE_PMA;
	      adata[apos++] = it2->p.id;
	      adata[apos++] = it2->m.id;
	      adata[apos++] = it2->bandwidth;
	      adata[apos++] = it2->latency;
	    }
	  }

	// now each memory and its affinities with other memories
	for(std::vector<MemoryImpl *>::const_iterator it = n->memories.begin();
	    it != n->memories.end();
	    it++)
	  if(*it) {
	    Memory m = (*it)->me;
	    Memory::Kind k = (*it)->me.kind();

	    num_memories++;
	    adata[apos++] = NODE_ANNOUNCE_MEM;
	    adata[apos++] = m.id;
	    adata[apos++] = k;
	    adata[apos++] = (*it)->size;
	    adata[apos++] = reinterpret_cast<size_t>((*it)->local_reg_base());

	    std::vector<Machine::MemoryMemoryAffinity> mmas;
	    machine->get_mem_mem_affinity(mmas, m);

	    for(std::vector<Machine::MemoryMemoryAffinity>::const_iterator it2 = mmas.begin();
		it2 != mmas.end();
		it2++) {
	      adata[apos++] = NODE_ANNOUNCE_MMA;
	      adata[apos++] = it2->m1.id;
	      adata[apos++] = it2->m2.id;
	      adata[apos++] = it2->bandwidth;
	      adata[apos++] = it2->latency;
	    }
	  }

	adata[apos++] = NODE_ANNOUNCE_DONE;
	assert(apos < ADATA_SIZE);

#ifdef DEBUG_REALM_STARTUP
	if(gasnet_mynode() == 0) {
	  TimeStamp ts("sending announcements", false);
	  fflush(stdout);
	}
#endif

	// now announce ourselves to everyone else
	for(unsigned i = 0; i < gasnet_nodes(); i++)
	  if(i != gasnet_mynode())
	    NodeAnnounceMessage::send_request(i,
						     num_procs,
						     num_memories,
						     adata, apos*sizeof(adata[0]),
						     PAYLOAD_COPY);

	NodeAnnounceMessage::await_all_announcements();

#ifdef DEBUG_REALM_STARTUP
	if(gasnet_mynode() == 0) {
	  TimeStamp ts("received all announcements", false);
	  fflush(stdout);
	}
#endif
      }

      return true;
    }

    struct MachineRunArgs {
      RuntimeImpl *r;
      Processor::TaskFuncID task_id;
      Runtime::RunStyle style;
      const void *args;
      size_t arglen;
    };  

    static bool running_as_background_thread = false;

  template <typename T>
  void spawn_on_all(const T& container_of_procs,
		    Processor::TaskFuncID func_id,
		    const void *args, size_t arglen,
		    Event start_event = Event::NO_EVENT,
		    int priority = 0)
  {
    for(typename T::const_iterator it = container_of_procs.begin();
	it != container_of_procs.end();
	it++)
      (*it)->me.spawn(func_id, args, arglen, ProfilingRequestSet(), start_event, priority);
  }

    static void *background_run_thread(void *data)
    {
      MachineRunArgs *args = (MachineRunArgs *)data;
      running_as_background_thread = true;
      args->r->run(args->task_id, args->style, args->args, args->arglen,
		   false /* foreground from this thread's perspective */);
      delete args;
      return 0;
    }

    void RuntimeImpl::run(Processor::TaskFuncID task_id /*= 0*/,
			  Runtime::RunStyle style /*= ONE_TASK_ONLY*/,
			  const void *args /*= 0*/, size_t arglen /*= 0*/,
			  bool background /*= false*/)
    { 
      if(background) {
        log_runtime.info("background operation requested\n");
	fflush(stdout);
	MachineRunArgs *margs = new MachineRunArgs;
	margs->r = this;
	margs->task_id = task_id;
	margs->style = style;
	margs->args = args;
	margs->arglen = arglen;
	
        pthread_t *threadp = (pthread_t*)malloc(sizeof(pthread_t));
	pthread_attr_t attr;
	CHECK_PTHREAD( pthread_attr_init(&attr) );
	CHECK_PTHREAD( pthread_create(threadp, &attr, &background_run_thread, (void *)margs) );
	CHECK_PTHREAD( pthread_attr_destroy(&attr) );
        background_pthread = threadp;
#ifdef DEADLOCK_TRACE
        this->add_thread(threadp); 
#endif
	return;
      }

      const std::vector<ProcessorImpl *>& local_procs = nodes[gasnet_mynode()].processors;

      // now that we've got the machine description all set up, we can start
      //  the worker threads for local processors, which'll probably ask the
      //  high-level runtime to set itself up
      if(true) { // TODO: SEP task_table.count(Processor::TASK_ID_PROCESSOR_INIT) > 0) {
	log_task.info("spawning processor init task on local cpus");

	spawn_on_all(local_procs, Processor::TASK_ID_PROCESSOR_INIT, 0, 0,
		     Event::NO_EVENT,
		     INT_MAX); // runs with max priority
      } else {
	log_task.info("no processor init task");
      }

      if(task_id != 0 && 
	 ((style != Runtime::ONE_TASK_ONLY) || 
	  (gasnet_mynode() == 0))) {//(gasnet_nodes()-1)))) {
	for(std::vector<ProcessorImpl *>::const_iterator it = local_procs.begin();
	    it != local_procs.end();
	    it++) {
	  (*it)->me.spawn(task_id, args, arglen, ProfilingRequestSet(),
			  Event::NO_EVENT, 0/*priority*/);
	  if(style != Runtime::ONE_TASK_PER_PROC) break;
	}
      }

#ifdef TRACE_RESOURCES
      RuntimeImpl *rt = get_runtime();
#endif
#ifdef OLD_WAIT_LOOP
      // wait for idle-ness somehow?
      int timeout = -1;
      while(running_proc_count.get() > 0) {
	if(timeout >= 0) {
	  timeout--;
	  if(timeout == 0) {
	    printf("TIMEOUT!\n");
	    exit(1);
	  }
	}
	fflush(stdout);
	sleep(1);

#ifdef TRACE_RESOURCES
        log_runtime.info("total events: %d", rt->local_event_free_list->next_alloc);
        log_runtime.info("total reservations: %d", rt->local_reservation_free_list->next_alloc);
        log_runtime.info("total index spaces: %d", rt->local_index_space_free_list->next_alloc);
        log_runtime.info("total proc groups: %d", rt->local_proc_group_free_list->next_alloc);
#endif
      }
      log_runtime.info("running proc count is now zero - terminating\n");
#endif
      // sleep until shutdown has been requested by somebody
      {
	AutoHSLLock al(shutdown_mutex);
	while(!shutdown_requested)
	  shutdown_condvar.wait();
	log_runtime.info("shutdown request received - terminating\n");
      }

#ifdef REPORT_REALM_RESOURCE_USAGE
      {
        RuntimeImpl *rt = get_runtime();
        printf("node %d realm resource usage: ev=%d, rsrv=%d, idx=%d, pg=%d\n",
               gasnet_mynode(),
               rt->local_event_free_list->next_alloc,
               rt->local_reservation_free_list->next_alloc,
               rt->local_index_space_free_list->next_alloc,
               rt->local_proc_group_free_list->next_alloc);
      }
#endif
#ifdef EVENT_GRAPH_TRACE
      {
        //FILE *log_file = Logger::get_log_file();
        show_event_waiters(/*log_file*/);
      }
#endif

      // Shutdown all the threads
      for(std::vector<ProcessorImpl *>::const_iterator it = local_procs.begin();
	  it != local_procs.end();
	  it++)
	(*it)->shutdown();

      // delete processors, memories, nodes, etc.
      {
	for(gasnet_node_t i = 0; i < gasnet_nodes(); i++) {
	  Node& n = nodes[i];

	  delete_container_contents(n.memories);
	  delete_container_contents(n.processors);
	}
	
	delete[] nodes;
	delete global_memory;
	delete local_event_free_list;
	delete local_barrier_free_list;
	delete local_reservation_free_list;
	delete local_index_space_free_list;
	delete local_proc_group_free_list;
	delete local_sparsity_map_free_list;

	// delete all the DMA channels that we were given
	delete_container_contents(dma_channels);

	for(std::vector<Module *>::iterator it = modules.begin();
	    it != modules.end();
	    it++) {
	  (*it)->cleanup();
	  delete (*it);
	}

	module_registrar.unload_module_sofiles();
      }

      // need to kill other threads too so we can actually terminate process
      // Exit out of the thread
      PartitioningOpQueue::stop_worker_threads();
      LegionRuntime::LowLevel::stop_dma_worker_threads();
      stop_activemsg_threads();

      // if we are running as a background thread, just terminate this thread
      // if not, do a full process exit - gasnet may have started some threads we don't have handles for,
      //   and if they're left running, the app will hang
      if(running_as_background_thread) {
	pthread_exit(0);
      } else {
	// not strictly necessary, but helps us find memory leaks
	runtime_singleton = 0;
	delete this;
	exit(0);
      }
    }

    void RuntimeImpl::shutdown(bool local_request /*= true*/)
    {
      if(local_request) {
	log_runtime.info("shutdown request - notifying other nodes\n");
	for(unsigned i = 0; i < gasnet_nodes(); i++)
	  if(i != gasnet_mynode())
	    RuntimeShutdownMessage::send_request(i);
      }

      log_runtime.info("shutdown request - cleaning up local processors\n");

      if(true) { // TODO: SEP task_table.count(Processor::TASK_ID_PROCESSOR_SHUTDOWN) > 0) {
	log_task.info("spawning processor shutdown task on local cpus");

	const std::vector<ProcessorImpl *>& local_procs = nodes[gasnet_mynode()].processors;

	spawn_on_all(local_procs, Processor::TASK_ID_PROCESSOR_SHUTDOWN, 0, 0,
		     Event::NO_EVENT,
		     INT_MIN); // runs with lowest priority
      } else {
	log_task.info("no processor shutdown task");
      }

      {
	AutoHSLLock al(shutdown_mutex);
	shutdown_requested = true;
	shutdown_condvar.broadcast();
      }
    }

    void RuntimeImpl::wait_for_shutdown(void)
    {
      bool exit_process = true;
      if (background_pthread != 0)
      {
        pthread_t *background_thread = (pthread_t*)background_pthread;
        void *result;
        pthread_join(*background_thread, &result);
        free(background_thread);
        // Set this to null so we don't wait anymore
        background_pthread = 0;
        exit_process = false;
      }

#ifdef EVENT_TRACING
      if(event_trace_file) {
	printf("writing event trace to %s\n", event_trace_file);
        Tracer<EventTraceItem>::dump_trace(event_trace_file, false);
	free(event_trace_file);
	event_trace_file = 0;
      }
#endif
#ifdef LOCK_TRACING
      if (lock_trace_file)
      {
        printf("writing lock trace to %s\n", lock_trace_file);
        Tracer<LockTraceItem>::dump_trace(lock_trace_file, false);
        free(lock_trace_file);
        lock_trace_file = 0;
      }
#endif

      // this terminates the process, so control never gets back to caller
      // would be nice to fix this...
      if (exit_process)
        gasnet_exit(0);
    }

    EventImpl *RuntimeImpl::get_event_impl(Event e)
    {
      ID id(e);
      switch(id.type()) {
      case ID::ID_EVENT:
	return get_genevent_impl(e);
      case ID::ID_BARRIER:
	return get_barrier_impl(e);
      default:
	assert(0);
      }
    }

    GenEventImpl *RuntimeImpl::get_genevent_impl(Event e)
    {
      ID id(e);
      assert(id.type() == ID::ID_EVENT);

      Node *n = &nodes[id.node()];
      GenEventImpl *impl = n->events.lookup_entry(id.index(), id.node());
      assert(impl->me == id);

      // check to see if this is for a generation more than one ahead of what we
      //  know of - this should only happen for remote events, but if it does it means
      //  there are some generations we don't know about yet, so we can catch up (and
      //  notify any local waiters right away)
      impl->check_for_catchup(e.gen - 1);

      return impl;
    }

    BarrierImpl *RuntimeImpl::get_barrier_impl(Event e)
    {
      ID id(e);
      assert(id.type() == ID::ID_BARRIER);

      Node *n = &nodes[id.node()];
      BarrierImpl *impl = n->barriers.lookup_entry(id.index(), id.node());
      assert(impl->me == id);
      return impl;
    }

    SparsityMapImplWrapper *RuntimeImpl::get_sparsity_impl(ID id)
    {
      Node *n = &nodes[id.node()];
      SparsityMapImplWrapper *impl = n->sparsity_maps.lookup_entry(id.index(), id.node());
      assert(impl->me == id);
      return impl;
    }

    ReservationImpl *RuntimeImpl::get_lock_impl(ID id)
    {
      switch(id.type()) {
      case ID::ID_LOCK:
	{
	  Node *n = &nodes[id.node()];
	  ReservationImpl *impl = n->reservations.lookup_entry(id.index(), id.node());
	  assert(impl->me == id.convert<Reservation>());
	  return impl;
	}

      case ID::ID_INDEXSPACE:
	return &(get_index_space_impl(id)->lock);

      case ID::ID_INSTANCE:
	return &(get_instance_impl(id)->lock);

      case ID::ID_PROCGROUP:
	return &(get_procgroup_impl(id)->lock);

      default:
	assert(0);
      }
    }

    template <class T>
    inline T *null_check(T *ptr)
    {
      assert(ptr != 0);
      return ptr;
    }

    MemoryImpl *RuntimeImpl::get_memory_impl(ID id)
    {
      switch(id.type()) {
      case ID::ID_MEMORY:
      case ID::ID_ALLOCATOR:
      case ID::ID_INSTANCE:
	if(id.index_h() == ID::ID_GLOBAL_MEM)
	  return global_memory;
	return null_check(nodes[id.node()].memories[id.index_h()]);

      default:
	assert(0);
      }
    }

    ProcessorImpl *RuntimeImpl::get_processor_impl(ID id)
    {
      if(id.type() == ID::ID_PROCGROUP)
	return get_procgroup_impl(id);

      assert(id.type() == ID::ID_PROCESSOR);
      return null_check(nodes[id.node()].processors[id.index()]);
    }

    ProcessorGroup *RuntimeImpl::get_procgroup_impl(ID id)
    {
      assert(id.type() == ID::ID_PROCGROUP);

      Node *n = &nodes[id.node()];
      ProcessorGroup *impl = n->proc_groups.lookup_entry(id.index(), id.node());
      assert(impl->me == id.convert<Processor>());
      return impl;
    }

    IndexSpaceImpl *RuntimeImpl::get_index_space_impl(ID id)
    {
      assert(id.type() == ID::ID_INDEXSPACE);

      Node *n = &nodes[id.node()];
      IndexSpaceImpl *impl = n->index_spaces.lookup_entry(id.index(), id.node());
      assert(impl->me == id.convert<IndexSpace>());
      return impl;
    }

    RegionInstanceImpl *RuntimeImpl::get_instance_impl(ID id)
    {
      assert(id.type() == ID::ID_INSTANCE);
      MemoryImpl *mem = get_memory_impl(id);
      
      AutoHSLLock al(mem->mutex);

      if(id.index_l() >= mem->instances.size()) {
	assert(id.node() != gasnet_mynode());

	size_t old_size = mem->instances.size();
	if(id.index_l() >= old_size) {
	  // still need to grow (i.e. didn't lose the race)
	  mem->instances.resize(id.index_l() + 1);

	  // don't have region/offset info - will have to pull that when
	  //  needed
	  for(unsigned i = old_size; i <= id.index_l(); i++) 
	    mem->instances[i] = 0;
	}
      }

      if(!mem->instances[id.index_l()]) {
	if(!mem->instances[id.index_l()]) {
	  //printf("[%d] creating proxy instance: inst=" IDFMT "\n", gasnet_mynode(), id.id());
	  mem->instances[id.index_l()] = new RegionInstanceImpl(id.convert<RegionInstance>(), mem->me);
	}
      }
	  
      return mem->instances[id.index_l()];
    }

    /*static*/
    void RuntimeImpl::realm_backtrace(int signal)
    {
      assert((signal == SIGILL) || (signal == SIGFPE) || 
             (signal == SIGABRT) || (signal == SIGSEGV) ||
             (signal == SIGBUS));
      void *bt[256];
      int bt_size = backtrace(bt, 256);
      char **bt_syms = backtrace_symbols(bt, bt_size);
      size_t buffer_size = 2048; // default buffer size
      char *buffer = (char*)malloc(buffer_size);
      size_t offset = 0;
      size_t funcnamesize = 256;
      char *funcname = (char*)malloc(funcnamesize);
      for (int i = 0; i < bt_size; i++) {
        // Modified from https://panthema.net/2008/0901-stacktrace-demangled/ 
        // under WTFPL 2.0
        char *begin_name = 0, *begin_offset = 0, *end_offset = 0;
        // find parentheses and +address offset surrounding the mangled name:
        // ./module(function+0x15c) [0x8048a6d]
        for (char *p = bt_syms[i]; *p; ++p) {
          if (*p == '(')
            begin_name = p;
          else if (*p == '+')
            begin_offset = p;
          else if (*p == ')' && begin_offset) {
            end_offset = p;
            break;
          }
        }
        // If offset is within half of the buffer size, double the buffer
        if (offset >= (buffer_size / 2)) {
          buffer_size *= 2;
          buffer = (char*)realloc(buffer, buffer_size);
        }
        if (begin_name && begin_offset && end_offset &&
            (begin_name < begin_offset)) {
          *begin_name++ = '\0';
          *begin_offset++ = '\0';
          *end_offset = '\0';
          // mangled name is now in [begin_name, begin_offset) and caller
          // offset in [begin_offset, end_offset). now apply __cxa_demangle():
          int status;
          char* demangled_name = 
            abi::__cxa_demangle(begin_name, funcname, &funcnamesize, &status);
          if (status == 0) {
            funcname = demangled_name; // use possibly realloc()-ed string
            offset += snprintf(buffer+offset,buffer_size-offset,
                         "  %s : %s+%s\n", bt_syms[i], funcname, begin_offset);
          } else {
            // demangling failed. Output function name as a C function 
            // with no arguments.
            offset += snprintf(buffer+offset,buffer_size-offset,
                     "  %s : %s()+%s\n", bt_syms[i], begin_name, begin_offset);
          }
        } else {
          // Who knows just print the whole line
          offset += snprintf(buffer+offset,buffer_size-offset,
                             "%s\n",bt_syms[i]);
        }
      }
      fprintf(stderr,"BACKTRACE (%d, %lx)\n----------\n%s\n----------\n", 
              gasnet_mynode(), (unsigned long)pthread_self(), buffer);
      fflush(stderr);
      free(buffer);
      free(funcname);
      // returning would almost certainly cause this signal to be raised again,
      //  so sleep for a second in case other threads also want to chronicle
      //  their own deaths, and then exit
      sleep(1);
      exit(1);
    }

  
  ////////////////////////////////////////////////////////////////////////
  //
  // class Node
  //

    Node::Node(void)
    {
    }


  ////////////////////////////////////////////////////////////////////////
  //
  // class RuntimeShutdownMessage
  //

  /*static*/ void RuntimeShutdownMessage::handle_request(RequestArgs args)
  {
    log_runtime.info("received shutdown request from node %d", args.initiating_node);

    get_runtime()->shutdown(false);
  }

  /*static*/ void RuntimeShutdownMessage::send_request(gasnet_node_t target)
  {
    RequestArgs args;

    args.initiating_node = gasnet_mynode();
    args.dummy = 0;
    Message::request(target, args);
  }

  
}; // namespace Realm<|MERGE_RESOLUTION|>--- conflicted
+++ resolved
@@ -836,7 +836,8 @@
       hcount += MetadataResponseMessage::Message::add_handler_entries(&handlers[hcount], "Metadata Response AM");
       hcount += MetadataInvalidateMessage::Message::add_handler_entries(&handlers[hcount], "Metadata Invalidate AM");
       hcount += MetadataInvalidateAckMessage::Message::add_handler_entries(&handlers[hcount], "Metadata Inval Ack AM");
-<<<<<<< HEAD
+      hcount += RegisterTaskMessage::Message::add_handler_entries(&handlers[hcount], "Register Task AM");
+      hcount += RegisterTaskCompleteMessage::Message::add_handler_entries(&handlers[hcount], "Register Task Complete AM");
       hcount += RemoteMicroOpMessage::Message::add_handler_entries(&handlers[hcount], "Remote Micro Op AM");
       hcount += RemoteMicroOpCompleteMessage::Message::add_handler_entries(&handlers[hcount], "Remote Micro Op Complete AM");
       hcount += RemoteSparsityContribMessage::Message::add_handler_entries(&handlers[hcount], "Remote Sparsity Contrib AM");
@@ -845,10 +846,6 @@
       hcount += SetContribCountMessage::Message::add_handler_entries(&handlers[hcount], "Set Contrib Count AM");
       hcount += RemoteIDRequestMessage::Message::add_handler_entries(&handlers[hcount], "Remote ID Request AM");
       hcount += RemoteIDResponseMessage::Message::add_handler_entries(&handlers[hcount], "Remote ID Response AM");
-=======
-      hcount += RegisterTaskMessage::Message::add_handler_entries(&handlers[hcount], "Register Task AM");
-      hcount += RegisterTaskCompleteMessage::Message::add_handler_entries(&handlers[hcount], "Register Task Complete AM");
->>>>>>> ebe477fd
       //hcount += TestMessage::add_handler_entries(&handlers[hcount], "Test AM");
       //hcount += TestMessage2::add_handler_entries(&handlers[hcount], "Test 2 AM");
 
